#!/usr/bin/env python3
# Copyright (c) Facebook, Inc. and its affiliates.
# This source code is licensed under the MIT license found in the
# LICENSE file in the root directory of this source tree.
"""
BlenderBot2 Agent Code.

BlenderBot 2 combines a long-term memory module with a retriever module.

The Search Query Generator generates a query that tells BB2 to either access
its memory or access the internet.

The Memory Decoder examines the context and generates memories to write to
the long-term memory module.
"""
import torch
import torch.nn
import torch.nn.functional as F
from typing import Union, Dict, List, Tuple, Optional, Any

from parlai.agents.fid.fid import FidAgent
from parlai.agents.rag.args import DPR_ZOO_MODEL, QUERY_MODEL_TYPES
from parlai.agents.rag.rag import RagAgent
from parlai.agents.rag.model_types import (
    RagTurn,
    RagSequence,
    RagToken,
    RagModelInterface,
)
from parlai.core.message import Message
from parlai.core.metrics import AverageMetric
from parlai.core.opt import Opt
from parlai.core.params import ParlaiParser
from parlai.core.torch_agent import Batch
from parlai.tasks.wizard_of_internet.constants import (
    SELECTED_DOCS,
    SELECTED_DOCS_TITLES,
    SELECTED_SENTENCES,
)
from parlai.utils.torch import padded_3d

from .modules import (
    BlenderBot2RagModel,
    T5BlenderBot2RagModel,
    BlenderBot2FidModel,
    T5BlenderBot2FidModel,
)
from .sub_modules import RetrievalType, KnowledgeAccessMethod
from parlai.agents.fid.fid import SearchQuerySearchEngineFiDAgent
from parlai.utils.fsdp import is_fsdp


ZOO_QUERY_GENERATOR = 'zoo:blenderbot2/query_generator/model'
ZOO_MEMORY_DECODER = 'zoo:blenderbot2/memory_decoder/model'


class BlenderBot2ModelTypeMixin(RagModelInterface):
    """
    Override Normal RAG Model Types, in case we retrieve from both memory and search.
    """

    def __init__(self, opt: Opt, null_idx: int):
        super().__init__(opt, null_idx)
        if (
            KnowledgeAccessMethod(opt['knowledge_access_method'])
            is KnowledgeAccessMethod.ALL
        ):
            self.n_docs *= 2


class BlenderBot2RagSequence(BlenderBot2ModelTypeMixin, RagSequence):
    def augment_batch_for_generation(
        self, batch: Batch, model: BlenderBot2RagModel
    ) -> Batch:
        """
        Augment batch for generation.

        For RAG Sequence, we retrieve prior to generation, as we do not consider the
        document probabilities until after generating all of the beams.

        :param batch:
            batch to augment
        :param model:
            model to possibly help with augmenting

        :return batch:
            return batch with text vec swapped out.
        """
        (expanded_input, _, doc_scores) = model.retrieve_and_concat(
            batch.text_vec,
            batch.text_vec.ne(self.null_idx).sum(1),
            batch.query_generator_vec,
            batch.query_vec,
            batch.input_turn_cnt_vec,
            batch.memory_vec,
            batch.num_memories,
            batch.gold_doc_vec,
            batch.gold_doc_title_vec,
            batch.num_gold_docs,
            batch.memory_decoder_vec,
            batch.num_memory_decoder_vecs,
        )
        doc_log_probs = F.log_softmax(doc_scores, dim=1)
        batch.src_text_vec = batch.text_vec
        batch.text_vec = expanded_input
        batch.doc_log_probs = doc_log_probs
        batch.batchsize = batch.text_vec.size(0)

        return batch

    def get_generation_input(
        self, batch: Batch
    ) -> Tuple[
        torch.LongTensor,
        Optional[torch.LongTensor],
        Optional[torch.Tensor],
        Optional[torch.Tensor],
        Optional[torch.Tensor],
        Optional[torch.Tensor],
        Optional[torch.Tensor],
        Optional[torch.Tensor],
        Optional[torch.Tensor],
        Optional[torch.Tensor],
        Optional[torch.Tensor],
        Optional[torch.Tensor],
    ]:
        """
        For RAG Sequence, we retrieve prior to generation.
        """
        assert batch.text_vec is not None
        return (
            batch.text_vec,
            None,
            None,
            None,
            None,
            None,
            None,
            None,
            None,
            None,
            None,
            None,
        )


class BlenderBot2RagToken(BlenderBot2ModelTypeMixin, RagToken):
    pass


class BlenderBot2RagTurn(BlenderBot2ModelTypeMixin, RagTurn):
    pass


RAG_MODELS = {
    'sequence': BlenderBot2RagSequence,
    'token': BlenderBot2RagToken,
    'turn': BlenderBot2RagTurn,
}


class BlenderBot2RagAgent(RagAgent):
    """
    Subclass RagAgent to provide BlenderBot2Model with appropriate inputs (specifically,
    memory vectors).
    """

    model: BlenderBot2RagModel

    ##########################
    # Housekeeping functions #
    ##########################
    @classmethod
    def add_cmdline_args(
        cls, parser: ParlaiParser, partial_opt: Optional[Opt] = None
    ) -> ParlaiParser:
        """
        Add RAG Args.
        """
        RagAgent.add_cmdline_args(parser, partial_opt)
        SearchQuerySearchEngineFiDAgent.add_cmdline_args(parser, partial_opt)
        bb2_group = parser.add_argument_group('BlenderBot2 Args')
        bb2_group.add_argument(
            '--knowledge-access-method',
            type=str,
            default=KnowledgeAccessMethod.CLASSIFY.value,
            choices=[r.value for r in KnowledgeAccessMethod],
            help='How to access knowledge for BlenderBot2 '
            'classify => classify the input text, determine which knowledge to access\n'
            'memory_only => only access memories\n'
            'search_only => only access search\n'
            'all => for each input, access from memories and search\n'
            'none => do not access any knowledge.\n',
        )
        bb2_group.add_argument(
            '--memory-key',
            type=str,
            default='full_text',
            help='Field in the observation from which to read memories.',
        )
        bb2_group.add_argument(
            '--query-generator-key',
            type=str,
            default='full_text',
            help='Field for input to the knowledge access classifier.',
        )
        bb2_group.add_argument(
            '--gold-document-key',
            type=str,
            default=SELECTED_DOCS,
            help='Field for selected docs.',
        )
        bb2_group.add_argument(
            '--gold-sentence-key',
            type=str,
            default=SELECTED_SENTENCES,
            help='Field for selected sentences',
        )
        bb2_group.add_argument(
            '--gold-document-titles-key',
            type=str,
            default=SELECTED_DOCS_TITLES,
            help='Field for selected docs titles.',
        )
        bb2_group.add_argument(
            '--insert-gold-docs',
            type='bool',
            default=False,
            help='Set true to insert gold docs into retrieved docs.',
        )
        bb2_group.add_argument(
            '--memory-extractor-phrase',
            type=str,
            default='persona:',
            help="phrase used to extract memories from `--memory-key` in the observation. "
            "For example, set to 'your persona:' to limit memories to only lines that "
            "contain 'your persona:'",
        )
        bb2_group.add_argument(
            '--retriever-ignore-phrase',
            type=str,
            default='persona:',
            help='filter input to the global knowledge retriever such that any utterance containing '
            'the phrase will not be given as input.',
        )
        q_gen_group = parser.add_argument_group('BlenderBot2 Query Generator Args')
        q_gen_group.add_argument(
            '--query-generator-ignore-phrase',
            type=str,
            default='persona:',
            help='filter input to the query generator such that any utterance containing '
            'the phrase will not be given as input.',
        )
        q_gen_group.add_argument(
            '--query-generator-model-file',
            type=str,
            default=ZOO_QUERY_GENERATOR,
            help='path to a query generator; specify if searching OR classifying inputs.',
        )
        q_gen_group.add_argument(
            '--query-generator-delimiter',
            type=str,
            default='\n',
            help='delimiter for the query generator',
        )
        q_gen_group.add_argument(
            '--query-generator-inference',
            type=str,
            default='beam',
            help='query generator inference type',
        )
        q_gen_group.add_argument(
            '--query-generator-beam-size', type=int, default=1, help='SQ Gen Beam Size'
        )
        q_gen_group.add_argument(
            '--query-generator-beam-min-length',
            type=int,
            default=2,
            help='SQ Gen Beam Min Length',
        )
        q_gen_group.add_argument(
            '--query-generator-truncate',
            type=int,
            default=-1,
            help='Specify >0 for truncation to SQ generator',
        )
        bb2_group.add_argument(
            '--memory-retriever-truncate',
            type=int,
            default=-1,
            help='Specify >0 for truncation to the memory retriever.',
        )
        bb2_group.add_argument(
            '--retriever-delimiter',
            type=str,
            default='\n',
            help='delimiter for the retriever',
        )
        bb2_group.add_argument(
            '--share-search-and-memory-query-encoder',
            type='bool',
            default=False,
            help='if true, query encoder is shared between search and memory retrievers.',
        )
        bb2_group.add_argument(
            '--memory-reader-model',
            type=str,
            default=None,
            choices=QUERY_MODEL_TYPES,
            help='Model for accessing the memory',
        )
        bb2_group.add_argument(
            '--memory-doc-title-delimiter',
            type=str,
            default=' / ',
            help='title delimiter for memory docs',
        )
        bb2_group.add_argument(
            '--memory-writer-model',
            type=str,
            default='bert',
            hidden=True,
            help='model for writing the memories',
        )
        bb2_group.add_argument(
            '--memory-writer-model-file',
            type=str,
            default=DPR_ZOO_MODEL,
            hidden=True,
            help='model file for memory writer',
        )
        memory_decoder = parser.add_argument_group('BlenderBot2 Memory Decoder Args')
        memory_decoder.add_argument(
            '--memory-decoder-key',
            type=str,
            default='full_text',
            help='key of the observation for the memory decoder',
        )
        memory_decoder.add_argument(
            '--memory-decoder-ignore-phrase',
            type=str,
            default='persona:',
            help='filter input to the memory decoder such that any utterance containing '
            'the phrase will not be given as input.',
        )
        memory_decoder.add_argument(
            '--memory-decoder-model-file',
            type=str,
            default=ZOO_MEMORY_DECODER,
            help='path to a memory decoder.',
        )
        memory_decoder.add_argument(
            '--memory-decoder-delimiter',
            type=str,
            default='\n',
            help='delimiter for the memory decoder',
        )
        memory_decoder.add_argument(
            '--memory-decoder-beam-size',
            type=int,
            default=3,
            help='memory decoder Beam Size',
        )
        memory_decoder.add_argument(
            '--memory-decoder-beam-min-length',
            type=int,
            default=10,
            help='memory decoder Beam Min Length',
        )
        memory_decoder.add_argument(
            '--memory-decoder-truncate',
            type=int,
            default=-1,
            help='Specify >0 for truncation to memory decoder',
        )
        memory_decoder.add_argument(
            '--memory-decoder-one-line-memories',
            type='bool',
            default=False,
            help='specify to combine memories on one line, rather than several.',
        )
        return parser

    @property
    def rag_model_type(self) -> str:
        return self._rag_model_type

    @rag_model_type.setter
    def rag_model_type(self, model: str):
        self._rag_model_type = model
        self._rag_model_interface = RAG_MODELS[model](self.opt, self.NULL_IDX)

    @property
    def model_api(self) -> BlenderBot2RagModel:
        if hasattr(self.model, 'module') and not is_fsdp(self.model):
            return self.model.module
        else:
            return self.model

    def build_model(self) -> BlenderBot2RagModel:
        """
        Build and return BlenderBot2RagModel.
        """
        if self.generation_model == 't5':
            model = T5BlenderBot2RagModel(self.opt, self.dict)
        else:
            model = BlenderBot2RagModel(self.opt, self.dict)
        if self.opt['embedding_type'] != 'random':
            self._copy_embeddings(
                model.encoder.embeddings.weight, self.opt['embedding_type']
            )
        return model

    @classmethod
    def upgrade_opt(cls, opt_from_disk: Opt):
        # call the parent upgrades
        opt_from_disk = super().upgrade_opt(opt_from_disk)

        if 'memory_doc_delimiter' not in opt_from_disk:
            # 2020-06-22 old delimiter was ':'
            opt_from_disk['memory_doc_delimiter'] = ':'

        return opt_from_disk

    @staticmethod
    def update_state_dict(
        opt: Opt, state_dict: Dict[str, torch.Tensor], model: torch.nn.Module
    ):
        """
        Override RagAgent.update_state_dict to store long term memory state.
        """
        state_dict = RagAgent.update_state_dict(opt, state_dict, model)
        # 1. Retriever state
        if not [k for k in state_dict if 'long_term_memory' in k]:
            long_term_memory_state = {
                f"long_term_memory.{k}": v
                for k, v in model.long_term_memory.state_dict().items()  # type: ignore
            }
            state_dict.update(long_term_memory_state)
        return state_dict

    ###############################
    # Text/Tokenization Overrides #
    ###############################
    def observe(self, observation: Union[Dict, Message]) -> Message:
        """
        Overrides TA.observe to tokenize various additional vectors.
        """
        observation = super().observe(observation)
        if 'memory_vec' not in observation and self.opt['memory_key'] in observation:
            self._set_memory_vec(observation)
        if (
            'query_generator_vec' not in observation
            and self.opt['query_generator_key'] in observation
        ):
            self._set_query_generator_vec(observation)
        if 'gold_doc_vec' not in observation and all(
            k in observation
            for k in [
                self.opt['gold_document_key'],
                self.opt['gold_sentence_key'],
                self.opt['gold_document_titles_key'],
            ]
        ):
            self._set_gold_doc_vec(observation)
        if (
            'memory_decoder_vec' not in observation
            and self.opt['memory_decoder_key'] in observation
        ):
            self._set_memory_decoder_vec(observation)
        return observation

    def _filter_text(self, text: str, filter_phrase: str, delimiter: str = '\n') -> str:
        """
        Filter text such that utterances containing a filter phrase are removed.

        :param text:
            text to filter
        :param filter_phrase:
            phrase on which to filter
        :param delimiter:
            optional extra delimiter on which to split

        :return text:
            return the text after filtering (including or excluding) turns with the filter phrase.
        """
        split_text = [
            t
            for tt in text.split(self.opt.get('delimiter', '\n'))
            for t in tt.split('\n')
        ]
        turns = [t for t in split_text if filter_phrase not in t]
        if not turns:
            new_text = text
        else:
            new_text = delimiter.join(turns)
        return new_text

    def _remove_person_tokens(self, text: str) -> str:
        """
        Remove person tokens from a text input.
        """
        return text.replace(f'{self.P1_TOKEN} ', '').replace(f'{self.P2_TOKEN} ', '')

    def _set_query_vec(self, observation: Message) -> Message:
        """
        Override RAG.set_query_vec to optionally filter phrases.
        """
        query_str = observation[self._query_key]
        if self.opt['retriever_ignore_phrase']:
            query_str = self._filter_text(
                query_str,
                self.opt['retriever_ignore_phrase'],
                delimiter=self.opt['retriever_delimiter'],
            )
        if self.add_person_tokens:
            query_str = self._remove_person_tokens(query_str)
        observation['query_vec'] = self.model_api.tokenize_query(query_str)
        return observation

    def _set_memory_vec(self, observation: Message) -> Message:
        """
        Tokenize the memories for use in long-term memory scoring.

        :param observation:
            observation with input text.

        :return observation:
            return observation with memory vec.
        """
        mem_vecs = None
        method = KnowledgeAccessMethod(self.opt['knowledge_access_method'])
        if method in [
            KnowledgeAccessMethod.ALL,
            KnowledgeAccessMethod.CLASSIFY,
            KnowledgeAccessMethod.MEMORY_ONLY,
        ]:
            memories = observation[self.opt['memory_key']]
            if isinstance(memories, str):
                memories = [
                    t
                    for tt in memories.split(self.opt.get('delimiter', '\n'))
                    for t in tt.split('\n')
                ]
            assert isinstance(memories, list)
            if self.opt['memory_extractor_phrase']:
                # extract text lines only containing the memory extractor phrase
                memories = [
                    m for m in memories if self.opt['memory_extractor_phrase'] in m
                ]
            if memories:
                mem_vecs = [self.model_api.tokenize_memory(mem) for mem in memories]

        observation['memory_vec'] = mem_vecs
        return observation

    def _set_query_generator_vec(self, observation: Message) -> Message:
        """
        Tokenize text for use in the query generator.

        :param observation:
            observation with input text.

        :return observation:
            return observation with query generator vec.
        """
        query_generator_vec = None
        method = KnowledgeAccessMethod(self.opt['knowledge_access_method'])
        if (
            method
            in [
                KnowledgeAccessMethod.ALL,
                KnowledgeAccessMethod.CLASSIFY,
                KnowledgeAccessMethod.SEARCH_ONLY,
            ]
            and self.model_api.has_query_generator()
        ):
            query_generator_input = observation[self.opt['query_generator_key']]
            if self.opt['query_generator_ignore_phrase']:
                query_generator_input = self._filter_text(
                    query_generator_input,
                    self.opt['query_generator_ignore_phrase'],
                    self.opt['query_generator_delimiter'],
                )
            if self.add_person_tokens:
                query_generator_input = self._remove_person_tokens(
                    query_generator_input
                )
            query_generator_vec = self.model_api.tokenize_query_generator_input(
                query_generator_input
            )

        observation['query_generator_vec'] = query_generator_vec
        return observation

    def _set_gold_doc_vec(self, observation: Message) -> Message:
        """
        Tokenize the gold documents, in case we want to include in retrieved documents.

        We chunk up the docs and try to find the chunk that contains the selected sentence.

        If we can't find it, we just use the first chunk.

        :param observation:
            observation with input text.

        :return observation:
            return observation with gold doc vec.
        """
        if not observation[self.opt['gold_document_key']]:
            return observation
        doc_vecs = None
        doc_title_vecs = None
        method = KnowledgeAccessMethod(self.opt['knowledge_access_method'])
        chunk_len = self.opt.get("splitted_chunk_length", 256)
        if method in [
            KnowledgeAccessMethod.ALL,
            KnowledgeAccessMethod.CLASSIFY,
            KnowledgeAccessMethod.SEARCH_ONLY,
        ]:
            selected_documents = observation[self.opt['gold_document_key']]
            sentences = observation[self.opt['gold_sentence_key']]
            document_titles = observation[self.opt['gold_document_titles_key']]
            if isinstance(selected_documents, str):
                selected_documents = [selected_documents]
            assert isinstance(selected_documents, list)

            documents = []
            for doc in selected_documents:
                # Try to find the chunk with the selected sentence
                used_chunk = None
                words = doc.split(' ')
                chunks = [
                    ' '.join(words[i : i + chunk_len])
                    for i in range(0, len(words), chunk_len)
                ]
                for chunk in chunks:
                    if any(s in chunk for s in sentences):
                        used_chunk = chunk
                        break
                if not used_chunk:
                    used_chunk = chunks[0]
                documents.append(used_chunk)

            if documents:
                doc_vecs = [self.dict.txt2vec(doc) for doc in documents]
                doc_title_vecs = [self.dict.txt2vec(title) for title in document_titles]

        observation['gold_doc_vec'] = doc_vecs
        observation['gold_doc_title_vec'] = doc_title_vecs
        return observation

    def _set_memory_decoder_vec(self, observation: Message) -> Message:
        """
        Tokenize the input to the memory decoder.

        :param observation:
            observation with input text.

        :return observation:
            return observation with memory vec.
        """
        memory_decoder_vec = None
        method = KnowledgeAccessMethod(self.opt['knowledge_access_method'])
        if (
            method
            in [
                KnowledgeAccessMethod.ALL,
                KnowledgeAccessMethod.CLASSIFY,
                KnowledgeAccessMethod.MEMORY_ONLY,
            ]
            and self.model_api.has_memory_decoder()
        ):
            memory_decoder_input = observation[self.opt['memory_decoder_key']]
            if self.opt['memory_decoder_ignore_phrase']:
                memory_decoder_input = self._filter_text(
                    memory_decoder_input,
                    self.opt['memory_decoder_ignore_phrase'],
                    self.opt['memory_decoder_delimiter'],
                )
            if self.add_person_tokens:
                memory_decoder_input = self._remove_person_tokens(memory_decoder_input)
            conv_lines = [
                t
                for tt in memory_decoder_input.split(self.opt.get('delimiter', '\n'))
                for t in tt.split('\n')
            ]
            memory_decoder_vec = [
                self.model_api.tokenize_memory_decoder_input(i) for i in conv_lines
            ]

        observation['memory_decoder_vec'] = memory_decoder_vec
        return observation

    def batchify(self, obs_batch: List[Message], sort: bool = False) -> Batch:
        """
        Overrides RagAgent.batchify to add several input vectors.
        """
        batch = super().batchify(obs_batch, sort)
        valid_exs = [ex for ex in obs_batch if self.is_valid(ex)]
        batch.memory_vec = None
        batch.num_memories = None
        batch.query_generator_vec = None
        batch.gold_doc_vec = None
        batch.gold_doc_title_vec = None
        batch.num_gold_docs = None
        batch.memory_decoder_vec = None
        batch.num_memory_decoder_vecs = None
        if any(ex.get('memory_vec') is not None for ex in valid_exs):
            batch = self._set_batch_memory_vec(valid_exs, batch)
        if any(ex.get('query_generator_vec') is not None for ex in valid_exs):
            batch = self._set_batch_query_generator_vec(valid_exs, batch)
        if any(ex.get('gold_doc_vec') is not None for ex in valid_exs):
            batch = self._set_batch_gold_doc_vec(valid_exs, batch)
        if any(ex.get('memory_decoder_vec') is not None for ex in valid_exs):
            batch = self._set_batch_memory_decoder_vec(valid_exs, batch)
        return batch

    def _set_batch_memory_vec(self, valid_exs: List[Message], batch: Batch) -> Batch:
        """
        Set the memory vec for the batch.
        """
        mems = []
        num_mems = []
        for ex in valid_exs:
            if ex.get('memory_vec') is not None:
                ms, _ = self._pad_tensor(ex['memory_vec'])
                mems.append(ms)
                num_mems.append(len(ex['memory_vec']))
            else:
                num_mems.append(0)
        batch.memory_vec = padded_3d(mems)
        batch.num_memories = torch.LongTensor(num_mems)
        return batch

    def _set_batch_query_generator_vec(
        self, valid_exs: List[Message], batch: Batch
    ) -> Batch:
        """
        Set the query generator vec for the batch.
        """
        _q_gens = [ex.get('query_generator_vec', self.EMPTY) for ex in valid_exs]
        q_gen_vecs, _lens = self._pad_tensor(_q_gens)
        batch.query_generator_vec = q_gen_vecs
        return batch

    def _set_batch_gold_doc_vec(self, valid_exs: List[Message], batch: Batch) -> Batch:
        """
        Set the gold docs vecs for the batch.
        """
        docs = []
        titles = []
        num_docs = []
        for ex in valid_exs:
            if ex.get('gold_doc_vec') is not None:
                ds, _ = self._pad_tensor(ex['gold_doc_vec'])
                ts, _ = self._pad_tensor(ex['gold_doc_title_vec'])
                docs.append(ds)
                titles.append(ts)
                num_docs.append(len(ex['gold_doc_vec']))
            else:
                docs.append(self.EMPTY.unsqueeze(0))
                titles.append(self.EMPTY.unsqueeze(0))
                num_docs.append(0)
        batch.gold_doc_vec = padded_3d(docs)
        batch.gold_doc_title_vec = padded_3d(titles)
        batch.num_gold_docs = torch.LongTensor(num_docs)
        return batch

    def _set_batch_memory_decoder_vec(
        self, valid_exs: List[Message], batch: Batch
    ) -> Batch:
        """
        Set the memory decoder vec for the batch.
        """
        memory_dec_toks = []
        num_memory_dec_toks = []
        for ex in valid_exs:
            if ex.get('memory_decoder_vec') is not None:
                p_sum_vecs, _lens = self._pad_tensor(ex['memory_decoder_vec'])
                memory_dec_toks.append(p_sum_vecs)
                num_memory_dec_toks.append(len(ex['memory_decoder_vec']))
            else:
                num_memory_dec_toks.append(0)
        batch.memory_decoder_vec = padded_3d(memory_dec_toks)
        batch.num_memory_decoder_vecs = torch.LongTensor(num_memory_dec_toks)
        return batch

    def eval_step(self, batch):
        output = super().eval_step(batch)
        if output is None or not hasattr(self.model, 'retriever'):
            return output
<<<<<<< HEAD
        if hasattr(self.model.retriever, 'top_docs'):
            output.top_docs = self.model.retriever.top_docs
        if hasattr(self.model.retriever, 'search_queries'):
            output.search_queries = self.model.retriever.search_queries
        if hasattr(self.model.memory_decoder, 'memories_full_list'):
            output.memories = self.model.memory_decoder.memories_full_list
=======
        if hasattr(self.model_api.retriever, 'top_docs'):
            output.top_docs = self.model_api.retriever.top_docs
        if hasattr(self.model_api.retriever, 'search_queries'):
            output.search_queries = self.model_api.retriever.search_queries
>>>>>>> 8a2840c2
        return output

    def _model_input(
        self, batch: Batch
    ) -> Tuple[
        torch.LongTensor,
        torch.LongTensor,
        torch.LongTensor,
        torch.LongTensor,
        torch.LongTensor,
        torch.LongTensor,
        torch.LongTensor,
        torch.LongTensor,
        torch.LongTensor,
        torch.LongTensor,
        torch.LongTensor,
        torch.LongTensor,
    ]:
        """
        Override RagAgent._model_input to include several more input vectors.

        See BlenderBot2RagModel.encoder for details.
        """
        return (
            batch.text_vec,
            batch.text_vec.ne(self.NULL_IDX).sum(1),
            batch.query_vec,
            batch.input_turn_cnt_vec,
            batch.memory_vec,
            batch.num_memories,
            batch.query_generator_vec,
            batch.gold_doc_vec,
            batch.gold_doc_title_vec,
            batch.num_gold_docs,
            batch.memory_decoder_vec,
            batch.num_memory_decoder_vecs,
        )

    def compute_loss(
        self, batch: Batch, return_output: bool = False
    ) -> Union[torch.Tensor, Tuple[torch.Tensor, Any]]:
        """
        Override Rag.compute_loss to add some additional metrics.
        """
        loss, output = super().compute_loss(batch, return_output=True)
        assert isinstance(self.model, BlenderBot2RagModel)
        if (
            KnowledgeAccessMethod(self.opt['knowledge_access_method'])
            is KnowledgeAccessMethod.CLASSIFY
            and self.model_api.has_query_generator()
        ):
            _scores, _preds, enc_state, *_ = output
            _, _, input_turns_cnt, _, _ = enc_state
            retrieval_type = self.model_api.get_retrieval_type()
            assert isinstance(retrieval_type, torch.Tensor)
            if input_turns_cnt is not None:
                new_ret_type = torch.zeros(input_turns_cnt.size(0))
                offset = 0
                for i in range(input_turns_cnt.size(0)):
                    new_ret_type[i] = retrieval_type[offset]
                    offset += input_turns_cnt[i]
                retrieval_type = new_ret_type
            self.record_local_metric(
                'search_class',
                AverageMetric.many(
                    retrieval_type.eq(RetrievalType.SEARCH.value).int().tolist(),
                    [1] * retrieval_type.size(0),
                ),
            )
            self.record_local_metric(
                'memory_class',
                AverageMetric.many(
                    retrieval_type.eq(RetrievalType.MEMORY.value).int().tolist(),
                    [1] * retrieval_type.size(0),
                ),
            )
            self.record_local_metric(
                'none_class',
                AverageMetric.many(
                    retrieval_type.eq(RetrievalType.NONE.value).int().tolist(),
                    [1] * retrieval_type.size(0),
                ),
            )
        if return_output:
            return loss, output
        else:
            return loss


class BlenderBot2FidAgent(FidAgent, BlenderBot2RagAgent):
    model: BlenderBot2FidModel

    def build_model(self) -> Union[BlenderBot2FidModel, T5BlenderBot2FidModel]:
        if self.generation_model == 't5':
            model = T5BlenderBot2FidModel(self.opt, self.dict)
        else:
            model = BlenderBot2FidModel(self.opt, self.dict)
        if self.opt['embedding_type'] != 'random':
            self._copy_embeddings(
                model.encoder.embeddings.weight, self.opt['embedding_type']
            )
        return model<|MERGE_RESOLUTION|>--- conflicted
+++ resolved
@@ -790,19 +790,12 @@
         output = super().eval_step(batch)
         if output is None or not hasattr(self.model, 'retriever'):
             return output
-<<<<<<< HEAD
-        if hasattr(self.model.retriever, 'top_docs'):
-            output.top_docs = self.model.retriever.top_docs
-        if hasattr(self.model.retriever, 'search_queries'):
-            output.search_queries = self.model.retriever.search_queries
-        if hasattr(self.model.memory_decoder, 'memories_full_list'):
-            output.memories = self.model.memory_decoder.memories_full_list
-=======
         if hasattr(self.model_api.retriever, 'top_docs'):
             output.top_docs = self.model_api.retriever.top_docs
         if hasattr(self.model_api.retriever, 'search_queries'):
             output.search_queries = self.model_api.retriever.search_queries
->>>>>>> 8a2840c2
+        if hasattr(self.model.memory_decoder, 'memories_full_list'):
+            output.memories = self.model_api.memory_decoder.memories_full_list
         return output
 
     def _model_input(
