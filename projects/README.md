# ParlAI Projects

Here we list projects undertaken in the ParlAI framework that are shared publicly, either in the form of papers, public tasks (with leaderboards) and/or shared model code.

This directory also contains subfolders for some of the projects which are housed in the ParlAI repo, others are maintained via external websites. Please also refer to ParlAI's [agents](https://github.com/facebookresearch/ParlAI/tree/master/parlai/agents), [tasks](https://github.com/facebookresearch/ParlAI/tree/master/parlai/tasks) and [model zoo](https://github.com/facebookresearch/ParlAI/tree/master/parlai/zoo) for what else is in ParlAI.

## Generative Models

- **Unlikelihood Training for Consistent Dialogue** [[project]](https://parl.ai/projects/dialogue_unlikelihood/).
  _Methods to reduce copies & repeats, correct vocab usage, and avoiding contradiction via unlikelihood training._

- **What makes a good conversation? How controllable attributes affect human judgments** [[website]](https://github.com/facebookresearch/ParlAI/tree/master/projects/controllable_dialogue) [[paper]](https://arxiv.org/abs/1902.08654).
  _Optimizing for multi-turn engaging conversations -- by controlling question-asking, specificity, response-relatedness and repetition._

- **Retrieve and Refine** [[paper]](https://arxiv.org/abs/1808.04776).
  _Models for improved chitchat ability by combining retrieval with generative refinement._

- **Importance of Search Strategy** [[paper]](https://arxiv.org/abs/1811.00907).
  _Analysis of the performance of search in generative models for chitchat tasks._


## Retrieval Models
- **Poly-Encoders** [[project]](https://parl.ai/projects/polyencoder/) [[paper]](https://arxiv.org/abs/1905.01969).
  _State-of-the-art Transformer architectures + pretraining for dialogue retrieval._


## Interactive Learning

- **Self-Feeding Chatbot** [[paper]](https://arxiv.org/abs/1901.05415)
  _How an agent can learn from dialogue after deployment by imitating and asking for feedback._

- **Beat-The-Bot Live Game** [[project]](https://parl.ai/projects/beat_the_bot/)
  _A new data collection and model evaluation tool, a Messenger-based Chatbot game called Beat the Bot._


## Chit-chat

- **Recipes for open-domain chatbots** [[project]](https://parl.ai/projects/recipes).
  _We open source 90M, 2.7B and 9.4B parameter generative models fine-tuned on [BST](https://parl.ai/projects/bst/)._

- **Blended Skill Talk** [[project]](https://parl.ai/projects/bst/).
  _Blending the skills of engagingness, personality, empathy and knowledge with a task that mixes PersonaChat, Empathetic Dialogues and Wizard of Wikipedia elements._

- **_dodeca_ Dialogue** [[project]](https://parl.ai/projects/dodecadialogue/).
  _Set of 12 (existing) tasks for building an agent that can see and talk. We build a strong baseline system with SOTA on many tasks._

- **Dialogue Natural Language Inference** [[external website]](https://wellecks.github.io/dialogue_nli/).
  _Task and method for improving dialogue consistency._

- **Empathetic Dialogues** [[paper]](https://arxiv.org/abs/1811.00207) [[external website]](https://github.com/facebookresearch/EmpatheticDialogues) [[video]](https://ai.facebook.com/blog/making-conversation-models-more-empathetic/).
_Task & models for chitchat displaying empathy._

- **ConvAI2 Competition** [[external website]](http://convai.io/).
_Competition on dialogue chitchat based on the PersonaChat task._

- **Persona-Chat** [[project]](https://github.com/facebookresearch/ParlAI/tree/master/projects/personachat).
_Task & models for chitchat with a given persona._


## Well-Behaved

- **Dialogue Safety** [[project]](https://parl.ai/projects/dialogue_safety/) [[paper]](https://arxiv.org/abs/1908.06083).
  _Task and method for improving the detection of offensive language in the context of dialogue._

- **Mitigating Genderation Bias** [[project]](https://parl.ai/projects/genderation_bias/) [[paper]](https://arxiv.org/abs/1911.03842).
  _Analysis and methods for mitigating gender bias in dialogue generation, using LIGHT as a testbed._

<<<<<<< HEAD
- **Recipes for Safety in Open-Domain Chatbots** [[project]](https://parl.ai/projects/safety_recipes/) [[paper]](TBD).
  _Methods for improving the safety of open-domain chatbots._
=======
- **Multi-Dimensional Gender Bias Classification** [[project]](https://parl.ai/projects/md_gender/) [[paper]](https://arxiv.org/abs/2005.00614)
  _Training fine-grained gender bias classifiers to identify gender bias in text._
>>>>>>> 40f94b8e

## Knowledge Grounded

- **Wizard of Wikipedia** [[project]](http://parl.ai/projects/wizard_of_wikipedia/) [[paper]](https://openreview.net/forum?id=r1l73iRqKm).
  _Knowledge-grounded open domain chitchat task & models._

## Visually Grounded

- **Image Chat** [[paper]](https://klshuster.github.io/image_chat/) [[task]](https://github.com/facebookresearch/ParlAI/tree/master/parlai/tasks/image_chat).
  _Task for personality-based engaging dialogue on images._

- **Personality-Captions** [[project]](http://parl.ai/projects/personality_captions/) [[paper]](https://arxiv.org/abs/1810.10665).
  _Task for personality-based engaging comments on images._

- **Multi-Modal BlenderBot** [[project]](https://github.com/facebookresearch/ParlAI/tree/master/projects/multimodal_blenderbot/) [[paper]](https://arxiv.org/abs/2010.01082). _Model for multi-modal dialogue about both images and chitchat._

## Environment Grounded

- **LIGHT** [[project]](http://parl.ai/projects/light/)
_A large-scale text adventure game research platform for agents that speak and act._

- **Mastering the Dungeon** (Archived) [[project]](https://github.com/facebookresearch/ParlAI/tree/master/projects/mastering_the_dungeon).
_Task & models for training grounded agents in a text adventure game via MTurk._

- **Talk The Walk** (Archived) [[paper]](https://arxiv.org/abs/1807.03367).
_Task & models for grounded dialogue for the task of navigating New York City streets._

## QA

- **HotPotQA** [[external website]](https://hotpotqa.github.io/).
_QA task with multi-hop reasoning. Task built with ParlAI Mturk._

- **CoQA** [[external website]](https://stanfordnlp.github.io/coqa/).
_QA task with a series of interconnected questions. Task built with ParlAI Mturk._

- **DrQA** [[parlai agent]](https://github.com/facebookresearch/ParlAI/tree/master/parlai/agents/drqa) [[project]](https://github.com/facebookresearch/ParlAI/tree/master/projects/drqa) [[external website]](https://github.com/facebookresearch/DrQA) [[paper]](https://arxiv.org/abs/1704.00051).
_QA model for answering questions by retrieving and reading knowledge._

## Evaluation

- **ACUTE-Eval** [[parlai task]](https://github.com/facebookresearch/ParlAI/tree/master/parlai/mturk/tasks/acute_eval) [[paper]](https://arxiv.org/abs/1909.03087).
_ACUTE Eval is a sensitive human evaluation method for dialogue which evaluates whole conversations in a pair-wise fashion, and is our recommended method._
<|MERGE_RESOLUTION|>--- conflicted
+++ resolved
@@ -62,16 +62,15 @@
 - **Dialogue Safety** [[project]](https://parl.ai/projects/dialogue_safety/) [[paper]](https://arxiv.org/abs/1908.06083).
   _Task and method for improving the detection of offensive language in the context of dialogue._
 
+- **Recipes for Safety in Open-Domain Chatbots** [[project]](https://parl.ai/projects/safety_recipes/) [[paper]](TBD).
+  _Methods for improving the safety of open-domain chatbots._
+
 - **Mitigating Genderation Bias** [[project]](https://parl.ai/projects/genderation_bias/) [[paper]](https://arxiv.org/abs/1911.03842).
   _Analysis and methods for mitigating gender bias in dialogue generation, using LIGHT as a testbed._
 
-<<<<<<< HEAD
-- **Recipes for Safety in Open-Domain Chatbots** [[project]](https://parl.ai/projects/safety_recipes/) [[paper]](TBD).
-  _Methods for improving the safety of open-domain chatbots._
-=======
 - **Multi-Dimensional Gender Bias Classification** [[project]](https://parl.ai/projects/md_gender/) [[paper]](https://arxiv.org/abs/2005.00614)
   _Training fine-grained gender bias classifiers to identify gender bias in text._
->>>>>>> 40f94b8e
+
 
 ## Knowledge Grounded
 
