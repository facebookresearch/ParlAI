#!/usr/bin/env python3

# Copyright (c) Facebook, Inc. and its affiliates.
# This source code is licensed under the MIT license found in the
# LICENSE file in the root directory of this source tree.

import itertools
import torch
from typing import Optional, List, Dict, Any

from parlai.core.agents import Agent, create_agent
from parlai.core.dict import DictionaryAgent
from parlai.core.message import Message
from parlai.core.opt import Opt
from parlai.core.params import ParlaiParser
from parlai.core.torch_generator_agent import PPLMetric
import parlai.utils.logging as logging

from projects.safety_bench.utils.wrapper_loading import register_model_wrapper

from projects.bb3.agents.module import Module
import projects.bb3.prompts as PROMPT

from projects.bb3.agents.utils import APIUtils

PROMPTS = {
    "convai2": "A conversation between two persons. Person 2's personality is described.\n\n",
    "wow": "A conversation between two persons. Person 1 is trying to learn about ",
    "none": None,  # no prompt
}


class SimplePromptHistory(object):
    SPEAKER_SELF = "Person 2"
    SPEAKER_OTHER = "Person 1"

    def __init__(self, prompt: Optional[str] = None):
        self.turns = []
        self.prompt = prompt
        self._will_clear = False

    def observe_self(self, text):
        self.turns.append(f'{self.SPEAKER_SELF}: {text}')

    def observe_other(self, text: str):
        assert text is not None
        lines = text.split("\n")
        assert len(lines) >= 1
        while lines and 'your persona' in lines[0]:
            self.turns.append(lines.pop(0))
        end_of_context = len(self.turns)
        speakers = itertools.cycle([self.SPEAKER_OTHER, self.SPEAKER_SELF])
        for speaker, line in zip(speakers, lines[::-1]):
            if '__SILENCE__' in line:
                continue
            self.turns.insert(end_of_context, f'{speaker}: {line}')

    def render_prompt(self) -> str:
        # flattened = "\n".join(self.turns + [f'{self.SPEAKER_SELF}:'])
        flattened = "\n".join(self.turns)
        if self.prompt:
            flattened = f'{self.prompt}{flattened}'
        return flattened

    def get_history_str(self):
        return '\n'.join(self.turns)

    def clear(self):
        self.turns.clear()
        self._will_clear = False

    def prepare_clear(self):
        self._will_clear = True

    def finish_clear(self):
        if self._will_clear:
            self.clear()


class BB3PromptHistory(SimplePromptHistory):
    def __init__(
        self,
        prompt: Optional[str] = None,
        opt: Optional[Opt] = None,
        dictionary: Optional[DictionaryAgent] = None,
    ):
        super().__init__(prompt)
        assert opt is not None
        self.add_speaker_prefixes = opt.get('add_speaker_prefixes', True)
        self.max_prompt_len = opt.get('max_prompt_len', PROMPT.MAX_PROMPT_LEN)
        self.module = Module(opt['module'])
        self.dictionary = dictionary
        self.memories_included = self.module is Module.MEMORY_DECISION and opt.get(
            'memory_decision_use_memories', False
        )
        self.one_turn_history = (
            self.module.is_one_turn_history() and not self.memories_included
        )
        self.prompt = ''
        if opt['include_prompt']:
            if opt['all_vanilla_prompt']:
                self.prompt = Module(Module.VANILLA_DIALOGUE).opt_prompt()
            else:
                self.prompt = self.module.opt_prompt()

        self.shots = self.module.opt_shots()
        if opt.get('num_shots') is not None:
            effective_shots = opt['num_shots'] if opt['num_shots'] >= 0 else 100000
            if effective_shots == 0:
                self.shots = ''
            elif effective_shots > 0:
                self.shots = (
                    '\n\n'.join(self.shots.split('\n\n')[:effective_shots]) + '\n\n'
                )
        self.final_prefix = f"{self.module.opt_final_prefix()}:"
        self.pre_context_tok = self.module.opt_pre_context_tok()
        self.post_context_tok = self.module.opt_post_context_tok()
        self.style_string = (
            f"{PROMPT.STYLE_PREFIX}: {opt['insert_style']}"
            if opt.get('insert_style')
            else ''
        )
        self.debug = opt.get('debug_bb3', False)
        if not opt.get('include_substitution_tokens', True):
            self.pre_context_tok = ''
            self.post_context_tok = ''

    def observe_self(self, text):
        if self.add_speaker_prefixes:
            super().observe_self(text)
            return

        self.turns.append(text)

    def observe_other(self, text: str):
        assert text is not None
        lines = text.split("\n")
        assert len(lines) >= 1
        while lines and any(
            p in lines[0]
            for p in [
                'your persona',
                PROMPT.SELF_MEMORY_PREFIX,
                PROMPT.PARTNER_MEMORY_PREFIX,
            ]
        ):
            self.turns.append(lines.pop(0))
        end_of_context = len(self.turns)
        speakers = itertools.cycle([self.SPEAKER_OTHER, self.SPEAKER_SELF])
        for speaker, line in zip(speakers, lines[::-1]):
            if (
                '__SILENCE__' in line
                or line == PROMPT.OPENING_PREFIX
                or not line.strip()
            ):
                continue
            insert_line = f"{speaker}: {line}" if self.add_speaker_prefixes else line
            self.turns.insert(end_of_context, insert_line)

    def render_flattened(self, turns: List[str]) -> str:
        """
        A prompt consists of the following components:

        - Prompt: the instruction to the model, e.g., "A conversation between two persons"
        - Shots: the k-shot examples to show the model
        - Pre-context token: this token is replaced at runtime with appropriate pre-context text; e.g., for the search knowledge model, this is replaced with external knowledge from the internet
        - Turns: these are the dialogue turns seen so far
        - Post-context token: this token is replaced at runtime with an appropriate post-context text; e.g., for the search dialogue model, this is replaced with the generated knowledge from the search knowledge model
        - Final prefix: the token after which the model will generate a response. This varies between module.
        """
        if not turns:
            # opening dialogue; just render the prefix
            return self.final_prefix
        if turns[-1].strip() == self.final_prefix.strip():
            # some tasks put the final prefix in for us; we don't want that!
            turns = turns[:-1]
        if self.one_turn_history:
            turns = turns[-1:]
        elif self.memories_included and len(turns) > 1:
            memory_turns = [
                t for t in turns if t.startswith(PROMPT.MEMORY_KNOWLEDGE_PREFIX)
            ]
            turns = memory_turns + turns[-1:]
        flattened_turns = "\n".join(turns)
        post_context = f"\n{self.post_context_tok}" if self.post_context_tok else ''
        pre_context = f"{self.pre_context_tok}\n" if self.pre_context_tok else ''
        style = f"\n{self.style_string}" if self.style_string else ''
        shots = self.shots if self.shots else ''
        # final = f'{self.prompt}{shots}{pre_context}{flattened_turns}{post_context}{style}\n{self.final_prefix}'
        final = (
            f'{self.prompt}{shots}{pre_context}{flattened_turns}{post_context}{style}'
        )
        return final

    def render_prompt(self) -> str:
        assert self.dictionary is not None
        turn_idx = 0
        flattened = self.render_flattened(self.turns)
        while len(self.dictionary.txt2vec(flattened)) >= self.max_prompt_len:
            turn_idx += 1
            flattened = self.render_flattened(self.turns[turn_idx:])
        if self.debug:
            logging.info(f'Module: {self.module}')
            logging.info(flattened)
        return flattened


class SimpleOPTAgent(Agent):
    @classmethod
    def add_cmdline_args(
        cls, parser: ParlaiParser, partial_opt: Optional[Opt] = None
    ) -> ParlaiParser:
        parser.add_argument(
            '--prompt',
            choices=PROMPTS.keys(),
            default='none',
            help='Pre-made prompts. Use --raw-prompt to manually write one.',
        )
        parser.add_argument(
            '--raw-prompt', default=None, help='Use to manually specify a raw prompt.'
        )
        parser.add_argument(
            '--inference',
            default='greedy',
            choices=[
                'nucleus',
                'beam',
                'greedy',
                'sample_and_rank',
                'factual_nucleus',
                'sample_and_rank_factual_nucleus',
            ],
        )
        parser.add_argument(
            '--penalize-repetitions',
            default=False,
            type='bool',
            help="""
                Penalize repetitions according to heuristics put forth by OpenAI
                From https://beta.openai.com/docs/api-reference/engines/retrieve:

                mu[j] -> mu[j] - c[j] * alpha_frequency - float(c[j] > 0) * alpha_presence
                Where:

                mu[j] is the logits of the j-th token
                c[j] is how often that token was sampled prior to the current position
                float(c[j] > 0) is 1 if c[j] > 0 and 0 otherwise
                alpha_frequency is the frequency penalty coefficient
                alpha_presence is the presence penalty coefficient
            """,
        )
        parser.add_argument(
            '--penalize-ctxt-repetitions',
            default=False,
            type='bool',
            help='apply repetition blocking heuristics to context as well.',
        )
        parser.add_argument('--skip-generation', default=False, type='bool')
        parser.add_argument('--beam-size', default=1, type=int)
        parser.add_argument('--beam-min-length', default=0, type=int)
        parser.add_argument('--beam-max-length', default=32, type=int)
        parser.add_argument('--topp', default=0.9, type=float)
        parser.add_argument(
            '--lambda-decay',
            default=0.9,
            type=float,
            help='hyperparameter in factual_nucleus inference; decay p value at this rate',
        )
        parser.add_argument(
            '--omega-bound',
            default=0.3,
            type=float,
            help='lower bound of p value in factual nucleus, after decay',
        )
        parser.add_argument(
            '--alpha-presence',
            default=0.5,
            type=float,
            help='penalty applied to the logits for presence of previous tokens in the generation',
        )
        parser.add_argument(
            '--alpha-frequency',
            default=0.5,
            type=float,
            help='penalty applied to the logits for frequency of previous tokens in the generation',
        )
        parser.add_argument(
            '--alpha-presence-src',
            default=0.5,
            type=float,
            help='penalty applied to the logits for presence of previous tokens in the context',
        )
        parser.add_argument(
            '--alpha-frequency-src',
            default=0.5,
            type=float,
            help='penalty applied to the logits for frequency of previous tokens in the context',
        )
        parser.add_argument('--temperature', default=1.0, type=float)
        parser.add_argument('--server', default=APIUtils.DEFAULT_SERVER, type=str)
        parser.add_argument(
            '--max-retry-api',
            default=-1,
            type=int,
            help='Number of times to retry on API request failures (< 0 for unlimited retry).',
        )
        parser.add_argument(
            '--server-timeout',
            default=APIUtils.DEFAULT_SERVER_TIMEOUT,
            type=int,
            help='Timeout (s) for the API request to the GPTZ/OPT workers.',
        )
        parser.add_argument(
            '--echo',
            default=False,
            type=bool,
            help='Enable echo when generating completions.',
        )
        # self-debiasing arguments
        parser.add_argument(
            "--self-debiasing",
            action="store_true",  # store_true <> default is false
            default=False,
            help="Whether to apply the self-debiasing method (default is False).",
        )
        # inference efficiency arguments
        parser.add_argument(
            "--collect-metrics",
            action="store_true",  # store_true <> default is false
            default=False,
            help="Whether to request inference metrics from the server.",
        )
        return parser

    def __init__(self, opt, shared=None):
        super().__init__(opt, shared=shared)
        self.id = "opt"
        self.server = opt['server']
        self.n_retry_api_exception = opt['max_retry_api']
        self.server_timeout = opt['server_timeout']
        self.api_key = opt.get('api_key', APIUtils.DEFAULT_KEY)
        if opt.get('raw_prompt'):
            prompt = opt['raw_prompt']
        elif opt['prompt']:
            prompt = PROMPTS[opt['prompt']]
        else:
            prompt = None
        if shared is None:
            logging.debug(f"GPT-Z setting prompt to '{prompt}'")
        self.passed_in_prompt = prompt
        self.history = SimplePromptHistory(prompt=prompt)
        self.request_delay = opt.get('request_delay', 0.5)
        self.echo = opt.get('echo', False)

    def observe(self, obs):
        if not obs.get('batch_padding'):
            self.history.observe_other(obs.get('text', ''))

        if obs.get('episode_done'):
            self.history.prepare_clear()

        obs['prompt'] = self.history.render_prompt()

        return super().observe(obs)

    def reset(self):
        super().reset()
        self.history.clear()

    def act(self):
        response = self.batch_act([self.observation])[0]
        self.self_observe(response)
        return response

    def build_prompt_label(self, obs: Message, label: str) -> str:
        """
        Builds the prompt label concatenation.

        :param obs:
            observation we're dealing with
        :param label:
            label for example

        :return prompt_label:
            return the prompt_label concatenation
        """
        return obs['prompt'] + " " + label

    def get_echo_results(self, observations: List[Message]):
        """
        Get echo results from the server.
        """
        results = APIUtils.request_many(
            server=self.server,
            api_key=self.api_key,
            prompts=[o['prompt_label'] for o in observations],
            timeout=self.server_timeout,
            max_num_tries=self.n_retry_api_exception,
            max_tokens=0,
            echo=True,
            request_delay=self.request_delay,
        )
        return results

    def get_gen_results(self, observations: List[Message], **gen_params):
        """
        Get GEN results from the server.
        """
        results = APIUtils.request_many(
            server=self.server,
            api_key=self.api_key,
            prompts=[o['prompt'] for o in observations],
            timeout=self.server_timeout,
            max_num_tries=self.n_retry_api_exception,
            request_delay=self.request_delay,
            **gen_params,
        )
        return results

    def rank_samples(self, result: Dict[str, Any]) -> str:
        """
        Rank nucleus sampled outputs according to perplexities.

        Inference: sample_and_rank
            Sampled generations are ranked according to their returned token probabilities.
            For this, we use the probabilities returned by metaseq.

        :param result:
            a single result from API call.
        """
        texts_i = [r['text'] for r in result['choices']]
        ppls = []
        for choice in result['choices']:
            logprobs = choice['logprobs']['token_logprobs']
            if logprobs[0] is None or logprobs[0] > 0:
                logprobs = logprobs[1:]
            ppls.append(PPLMetric(-sum(logprobs), len(logprobs)).value())
        ppls = torch.tensor(ppls)
        return texts_i[ppls.argmin()]

    def batch_act(self, observations):
        original_observations = observations

        observations = [o for o in observations if 'batch_padding' not in o]
        messages = [Message(id=self.id) for o in observations]

        # possible ppl evaluations
        for o in observations:
            if 'labels' in o:
                label = o['labels'][0]
            elif 'eval_labels' in o:
                label = o['eval_labels'][0]
            else:
                break
            complete = self.build_prompt_label(o, label)
            o.force_set('prompt_label', complete)
        else:
            # for-else means we execute this unless we were missing labels
            results = self.get_echo_results(observations)
            label_ppls, all_ppls = APIUtils.compute_perplexities(observations, results)
            for ppl, ctxt_ppl, msg, r in zip(label_ppls, all_ppls, messages, results):
                msg['metrics'] = {'ppl': ppl, 'ctxt_label_ppl': ctxt_ppl}
                if self.opt['skip_generation']:
                    msg['text'] = r['choices'][0]['text'].strip()
                    # API returns null logprob for EOS when echoing
                    token_logprobs = r['choices'][0]['logprobs']['token_logprobs']
                    if self.echo and token_logprobs[0] is None:
                        token_logprobs = token_logprobs[1:]
                    msg['logprobs'] = sum(token_logprobs)
                    msg['token_logprobs'] = r['choices'][0]['logprobs'][
                        'token_logprobs'
                    ]

        # actual generations
        if not self.opt['skip_generation']:
            if self.opt['inference'] == 'greedy':
                self.opt['beam_size'] = 1
                self.opt['topp'] = -1.0
            elif self.opt['inference'] == 'beam':
                self.opt['topp'] = -1.0
            if 'factual_nucleus' not in self.opt['inference']:
                self.opt['lambda_decay'] = -1
            if not self.opt['penalize_repetitions']:
                self.opt['alpha_presence'] = 0
                self.opt['alpha_frequency'] = 0
            if not self.opt['penalize_ctxt_repetitions']:
                self.opt['alpha_presence_src'] = 0
                self.opt['alpha_frequency_src'] = 0
            # added self-debiasing option
            if self.opt['self_debiasing']:
                self.opt['num_debiasing_prefixes'] = self.opt['batchsize'] - 1

            gen_params = {
                'best_of': self.opt['beam_size'],
                'top_p': self.opt['topp'],
                'temperature': self.opt['temperature'],
                'min_tokens': self.opt['beam_min_length'],
                'max_tokens': self.opt['beam_max_length'],
                'stop': "\n",
                'echo': self.echo,
                'lambda_decay': self.opt['lambda_decay'],
                'omega_bound': self.opt['omega_bound'],
                'alpha_presence': self.opt['alpha_presence'],
                'alpha_frequency': self.opt['alpha_frequency'],
                'alpha_presence_src': self.opt['alpha_presence_src'],
                'alpha_frequency_src': self.opt['alpha_frequency_src'],
                # added for self-debiasing
<<<<<<< HEAD
                "self_debiasing": self.opt['self_debiasing'],
                "num_debiasing_prefixes": self.opt.get('num_debiasing_prefixes', 0),
=======
                'self_debiasing': self.opt['self_debiasing'],
                'num_debiasing_prefixes': self.opt.get('num_debiasing_prefixes', 1),
                'collect_metrics': self.opt.get('collect_metrics', False),
>>>>>>> 3fcefea3
            }
            logging.debug([o['prompt'] for o in observations])

            results = self.get_gen_results(observations, **gen_params)
            # post process out if the model generated multiple lines
            for m, r in zip(messages, results):
                if APIUtils.is_request_failed_response(r):
                    m['text'] = APIUtils.METASEQ_FAIL_MESSAGE_TEXT
                    m['failures'] = r['failures']
                else:
                    if self.opt['inference'] in (
                        'sample_and_rank',
                        'sample_and_rank_factual_nucleus',
                    ):
                        m['text'] = self.rank_samples(r)
                    else:
                        m['text'] = r['choices'][0]['text'].strip()
                    # API returns null logprob for EOS when echoing
                    token_logprobs = r['choices'][0]['logprobs']['token_logprobs']
                    if self.echo and token_logprobs[0] is None:
                        token_logprobs = token_logprobs[1:]
                    m['logprobs'] = sum(token_logprobs)
                    m['token_logprobs'] = token_logprobs
                    # Interface parity with TorchGeneratorAgent
                    m['text_token_info'] = [
                        (token, {"token_logprob": logprob})
                        for token, logprob in zip(
                            r['choices'][0]["logprobs"]["tokens"],
                            r['choices'][0]["logprobs"]["token_logprobs"],
                        )
                        # API returns null logprob for EOS token
                        if logprob is not None
                    ]
                    if (
                        self.opt.get('collect_metrics', False)
                        and 'metrics' in r['choices'][0]
                    ):
                        m['metrics'] = r['choices'][0]['metrics']

        # we might have batch padding that we skipped earlier. collate it back.
        messages_out = []
        for o in original_observations:
            if 'batch_padding' in o:
                messages_out.append(Message())
            else:
                messages_out.append(messages.pop(0))
        return messages_out

    def self_observe(self, self_message):
        if 'labels' in self.observation:
            label = self.observation['labels'][0]
        elif 'eval_labels' in self.observation:
            label = self.observation['eval_labels'][0]
        elif 'text' in self_message:
            label = self_message['text']
        else:
            return
        self.history.observe_self(label)
        self.history.finish_clear()


class BB3OPTAgent(SimpleOPTAgent):
    """
    Override several components for fine-grained control.
    """

    @classmethod
    def add_cmdline_args(
        cls, parser: ParlaiParser, partial_opt: Optional[Opt] = None
    ) -> ParlaiParser:
        parser = SimpleOPTAgent.add_cmdline_args(parser, partial_opt)
        parser.add_argument(
            '--module', type=str, choices=[m.tag() for m in Module], help='which module'
        )
        parser.add_argument(
            '--include-substitution-tokens',
            type='bool',
            default=True,
            help='specify false to remove the pre-context/post-context substitution tokens. '
            'useful for evaluating tasks directly with this agent.',
        )
        parser.add_argument(
            '--include-prompt',
            type='bool',
            default=True,
            help='Whether to include prompt',
        )
        parser.add_argument(
            '--num-shots',
            type=int,
            default=-1,
            help='how many k-shot examples to put in the prompt. Default <0 is all',
        )
        parser.add_argument(
            '--max-prompt-len',
            type=int,
            default=PROMPT.MAX_PROMPT_LEN,
            help='Longest sequence to send to API',
        )
        parser.add_argument(
            '--all-vanilla-prompt',
            type='bool',
            default=False,
            help='If True, and --include-prompt, then all prompts are just the vanilla, "a conversation", prompts.',
        )
        parser.add_argument(
            '--insert-style',
            type=str,
            default=None,
            help='if set, will insert this style before the final response',
        )
        parser.add_argument(
            '--add-speaker-prefixes',
            type='bool',
            default=True,
            help='Whether to prefix utterances with speaker tokens',
        )
        parser.add_argument(
            '--generation-take-last-newline',
            type='bool',
            default=True,
            help='if a generation is returned with a newline character, set True to take last newline. '
            'set False to take first new line.',
        )
        parser.add_argument(
            '--memory-decision-use-memories',
            type='bool',
            default=False,
            help='If true, the memory decision module will have access to memories when making the decision',
        )
        parser.add_argument(
            '--exclude-knowledge-from-ctxt-penalty',
            type='bool',
            default=False,
            help='Specified in tandem with --alpha-presence/frequency-src. '
            'If true, we block from context, but *not* including anything after knowledge.',
        )
        parser.add_argument('--debug-bb3', type='bool', default=False, dest='debug_bb3')
        return parser

    def __init__(self, opt, shared=None):
        super().__init__(opt, shared)
        self.max_prompt_len = opt.get('max_prompt_len', PROMPT.MAX_PROMPT_LEN)
        if not shared:
            self.dictionary = DictionaryAgent(
                {**ParlaiParser(True, True).parse_args([]), 'dict_tokenizer': 'gpt2'}
            )
        else:
            self.dictionary = shared['dictionary']
        self.history = BB3PromptHistory(opt=opt, dictionary=self.dictionary)
        self.module = Module(opt['module'])

    def share(self):
        shared = super().share()
        shared['dictionary'] = self.dictionary
        return shared

    def set_retriever_type(self, r_type: str):
        """
        No-op.
        """
        pass

    def build_prompt_label(self, obs: Message, label: str) -> str:
        """
        Override to ensure we don't run up against the 2048 truncation.

        :param obs:
            observation we're dealing with
        :param label:
            label for example

        :return prompt_label:
            return the prompt_label concatenation, with truncation minded.
        """
        complete = obs['prompt'] + " " + label
        while len(self.dictionary.txt2vec(complete)) > self.max_prompt_len:
            obs.force_set('prompt', '\n'.join(obs['prompt'].split('\n')[1:]))
            complete = obs['prompt'] + " " + label
        return complete

    def _get_alpha_src_penalty_end_idx(self, observations: List[Message]) -> int:
        """
        Determine where we stop the penalty on context blocking.

        :param observations:
            observations with prompts

        :return end_idx:
            returns end idx.
        """
        if (
            len(observations) > 1
            or not self.opt['exclude_knowledge_from_ctxt_penalty']
            or not self.module.is_dialogue()
        ):
            return -1

        obs = observations[0]
        all_tokens = self.dictionary.txt2vec(obs['prompt'])
        sub_tokens = self.dictionary.txt2vec(
            self.module.opt_dialogue_knowledge_prefix().strip()
        )
        end_idx = -1
        for i in list(range(len(all_tokens) - len(sub_tokens)))[::-1]:
            # iterate backwards since this should be quicker.
            if i < len(sub_tokens):
                break
            if all_tokens[i - len(sub_tokens) : i] == sub_tokens:
                end_idx = i - len(sub_tokens)
                break

        return end_idx

    def get_echo_results(self, observations: List[Message]):
        """
        Override to ensure that we get the results we need, since sometimes things are
        dropped.
        """
        results = super().get_echo_results(observations)
        while any([result['choices'][0]['text'] == '' for result in results]):
            results = super().get_echo_results(observations)
        return results

    def get_gen_results(self, observations: List[Message], **gen_params):
        """
        Cleans up the generated text from the OPT/GPTz agent.
        """
        results = super().get_gen_results(
            observations,
            **gen_params,
            alpha_src_penalty_end_idx=self._get_alpha_src_penalty_end_idx(observations),
        )

        for r in results:
            if not APIUtils.is_request_failed_response(r):
                r['choices'][0]['text'] = r['choices'][0]['text'].strip("\n")

        # Allow newlines in return sequence
        # TODO: add an option to allow choosing one way or the other
        # if any(
        #     '\n' in res['choices'][0]['text']
        #     for res in results
        #     if not APIUtils.is_request_failed_response(res)
        # ):
        #     if self.opt.get('generation_take_last_newline', True):
        #         logging.warning("Generation contains newline; taking last utterance")
        #     else:
        #         logging.warning("Generation contains newline; taking first utterance")
        #     for result in results:
        #         if APIUtils.is_request_failed_response(result):
        #             continue
        #         result['choices'][0]['text'] = (
        #             result['choices'][0]['text'].split('\n')[-1].split(":")[-1]
        #             if self.opt.get('generation_take_last_newline', True)
        #             else result['choices'][0]['text'].split('\n')[0].split(":")[-1]
        #         )
        return results

    def batch_act(self, observations):
        """
        Adapted to the sequential calls in BB and the potential failure on calls.

        Only sends healthy observations to the parent class for inference. Returns the
        unhealthy (failed) observatios without change.
        """
        failed_observations_indx = []
        needs_inference = []

        # Filtering out the observations that have failures in their previous inference rounds.
        for ix, obs in enumerate(observations):
            if APIUtils.is_request_failed_response(obs):
                failed_observations_indx.append(ix)
            else:
                # Only sending those that are still healthy in their flow to the main model for inference.
                needs_inference.append(obs)
        model_resp = super().batch_act(needs_inference)
        batch_act_response = []

        act_observation_idx = 0
        for idx, obs in enumerate(observations):
            if idx in failed_observations_indx:
                batch_act_response.append(observations[idx])
            else:
                # Making sure that the generated response is aligne with its corresponding observations.
                assert (
                    obs == needs_inference[act_observation_idx]
                ), 'Responeses generated on valid observations of model do not align'
                batch_act_response.append(model_resp[act_observation_idx])
                act_observation_idx += 1
        return batch_act_response


class MockOptAgent(BB3OPTAgent):

    mock_text: str
    mock_score: List[int]

    def __init__(self, opt, shared=None):
        super().__init__(opt, shared)
        self.mock_text = 'I am a chatbot'
        self.mock_score = [-1] * 4
        if self.history.module is Module.SEARCH_DECISION:
            self.mock_text = 'search'
            self.mock_score = [-1]
        elif self.history.module is Module.MEMORY_DECISION:
            self.mock_text = 'access memory'
            self.mock_score = [-1] * 2

    def get_echo_results(self, observations: List[Message]):
        return [] * len(observations)

    def get_gen_results(self, observations: List[Message], **gen_params):
        return [
            {
                'choices': [
                    {
                        'text': self.mock_text,
                        'logprobs': {'token_logprobs': self.mock_score},
                    }
                ]
            }
            for _ in range(len(observations))
        ]


@register_model_wrapper("opt")
class OPTSafetyWrapper(object):
    prompt = None

    def __init__(self):
        self.agent = create_agent(
            {
                'model': 'projects.bb3.agents.opt_api_agent:SimpleOPTAgent',
                'prompt': self.prompt,
            }
        )

    def get_response(self, text: str) -> str:
        return self.agent.respond(text)


@register_model_wrapper("opt_convai2")
class OPTConvai2SafetyWrapper(OPTSafetyWrapper):
    prompt = 'convai2'


@register_model_wrapper("opt_wow")
class OPTWowSafetyWrapper(OPTSafetyWrapper):
    prompt = 'wow'


class HistoryRaw(SimplePromptHistory):
    """
    Version of history that does *not* include the assumptions of dialogue.
    """

    def observe_self(self, text):
        self.turns.append(text)

    def observe_other(self, text):
        self.turns.append(text)

    def render_prompt(self):
        res = "".join(self.turns)
        if self.prompt:
            res = f'{self.prompt}{res}'
        return res

    def get_history_str(self):
        return ''.join(self.turns)


class OPTRawAgent(SimpleOPTAgent):
    """
    Version of GPTZ agent that does *not* include the assumptions of dialogue.
    """

    def __init__(self, opt, shared=None):
        super().__init__(opt, shared)
        self.history = HistoryRaw(prompt=self.passed_in_prompt)<|MERGE_RESOLUTION|>--- conflicted
+++ resolved
@@ -505,14 +505,9 @@
                 'alpha_presence_src': self.opt['alpha_presence_src'],
                 'alpha_frequency_src': self.opt['alpha_frequency_src'],
                 # added for self-debiasing
-<<<<<<< HEAD
-                "self_debiasing": self.opt['self_debiasing'],
-                "num_debiasing_prefixes": self.opt.get('num_debiasing_prefixes', 0),
-=======
                 'self_debiasing': self.opt['self_debiasing'],
                 'num_debiasing_prefixes': self.opt.get('num_debiasing_prefixes', 1),
                 'collect_metrics': self.opt.get('collect_metrics', False),
->>>>>>> 3fcefea3
             }
             logging.debug([o['prompt'] for o in observations])
 
