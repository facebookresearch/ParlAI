--- conflicted
+++ resolved
@@ -84,7 +84,8 @@
 
 ## <a id="code">Code</a>
 
-<<<<<<< HEAD
+We describe below the top-level overview of how to download + interact with our models. For more detailed information, [visit this page](https://github.com/facebookresearch/ParlAI/blob/main/projects/bb3/agents/README.md).
+
 ### BB3 3B Model: Training
 
 The following command demonstrates how the BB3 3B model was trained:
@@ -134,9 +135,6 @@
 --dropout 0.1 --attention-dropout 0.0 -vp 10 -vmt ppl -vmm min -vme 100000 --load-from-checkpoint true \
 --ddp-backend zero2 --checkpoint-activations true --model-file /path/to/model/
 ```
-=======
-We describe below the top-level overview of how to download + interact with our models. For more detailed information, [visit this page](https://github.com/facebookresearch/ParlAI/blob/main/projects/bb3/agents/README.md).
->>>>>>> 8875e151
 
 ### BB3 3B Model: Download + Interact
 
