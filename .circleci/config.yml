version: 2.1

# -------------------------------------------------------------------------------------
# environments where we run our jobs
# -------------------------------------------------------------------------------------
executors:
  standard_cpu38:
    docker:
      - image: circleci/python:3.8.0-buster-node
    environment:
      PYTHONUNBUFFERED: 1
    resource_class: xlarge

  standard_cpu37:
    docker:
      - image: circleci/python:3.7.5-buster-node
    environment:
      PYTHONUNBUFFERED: 1
    resource_class: xlarge

  small_cpu37:
    docker:
      - image: circleci/python:3.7.5-buster-node
    environment:
      PYTHONUNBUFFERED: 1
    resource_class: medium

  osx_cpu37:
    macos:
      # https://circleci.com/docs/2.0/testing-ios/
      xcode: "11.3.1"
    environment:
      PYTHON: 3.7.1
      PYTHONUNBUFFERED: 1
      HOMEBREW_NO_AUTO_UPDATE: 1

  gpu:
    environment:
      CUDA_VERSION: "10.2"
      PYTHONUNBUFFERED: 1
    machine:
      image: ubuntu-1604:201903-01
    resource_class: gpu.medium # tesla m60

# -------------------------------------------------------------------------------------
# reusable commands
# -------------------------------------------------------------------------------------
commands:
  fixgit:
    # circleci sets master to the tip of the branch, which isn't super useful for us.
    # better if master looks like it would on our local machines
    description: Fixes git
    steps:
      - run:
          name: Fixes git
          command: |
            ( [[ "$CIRCLE_BRANCH" != "master" ]] && git branch -f master origin/master ) || true

  setup:
    description: Sets up the virtual environment
    steps:
      - run:
          name: Sets up the virtual environment
          command: |
            mkdir -p ~/venv
            virtualenv --python=python3 ~/venv
            echo ". ~/venv/bin/activate" >> $BASH_ENV
            . ~/venv/bin/activate
            python --version

  codecov:
    description: Coverage report
    steps:
      - run:
          name: Coverage report
          command: |
            python -m codecov --flags $CIRCLE_JOB
            mkdir -p ~/ParlAI/data

  installdeps:
    description: Install basic dependencies
    steps:
      - run:
          name: Installs basic dependencies
          command: |
            python -m pip install --progress-bar off --upgrade pip setuptools
            python -m pip install --progress-bar off coverage
            python -m pip install --progress-bar off codecov
            mkdir -p ~/ParlAI/test-results
            pip install -v -r requirements.txt
            python setup.py develop
            python -c "import nltk; nltk.download('punkt')"

  installtorchgpu17:
    description: Install torch GPU and dependencies
    steps:
      - run:
          name: Install torch GPU and dependencies
          command: |
            python -m pip install --progress-bar off torch==1.7.1+cu101 torchvision==0.8.2+cu101 -f https://download.pytorch.org/whl/torch_stable.html
            python -m pip install --progress-bar off 'torchtext==0.7.0'
            python -m pip install --progress-bar off pytorch-pretrained-bert
            python -m pip install --progress-bar off 'transformers<4.0.0'
            python -m pip install --progress-bar off 'fairseq==0.10.0'
            python -c 'import torch; print("Torch version:", torch.__version__)'
            python -m torch.utils.collect_env

  installtorchgpu16:
    description: Install torch GPU and dependencies
    steps:
      - run:
          name: Install torch GPU and dependencies
          command: |
            python -m pip install --progress-bar off torch==1.6.0+cu101 torchvision==0.7.0+cu101 -f https://download.pytorch.org/whl/torch_stable.html
            python -m pip install --progress-bar off 'torchtext==0.7.0'
            python -m pip install --progress-bar off pytorch-pretrained-bert
            python -m pip install --progress-bar off 'transformers<4.0.0'
            python -m pip install --progress-bar off 'fairseq==0.10.0'
            python -c 'import torch; print("Torch version:", torch.__version__)'
            python -m torch.utils.collect_env

  installtorchgpu15:
    description: Install torch GPU and dependencies
    steps:
      - run:
          name: Install torch GPU and dependencies
          command: |
            python -m pip install --progress-bar off 'torch==1.5.1'
            python -c 'import torch; print("Torch version:", torch.__version__)'
            python -m torch.utils.collect_env

  installtorchcpuosx:
    description: Install torch CPU and dependencies
    steps:
      - run:
          name: Install torch CPU and dependencies
          command: |
            python -m pip install --progress-bar off torch==1.7.1
            python -c 'import torch; print("Torch version:", torch.__version__)'
            python -m torch.utils.collect_env

  installtorchcpu:
    description: Install torch CPU and dependencies
    steps:
      - run:
          name: Install torch CPU and dependencies
          command: |
<<<<<<< HEAD
            python -m pip install --progress-bar off torch==1.6.0+cpu torchtext==0.7.0 torchvision==0.7.0+cpu -f https://download.pytorch.org/whl/torch_stable.html
            python -m pip install --progress-bar off 'transformers<4.0.0'
=======
            python -m pip install --progress-bar off torch==1.7.1+cpu torchvision==0.8.2+cpu torchaudio==0.7.2 -f https://download.pytorch.org/whl/torch_stable.html
>>>>>>> 00286c5f
            python -c 'import torch; print("Torch version:", torch.__version__)'
            python -m torch.utils.collect_env

  installdetectrondeps:
    description: Install opencv, vqa-maskrcnn-benchmark
    steps:
      - run:
          name: Install opencv, vqa-maskrcnn-benchmark
          command: |
            python -m pip install opencv-python==4.2.0.34
            git clone https://gitlab.com/vedanuj/vqa-maskrcnn-benchmark.git maskbench
            cd maskbench; git checkout 4c168a637f45dc69efed384c00a7f916f57b25b8 -b stable
            python setup.py develop; cd -

  installcrowdsourcingdeps:
    description: Install Mephisto
    steps:
      - run:
            name: Install Mephisto
            command: |
              cd ..
              git clone git@github.com:facebookresearch/Mephisto.git Mephisto
              cd Mephisto; git checkout v0.3.2 -b stable
              pip install -r requirements.txt
              python setup.py develop
              # `echo` so that ENTER will be pressed at the prompt
              echo | mephisto check

  setupcuda:
    description: Setup CUDA
    steps:
      - run:
          name: Setup CUDA
          working_directory: ~/
          command: |
            # download and install nvidia drivers, cuda, etc
            wget --quiet --no-clobber -P ~/nvidia-downloads 'https://s3.amazonaws.com/ossci-linux/nvidia_driver/NVIDIA-Linux-x86_64-430.40.run'
            time sudo /bin/bash ~/nvidia-downloads/NVIDIA-Linux-x86_64-430.40.run --no-drm -q --ui=none
            echo "Done installing NVIDIA drivers."
            pyenv versions
            nvidia-smi
            pyenv global 3.7.0

  findtests:
    description: Find tests to run
    parameters:
      marker:
        type: string
    steps:
      - run:
          working_directory: ~/ParlAI
          name: Find tests to run
          command: |
            mkdir -p ~/ParlAI/data/models
            python -m pytest -m << parameters.marker >> --collect-only | grep '<'  | sed "s/^ *//" > teststorun.txt
            cat teststorun.txt

  runtests:
    description: Run a full suite of unit tests
    parameters:
      cachename:
        description: the key for our caches. date and checksum will be added
        type: string
      marker:
        description: the pytest marker to filter on
        type: string
      more_installs:
        description: Any extra installation commands to run
        type: steps
        default: []
      install_cuda:
        description: Should we install cuda?
        type: boolean
        default: false
      pytest_flags:
        description: extra flags to pass to pytest
        type: string
        default: "-v"
    steps:
      - checkout
      - when:
          condition: << parameters.install_cuda >>
          steps:
            - setupcuda
      - fixgit
      - restore_cache:
          key: deps-20201214-<< parameters.cachename >>-{{ checksum "requirements.txt" }}
      - setup
      - installdeps
      - << parameters.more_installs >>
      - save_cache:
          key: deps-20201214-<< parameters.cachename >>-{{ checksum "requirements.txt" }}
          paths:
            - "~/venv/bin"
            - "~/venv/lib"
      - findtests:
          marker: << parameters.marker >>
      - restore_cache:
          key: data-20201214-<< parameters.cachename >>-{{ checksum "teststorun.txt" }}
      - run:
          name: Run tests
          no_output_timeout: 60m
          command: |
            coverage run -m pytest -m << parameters.marker >> << parameters.pytest_flags >> --junitxml=test-results/junit.xml
      - save_cache:
          key: data-20201214-<< parameters.cachename >>-{{ checksum "teststorun.txt" }}
          paths:
            - "~/ParlAI/data"
      - codecov
      - store_test_results:
          path: test-results

  website:
    description: Build (and possibly deploy) the website
    parameters:
      deploy:
        type: boolean
        default: false
    steps:
      - checkout
      - fixgit
      - restore_cache:
          key: deps-20201214-bw-{{ checksum "requirements.txt" }}
      - setup
      - installdeps
      - installtorchgpu17
      - save_cache:
          key: deps-20201214-bw-{{ checksum "requirements.txt" }}
          paths:
            - "~/venv/bin"
            - "~/venv/lib"
      - run:
          working_directory: ~/ParlAI/website
          name: build the website
          command: make
      - run:
          name: zip up the website
          working_directory: ~/ParlAI/website/build/
          command: |
            zip -r ~/ParlAI/website.zip *
      - store_artifacts:
          path: website.zip
      - run:
          name: check for bad links
          working_directory: ~/ParlAI/
          command: |
            sudo apt-get install linkchecker
            python -m http.server --directory website/build >/dev/null &
            linkchecker http://localhost:8000/
            kill %1
      - when:
         condition: << parameters.deploy >>
         steps:
         - run:
             working_directory: ~/ParlAI/
             name: Upload the website
             command: |
               pip install s3cmd
               s3cmd --access_key="${S3_ACCESS_KEY}" --secret_key="${S3_SECRET_KEY}" sync -f --delete-removed website/build/ "s3://parl.ai/"
               s3cmd --access_key="${S3_ACCESS_KEY}" --secret_key="${S3_SECRET_KEY}" setacl --acl-public --recursive "s3://parl.ai/"
               s3cmd --access_key="${S3_ACCESS_KEY}" --secret_key="${S3_SECRET_KEY}" modify --add-header="Content-type:text/css" 's3://parl.ai/static/css/*' 's3://parl.ai/docs/_static/*.css' 's3://parl.ai/docs/_static/css/*.css'


# -------------------------------------------------------------------------------------
# Actual jobs
# -------------------------------------------------------------------------------------
jobs:
  cleaninstall_37:
    executor: standard_cpu37
    working_directory: ~/ParlAI
    parallelism: 1
    steps:
      - checkout
      - fixgit
      - setup
      - run:
          name: Test installation instructions
          no_output_timeout: 60m
          command: |
            python -m pip install --progress-bar off --upgrade pip setuptools
            python setup.py develop
            parlai display_data -t integration_tests

  unittests_osx:
    executor: osx_cpu37
    working_directory: ~/ParlAI
    parallelism: 2
    steps:
      - runtests:
          cachename: osx
          marker: unit

  unittests_37:
    executor: standard_cpu37
    working_directory: ~/ParlAI
    parallelism: 8
    steps:
      - runtests:
          more_installs:
            - installtorchcpu
          cachename: ut37
          marker: unit

  unittests_38:
    executor: standard_cpu38
    working_directory: ~/ParlAI
    parallelism: 2
    steps:
      - runtests:
          more_installs:
            - installtorchcpu
          cachename: ut38
          marker: unit

  unittests_gpu15:
    executor: gpu
    working_directory: ~/ParlAI
    parallelism: 2
    steps:
      - runtests:
          more_installs:
            - installtorchgpu15
          install_cuda: true
          cachename: gpu15
          marker: unit

  unittests_gpu16:
    executor: gpu
    working_directory: ~/ParlAI
    parallelism: 8
    steps:
      - runtests:
          more_installs:
            - installtorchgpu16
            - installdetectrondeps
          install_cuda: true
          cachename: gpu16
          marker: unit

  unittests_gpu17:
    executor: gpu
    working_directory: ~/ParlAI
    parallelism: 8
    steps:
      - runtests:
          more_installs:
            - installtorchgpu17
            - installdetectrondeps
          install_cuda: true
          cachename: gpu17
          marker: unit

  long_gpu_tests:
    executor: gpu
    working_directory: ~/ParlAI
    parallelism: 8
    steps:
      - runtests:
          more_installs:
            - installtorchgpu17
            - installdetectrondeps
          install_cuda: true
          cachename: nightly
          marker: nightly_gpu
          pytest_flags: -v -s

  crowdsourcing_tests:
    executor: small_cpu37
    working_directory: ~/ParlAI
    parallelism: 1
    steps:
      - runtests:
          cachename: crowdsourcing
          marker: crowdsourcing
          more_installs:
            - installtorchgpu17
            - installcrowdsourcingdeps

  teacher_tests:
    executor: standard_cpu37
    working_directory: ~/ParlAI
    parallelism: 16
    steps:
      - runtests:
          cachename: teacher
          marker: teacher

  build_website:
    executor: small_cpu37
    working_directory: ~/ParlAI
    parallelism: 1
    steps:
      - website:
          deploy: false

  deploy_website:
    executor: small_cpu37
    working_directory: ~/ParlAI
    steps:
      - website:
          deploy: true

  test_website:
    executor: small_cpu37
    working_directory: ~/ParlAI
    steps:
      - run:
          name: Test the website
          command: |
            echo 'Testing root page:'
            curl -f -i 'https://parl.ai/'
            echo
            echo 'Testing root css:'
            curl -f -i 'https://parl.ai/static/css/parlai.css'
            echo
            echo 'Testing docs page'
            curl -f -i 'https://parl.ai/docs/'
            echo
            echo 'Testing docs css'
            curl -f -i 'https://parl.ai/docs/_static/css/parlai_theme.css'


workflows:
  version: 2
  commit:
    jobs:
      - cleaninstall_37
      - unittests_gpu17
      - unittests_gpu16:
          requires:
            - unittests_37
            - unittests_gpu17
      - unittests_gpu15:
          requires:
            - unittests_37
            - unittests_gpu17
      - unittests_38:
          requires:
            - unittests_37
            - unittests_gpu17
      - unittests_37
      - unittests_osx:
          requires:
            - unittests_gpu17
            - unittests_37
      - long_gpu_tests:
          requires:
            - unittests_gpu17
            - unittests_37
      - crowdsourcing_tests:
          requires:
            - unittests_gpu17
            - unittests_37
      - teacher_tests:
          requires:
            - unittests_gpu17
            - unittests_37
      - build_website:
          filters:
            branches:
              ignore: master
      - deploy_website:
          filters:
            branches:
              only: master
      - test_website:
          requires:
            - deploy_website<|MERGE_RESOLUTION|>--- conflicted
+++ resolved
@@ -145,12 +145,8 @@
       - run:
           name: Install torch CPU and dependencies
           command: |
-<<<<<<< HEAD
-            python -m pip install --progress-bar off torch==1.6.0+cpu torchtext==0.7.0 torchvision==0.7.0+cpu -f https://download.pytorch.org/whl/torch_stable.html
+            python -m pip install --progress-bar off torch==1.7.1+cpu torchvision==0.8.2+cpu torchaudio==0.7.2 -f https://download.pytorch.org/whl/torch_stable.html
             python -m pip install --progress-bar off 'transformers<4.0.0'
-=======
-            python -m pip install --progress-bar off torch==1.7.1+cpu torchvision==0.8.2+cpu torchaudio==0.7.2 -f https://download.pytorch.org/whl/torch_stable.html
->>>>>>> 00286c5f
             python -c 'import torch; print("Torch version:", torch.__version__)'
             python -m torch.utils.collect_env
 
