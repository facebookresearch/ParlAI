version: 2.1

# -------------------------------------------------------------------------------------
# environments where we run our jobs
# -------------------------------------------------------------------------------------
executors:
  standard_cpu38:
    docker:
      - image: circleci/python:3.8.0-buster-node
    environment:
      PYTHONUNBUFFERED: 1
    resource_class: xlarge

  standard_cpu37:
    docker:
      - image: circleci/python:3.7.5-buster-node
    environment:
      PYTHONUNBUFFERED: 1
    resource_class: xlarge

  small_cpu37:
    docker:
      - image: circleci/python:3.7.5-buster-node
    environment:
      PYTHONUNBUFFERED: 1
    resource_class: medium

  standard_cpu36:
    docker:
      - image: circleci/python:3.6.9-buster-node
    environment:
      PYTHONUNBUFFERED: 1
    resource_class: xlarge

  osx_cpu37:
    macos:
      # https://circleci.com/docs/2.0/testing-ios/
      xcode: "11.3.1"
    environment:
      PYTHON: 3.7.1
      PYTHONUNBUFFERED: 1
      HOMEBREW_NO_AUTO_UPDATE: 1

  gpu:
    environment:
      CUDA_VERSION: "10.2"
      PYTHONUNBUFFERED: 1
    machine:
      image: ubuntu-1604:201903-01
    resource_class: gpu.medium # tesla m60

# -------------------------------------------------------------------------------------
# reusable commands
# -------------------------------------------------------------------------------------
commands:
  fixgit:
    # circleci sets master to the tip of the branch, which isn't super useful for us.
    # better if master looks like it would on our local machines
    description: Fixes git
    steps:
      - run:
          name: Fixes git
          command: |
            ( [[ "$CIRCLE_BRANCH" != "master" ]] && git branch -f master origin/master ) || true

  setup:
    description: Sets up the virtual environment
    steps:
      - run:
          name: Sets up the virtual environment
          command: |
            mkdir -p ~/venv
            virtualenv --python=python3 ~/venv
            echo ". ~/venv/bin/activate" >> $BASH_ENV
            . ~/venv/bin/activate
            python --version

  codecov:
    description: Coverage report
    steps:
      - run:
          name: Coverage report
          command: |
            python -m codecov --flags $CIRCLE_JOB
            mkdir -p ~/ParlAI/data

  installdeps:
    description: Install basic dependencies
    steps:
      - run:
          name: Installs basic dependencies
          command: |
            python -m pip install --progress-bar off --upgrade pip setuptools
            python -m pip install --progress-bar off coverage
            python -m pip install --progress-bar off codecov
            mkdir -p ~/ParlAI/test-results
            pip install -v -r requirements.txt
            python setup.py develop
            python -c "import nltk; nltk.download('punkt')"

  installtorchgpu16:
    description: Install torch GPU and dependencies
    steps:
      - run:
          name: Install torch GPU and dependencies
          command: |
            python -m pip install --progress-bar off torch==1.6.0+cu101 torchvision==0.7.0+cu101 -f https://download.pytorch.org/whl/torch_stable.html
            python -m pip install --progress-bar off 'torchtext==0.7.0'
            python -m pip install --progress-bar off pytorch-pretrained-bert
            python -m pip install --progress-bar off transformers
<<<<<<< HEAD
            python -m pip install --progress-bar off fairseq
=======
            python -m pip install --progress-bar off 'fairseq==0.10.0'
>>>>>>> 4a90df71
            python -c 'import torch; print("Torch version:", torch.__version__)'
            python -m torch.utils.collect_env

  installtorchgpu15:
    description: Install torch GPU and dependencies
    steps:
      - run:
          name: Install torch GPU and dependencies
          command: |
            python -m pip install --progress-bar off 'torch==1.5.1'
            python -c 'import torch; print("Torch version:", torch.__version__)'
            python -m torch.utils.collect_env

  installtorchgpu14:
    description: Install torch GPU and dependencies
    steps:
      - run:
          name: Install torch GPU and dependencies
          command: |
            python -m pip install --progress-bar off 'numpy'
            python -m pip install --progress-bar off 'torch==1.4.0'
            python -c 'import torch; print("Torch version:", torch.__version__)'
            python -m torch.utils.collect_env

  installtorchcpuosx:
    description: Install torch CPU and dependencies
    steps:
      - run:
          name: Install torch CPU and dependencies
          command: |
            python -m pip install --progress-bar off torch==1.6.0
            python -c 'import torch; print("Torch version:", torch.__version__)'
            python -m torch.utils.collect_env

  installtorchcpu:
    description: Install torch CPU and dependencies
    steps:
      - run:
          name: Install torch CPU and dependencies
          command: |
            python -m pip install --progress-bar off torch==1.6.0+cpu torchtext==0.7.0 torchvision==0.7.0+cpu -f https://download.pytorch.org/whl/torch_stable.html
            python -c 'import torch; print("Torch version:", torch.__version__)'
            python -m torch.utils.collect_env

  installdetectrondeps:
    description: Install opencv, vqa-maskrcnn-benchmark
    steps:
      - run:
          name: Install opencv, vqa-maskrcnn-benchmark
          command: |
            python -m pip install opencv-python==4.2.0.34
            git clone https://gitlab.com/vedanuj/vqa-maskrcnn-benchmark.git maskbench
            cd maskbench; git checkout 4c168a637f45dc69efed384c00a7f916f57b25b8 -b stable
            python setup.py develop; cd -

  installcrowdsourcingdeps:
    description: Install Mephisto
    steps:
      - run:
            name: Install Mephisto
            command: |
              cd ..
              git clone git@github.com:facebookresearch/Mephisto.git Mephisto
<<<<<<< HEAD
              cd Mephisto; git checkout 7eb85dcbf8bee89a7ac9adc5f23b0f05a78bcb4b -b stable
=======
              cd Mephisto; git checkout 8f315bfe42ba9643164d3d3d61d7d22609b3ab10 -b stable
>>>>>>> 4a90df71
              pip install -r requirements.txt
              python setup.py develop
              # `echo` so that ENTER will be pressed at the prompt
              echo | mephisto check

  setupcuda:
    description: Setup CUDA
    steps:
      - run:
          name: Setup CUDA
          working_directory: ~/
          command: |
            # download and install nvidia drivers, cuda, etc
            wget --quiet --no-clobber -P ~/nvidia-downloads 'https://s3.amazonaws.com/ossci-linux/nvidia_driver/NVIDIA-Linux-x86_64-430.40.run'
            time sudo /bin/bash ~/nvidia-downloads/NVIDIA-Linux-x86_64-430.40.run --no-drm -q --ui=none
            echo "Done installing NVIDIA drivers."
            pyenv versions
            nvidia-smi
            pyenv global 3.7.0

  findtests:
    description: Find tests to run
    parameters:
      marker:
        type: string
    steps:
      - run:
          working_directory: ~/ParlAI
          name: Find tests to run
          command: |
            mkdir -p ~/ParlAI/data/models
            python -m pytest -m << parameters.marker >> --collect-only | grep '<'  | sed "s/^ *//" > teststorun.txt
            cat teststorun.txt

  runtests:
    description: Run a full suite of unit tests
    parameters:
      cachename:
        description: the key for our caches. date and checksum will be added
        type: string
      marker:
        description: the pytest marker to filter on
        type: string
      more_installs:
        description: Any extra installation commands to run
        type: steps
        default: []
      install_cuda:
        description: Should we install cuda?
        type: boolean
        default: false
      pytest_flags:
        description: extra flags to pass to pytest
        type: string
        default: "-v"
    steps:
      - checkout
      - when:
          condition: << parameters.install_cuda >>
          steps:
            - setupcuda
      - fixgit
      - restore_cache:
<<<<<<< HEAD
          key: deps-20200921-<< parameters.cachename >>-{{ checksum "requirements.txt" }}
=======
          key: deps-20201110-<< parameters.cachename >>-{{ checksum "requirements.txt" }}
>>>>>>> 4a90df71
      - setup
      - installdeps
      - << parameters.more_installs >>
      - save_cache:
<<<<<<< HEAD
          key: deps-20200921-<< parameters.cachename >>-{{ checksum "requirements.txt" }}
=======
          key: deps-20201110-<< parameters.cachename >>-{{ checksum "requirements.txt" }}
>>>>>>> 4a90df71
          paths:
            - "~/venv/bin"
            - "~/venv/lib"
      - findtests:
          marker: << parameters.marker >>
      - restore_cache:
<<<<<<< HEAD
          key: data-20200904-<< parameters.cachename >>-{{ checksum "teststorun.txt" }}
=======
          key: data-20201110-<< parameters.cachename >>-{{ checksum "teststorun.txt" }}
>>>>>>> 4a90df71
      - run:
          name: Run tests
          no_output_timeout: 60m
          command: |
            coverage run -m pytest -m << parameters.marker >> << parameters.pytest_flags >> --junitxml=test-results/junit.xml
      - save_cache:
          key: data-20200904-<< parameters.cachename >>-{{ checksum "teststorun.txt" }}
          paths:
            - "~/ParlAI/data"
      - codecov
      - store_test_results:
          path: test-results

  website:
    description: Build (and possibly deploy) the website
    parameters:
      deploy:
        type: boolean
        default: false
    steps:
      - checkout
      - fixgit
      - restore_cache:
          key: deps-20200921-bw-{{ checksum "requirements.txt" }}
      - setup
      - installdeps
      - installtorchgpu16
      - save_cache:
          key: deps-20200921-bw-{{ checksum "requirements.txt" }}
          paths:
            - "~/venv/bin"
            - "~/venv/lib"
      - run:
          working_directory: ~/ParlAI/website
          name: build the website
          command: make
      - run:
          name: zip up the website
          working_directory: ~/ParlAI/website/build/
          command: |
            zip -r ~/ParlAI/website.zip *
      - store_artifacts:
          path: website.zip
      - run:
          name: check for bad links
          working_directory: ~/ParlAI/
          command: |
            sudo apt-get install linkchecker
            python -m http.server --directory website/build >/dev/null &
            linkchecker http://localhost:8000/
            kill %1
      - when:
         condition: << parameters.deploy >>
         steps:
         - run:
             working_directory: ~/ParlAI/
             name: Upload the website
             command: |
               pip install s3cmd
               s3cmd --access_key="${S3_ACCESS_KEY}" --secret_key="${S3_SECRET_KEY}" sync -f --delete-removed website/build/ "s3://parl.ai/"
               s3cmd --access_key="${S3_ACCESS_KEY}" --secret_key="${S3_SECRET_KEY}" setacl --acl-public --recursive "s3://parl.ai/"
               s3cmd --access_key="${S3_ACCESS_KEY}" --secret_key="${S3_SECRET_KEY}" modify --add-header="Content-type:text/css" 's3://parl.ai/static/css/*' 's3://parl.ai/docs/_static/*.css' 's3://parl.ai/docs/_static/css/*.css'


# -------------------------------------------------------------------------------------
# Actual jobs
# -------------------------------------------------------------------------------------
jobs:
  cleaninstall_36:
    executor: standard_cpu36
    working_directory: ~/ParlAI
    parallelism: 1
    steps:
      - checkout
      - fixgit
      - setup
      - run:
          name: Test installation instructions
          no_output_timeout: 60m
          command: |
            python -m pip install --progress-bar off --upgrade pip setuptools
            python setup.py develop
            parlai display_data -t integration_tests

  unittests_osx:
    executor: osx_cpu37
    working_directory: ~/ParlAI
    parallelism: 2
    steps:
      - runtests:
          cachename: osx
          marker: unit

  unittests_36:
    executor: standard_cpu36
    working_directory: ~/ParlAI
    parallelism: 8
    steps:
      - runtests:
          more_installs:
            - installtorchcpu
          cachename: ut36
          marker: unit

  unittests_37:
    executor: standard_cpu38
    working_directory: ~/ParlAI
    parallelism: 2
    steps:
      - runtests:
          more_installs:
            - installtorchcpu
          cachename: ut37
          marker: unit

  unittests_38:
    executor: standard_cpu38
    working_directory: ~/ParlAI
    parallelism: 2
    steps:
      - runtests:
          more_installs:
            - installtorchcpu
          cachename: ut38
          marker: unit

  unittests_gpu14:
    executor: gpu
    working_directory: ~/ParlAI
    parallelism: 2
    steps:
      - runtests:
          more_installs:
            - installtorchgpu14
          install_cuda: true
          cachename: gpu14
          marker: unit

  unittests_gpu15:
    executor: gpu
    working_directory: ~/ParlAI
    parallelism: 2
    steps:
      - runtests:
          more_installs:
            - installtorchgpu15
          install_cuda: true
          cachename: gpu15
          marker: unit

  unittests_gpu16:
    executor: gpu
    working_directory: ~/ParlAI
    parallelism: 8
    steps:
      - runtests:
          more_installs:
            - installtorchgpu16
<<<<<<< HEAD
=======
            - installdetectrondeps
>>>>>>> 4a90df71
          install_cuda: true
          cachename: gpu16
          marker: unit

  long_gpu_tests:
    executor: gpu
    working_directory: ~/ParlAI
    parallelism: 8
    steps:
      - runtests:
          more_installs:
            - installtorchgpu16
<<<<<<< HEAD
=======
            - installdetectrondeps
>>>>>>> 4a90df71
          install_cuda: true
          cachename: nightly
          marker: nightly_gpu
          pytest_flags: -v -s

  crowdsourcing_tests:
    executor: small_cpu37
    working_directory: ~/ParlAI
    parallelism: 1
    steps:
      - runtests:
          cachename: crowdsourcing
          marker: crowdsourcing
          more_installs:
            - installcrowdsourcingdeps

  teacher_tests:
    executor: standard_cpu37
    working_directory: ~/ParlAI
    parallelism: 8
    steps:
      - runtests:
          cachename: teacher
          marker: teacher

  mturk_tests:
    executor: small_cpu37
    working_directory: ~/ParlAI
    parallelism: 1
    steps:
      - runtests:
          cachename: mturk
          marker: mturk

  build_website:
    executor: small_cpu37
    working_directory: ~/ParlAI
    parallelism: 1
    steps:
      - website:
          deploy: false

  deploy_website:
    executor: small_cpu37
    working_directory: ~/ParlAI
    steps:
      - website:
          deploy: true

  test_website:
    executor: small_cpu37
    working_directory: ~/ParlAI
    steps:
      - run:
          name: Test the website
          command: |
            echo 'Testing root page:'
            curl -f -i 'https://parl.ai/'
            echo
            echo 'Testing root css:'
            curl -f -i 'https://parl.ai/static/css/parlai.css'
            echo
            echo 'Testing docs page'
            curl -f -i 'https://parl.ai/docs/'
            echo
            echo 'Testing docs css'
            curl -f -i 'https://parl.ai/docs/_static/css/parlai_theme.css'


workflows:
  version: 2
  commit:
    jobs:
      - cleaninstall_36
      - unittests_gpu16
      - unittests_gpu15:
          requires:
            - unittests_37
            - unittests_gpu16
      - unittests_gpu14:
          requires:
            - unittests_37
            - unittests_gpu16
      - unittests_38:
          requires:
            - unittests_37
            - unittests_gpu16
      - unittests_37
      - unittests_36:
          requires:
            - unittests_37
            - unittests_gpu16
      - mturk_tests
      - unittests_osx:
          requires:
            - unittests_gpu16
            - unittests_37
      - long_gpu_tests:
          requires:
            - unittests_gpu16
            - unittests_37
      - crowdsourcing_tests:
          requires:
            - unittests_gpu16
            - unittests_37
      - teacher_tests:
          requires:
            - unittests_gpu16
            - unittests_37
      - build_website:
          filters:
            branches:
              ignore: master
      - deploy_website:
          filters:
            branches:
              only: master
      - test_website:
          requires:
            - deploy_website<|MERGE_RESOLUTION|>--- conflicted
+++ resolved
@@ -108,11 +108,7 @@
             python -m pip install --progress-bar off 'torchtext==0.7.0'
             python -m pip install --progress-bar off pytorch-pretrained-bert
             python -m pip install --progress-bar off transformers
-<<<<<<< HEAD
-            python -m pip install --progress-bar off fairseq
-=======
             python -m pip install --progress-bar off 'fairseq==0.10.0'
->>>>>>> 4a90df71
             python -c 'import torch; print("Torch version:", torch.__version__)'
             python -m torch.utils.collect_env
 
@@ -176,11 +172,7 @@
             command: |
               cd ..
               git clone git@github.com:facebookresearch/Mephisto.git Mephisto
-<<<<<<< HEAD
-              cd Mephisto; git checkout 7eb85dcbf8bee89a7ac9adc5f23b0f05a78bcb4b -b stable
-=======
               cd Mephisto; git checkout 8f315bfe42ba9643164d3d3d61d7d22609b3ab10 -b stable
->>>>>>> 4a90df71
               pip install -r requirements.txt
               python setup.py develop
               # `echo` so that ENTER will be pressed at the prompt
@@ -244,31 +236,19 @@
             - setupcuda
       - fixgit
       - restore_cache:
-<<<<<<< HEAD
-          key: deps-20200921-<< parameters.cachename >>-{{ checksum "requirements.txt" }}
-=======
           key: deps-20201110-<< parameters.cachename >>-{{ checksum "requirements.txt" }}
->>>>>>> 4a90df71
       - setup
       - installdeps
       - << parameters.more_installs >>
       - save_cache:
-<<<<<<< HEAD
-          key: deps-20200921-<< parameters.cachename >>-{{ checksum "requirements.txt" }}
-=======
           key: deps-20201110-<< parameters.cachename >>-{{ checksum "requirements.txt" }}
->>>>>>> 4a90df71
           paths:
             - "~/venv/bin"
             - "~/venv/lib"
       - findtests:
           marker: << parameters.marker >>
       - restore_cache:
-<<<<<<< HEAD
-          key: data-20200904-<< parameters.cachename >>-{{ checksum "teststorun.txt" }}
-=======
           key: data-20201110-<< parameters.cachename >>-{{ checksum "teststorun.txt" }}
->>>>>>> 4a90df71
       - run:
           name: Run tests
           no_output_timeout: 60m
@@ -427,10 +407,7 @@
       - runtests:
           more_installs:
             - installtorchgpu16
-<<<<<<< HEAD
-=======
             - installdetectrondeps
->>>>>>> 4a90df71
           install_cuda: true
           cachename: gpu16
           marker: unit
@@ -443,10 +420,7 @@
       - runtests:
           more_installs:
             - installtorchgpu16
-<<<<<<< HEAD
-=======
             - installdetectrondeps
->>>>>>> 4a90df71
           install_cuda: true
           cachename: nightly
           marker: nightly_gpu
