version: 2.1

# -------------------------------------------------------------------------------------
# environments where we run our jobs
# -------------------------------------------------------------------------------------
executors:
  standard_cpu38:
    docker:
      - image: circleci/python:3.8.0-buster-node
    environment:
      PYTHONUNBUFFERED: 1
    resource_class: xlarge

  standard_cpu37:
    docker:
      - image: circleci/python:3.7.5-buster-node
    environment:
      PYTHONUNBUFFERED: 1
    resource_class: xlarge

  small_cpu37:
    docker:
      - image: circleci/python:3.7.5-buster-node
    environment:
      PYTHONUNBUFFERED: 1
    resource_class: medium

  standard_cpu36:
    docker:
      - image: circleci/python:3.6.9-buster-node
    environment:
      PYTHONUNBUFFERED: 1
    resource_class: xlarge

  osx_cpu37:
    macos:
      # https://circleci.com/docs/2.0/testing-ios/
      xcode: "11.3.1"
    environment:
      PYTHON: 3.7.1
      PYTHONUNBUFFERED: 1
      HOMEBREW_NO_AUTO_UPDATE: 1

  gpu:
    environment:
      CUDA_VERSION: "10.2"
      PYTHONUNBUFFERED: 1
    machine:
      image: ubuntu-1604:201903-01
    resource_class: gpu.medium # tesla m60

# -------------------------------------------------------------------------------------
# reusable commands
# -------------------------------------------------------------------------------------
<<<<<<< HEAD
commands:
  fixgit:
    # circleci sets master to the tip of the branch, which isn't super useful for us.
    # better if master looks like it would on our local machines
    description: Fixes git
    steps:
      - run:
          name: Fixes git
          command: |
            ( [[ "$CIRCLE_BRANCH" != "master" ]] && git branch -f master origin/master ) || true
=======
fixgit: &fixgit
  # circleci sets master to the tip of the branch, which isn't super useful for us.
  # better if master looks like it would on our local machines
  run:
    name: Fixes git
    command: |
      ( [[ "$CIRCLE_BRANCH" != "master" ]] && git branch -f master origin/master ) || true

setup: &setup
  run:
    name: Sets up the virtual environment
    command: |
      mkdir -p ~/venv
      virtualenv --python=python3 ~/venv
      echo ". ~/venv/bin/activate" >> $BASH_ENV
      . ~/venv/bin/activate
      python --version


codecov: &codecov
  run:
    name: Coverage report
    command: |
      python -m codecov --flags $CIRCLE_JOB
      mkdir -p ~/ParlAI/data

installdeps: &installdeps
  run:
    name: Installs basic dependencies
    command: |
      python -m pip install --progress-bar off --upgrade pip setuptools
      python -m pip install --progress-bar off coverage
      python -m pip install --progress-bar off codecov
      mkdir -p ~/ParlAI/test-results
      pip install -v -r requirements.txt
      python setup.py develop
      python -c "import nltk; nltk.download('punkt')"

installtorchgpu16: &installtorchgpu16
  run:
    name: Install torch GPU and dependencies
    command: |
      python -m pip install --progress-bar off torch==1.6.0+cu101 torchvision==0.7.0+cu101 -f https://download.pytorch.org/whl/torch_stable.html
      python -m pip install --progress-bar off 'torchtext==0.7.0'
      python -m pip install --progress-bar off pytorch-pretrained-bert
      python -m pip install --progress-bar off transformers
      python -m pip install --progress-bar off fairseq
      python -c 'import torch; print("Torch version:", torch.__version__)'
      python -m torch.utils.collect_env


installtorchgpu15: &installtorchgpu15
  run:
    name: Install torch GPU and dependencies
    command: |
      python -m pip install --progress-bar off 'torch==1.5.1'
      python -c 'import torch; print("Torch version:", torch.__version__)'
      python -m torch.utils.collect_env

installtorchgpu14: &installtorchgpu14
  run:
    name: Install torch GPU and dependencies
    command: |
      python -m pip install --progress-bar off 'numpy'
      python -m pip install --progress-bar off 'torch==1.4.0'
      python -c 'import torch; print("Torch version:", torch.__version__)'
      python -m torch.utils.collect_env



installtorchcpuosx: &installtorchcpuosx
  run:
    name: Install torch CPU and dependencies
    command: |
      python -m pip install --progress-bar off torch==1.6.0
      python -c 'import torch; print("Torch version:", torch.__version__)'
      python -m torch.utils.collect_env

installtorchcpu: &installtorchcpu
  run:
    name: Install torch CPU and dependencies
    command: |
      python -m pip install --progress-bar off torch==1.6.0+cpu torchtext==0.7.0 torchvision==0.7.0+cpu -f https://download.pytorch.org/whl/torch_stable.html
      python -c 'import torch; print("Torch version:", torch.__version__)'
      python -m torch.utils.collect_env


installdetectrondeps: &installdetectrondeps
  run:
    name: Install opencv, vqa-maskrcnn-benchmark
    command: |
      python -m pip install opencv-python==4.2.0.34
      git clone https://gitlab.com/vedanuj/vqa-maskrcnn-benchmark.git maskbench
      cd maskbench; git checkout 4c168a637f45dc69efed384c00a7f916f57b25b8 -b stable
      python setup.py develop; cd -

installcrowdsourcingdeps: &installcrowdsourcingdeps
  run:
    name: Install Mephisto
    command: |
      cd ..
      git clone git@github.com:facebookresearch/Mephisto.git Mephisto
      cd Mephisto; git checkout 7eb85dcbf8bee89a7ac9adc5f23b0f05a78bcb4b -b stable
      pip install -r requirements.txt
      python setup.py develop
      echo | mephisto check
      # `echo` so that ENTER will be pressed at the prompt

setupcuda: &setupcuda
  run:
    name: Setup CUDA
    working_directory: ~/
    command: |
      # download and install nvidia drivers, cuda, etc
      wget --quiet --no-clobber -P ~/nvidia-downloads 'https://s3.amazonaws.com/ossci-linux/nvidia_driver/NVIDIA-Linux-x86_64-430.40.run'
      time sudo /bin/bash ~/nvidia-downloads/NVIDIA-Linux-x86_64-430.40.run --no-drm -q --ui=none
      echo "Done installing NVIDIA drivers."
      pyenv versions
      nvidia-smi
      pyenv global 3.7.0

buildwebsite: &buildwebsite
  run:
    working_directory: ~/ParlAI/website
    name: Build the website
    command: make

findtests: &findtests
  run:
    working_directory: ~/ParlAI
    name: Find tests to run
    command: |
      mkdir -p ~/ParlAI/data/models
      python -m pytest -m unit --collect-only | grep '<'  | sed "s/^ *//" > teststorun.txt
      cat teststorun.txt
>>>>>>> f9e67b72

  setup:
    description: Sets up the virtual environment
    steps:
      - run:
          name: Sets up the virtual environment
          command: |
            mkdir -p ~/venv
            virtualenv --python=python3 ~/venv
            echo ". ~/venv/bin/activate" >> $BASH_ENV
            . ~/venv/bin/activate
            python --version

  codecov:
    description: Coverage report
    steps:
      - run:
          name: Coverage report
          command: |
            python -m codecov --flags $CIRCLE_JOB
            mkdir -p ~/ParlAI/data

  installdeps:
    description: Install basic dependencies
    steps:
      - run:
          name: Installs basic dependencies
          command: |
            python -m pip install --progress-bar off --upgrade pip setuptools
            python -m pip install --progress-bar off coverage
            python -m pip install --progress-bar off codecov
            mkdir -p ~/ParlAI/test-results
            pip install -v -r requirements.txt
            python setup.py develop
            python -c "import nltk; nltk.download('punkt')"

  installtorchgpu16:
    description: Install torch GPU and dependencies
    steps:
      - run:
          name: Install torch GPU and dependencies
          command: |
            python -m pip install --progress-bar off torch==1.6.0+cu101 torchvision==0.7.0+cu101 -f https://download.pytorch.org/whl/torch_stable.html
            python -m pip install --progress-bar off 'torchtext==0.7.0'
            python -m pip install --progress-bar off pytorch-pretrained-bert
            python -m pip install --progress-bar off transformers
            python -m pip install --progress-bar off fairseq
            python -c 'import torch; print("Torch version:", torch.__version__)'
            python -m torch.utils.collect_env

  installtorchgpu15:
    description: Install torch GPU and dependencies
    steps:
      - run:
          name: Install torch GPU and dependencies
          command: |
            python -m pip install --progress-bar off 'torch==1.5.1'
            python -c 'import torch; print("Torch version:", torch.__version__)'
            python -m torch.utils.collect_env

  installtorchgpu14:
    description: Install torch GPU and dependencies
    steps:
      - run:
          name: Install torch GPU and dependencies
          command: |
            python -m pip install --progress-bar off 'numpy'
            python -m pip install --progress-bar off 'torch==1.4.0'
            python -c 'import torch; print("Torch version:", torch.__version__)'
            python -m torch.utils.collect_env

  installtorchcpuosx:
    description: Install torch CPU and dependencies
    steps:
      - run:
          name: Install torch CPU and dependencies
          command: |
            python -m pip install --progress-bar off torch==1.6.0
            python -c 'import torch; print("Torch version:", torch.__version__)'
            python -m torch.utils.collect_env

  installtorchcpu:
    description: Install torch CPU and dependencies
    steps:
      - run:
          name: Install torch CPU and dependencies
          command: |
            python -m pip install --progress-bar off torch==1.6.0+cpu torchtext==0.7.0 torchvision==0.7.0+cpu -f https://download.pytorch.org/whl/torch_stable.html
            python -c 'import torch; print("Torch version:", torch.__version__)'
            python -m torch.utils.collect_env

  installdetectrondeps:
    description: Install opencv, vqa-maskrcnn-benchmark
    steps:
      - run:
          name: Install opencv, vqa-maskrcnn-benchmark
          command: |
            python -m pip install opencv-python==4.2.0.34
            git clone https://gitlab.com/vedanuj/vqa-maskrcnn-benchmark.git maskbench
            cd maskbench; git checkout 4c168a637f45dc69efed384c00a7f916f57b25b8 -b stable
            python setup.py develop; cd -

  setupcuda:
    description: Setup CUDA
    steps:
      - run:
          name: Setup CUDA
          working_directory: ~/
          command: |
            # download and install nvidia drivers, cuda, etc
            wget --quiet --no-clobber -P ~/nvidia-downloads 'https://s3.amazonaws.com/ossci-linux/nvidia_driver/NVIDIA-Linux-x86_64-430.40.run'
            time sudo /bin/bash ~/nvidia-downloads/NVIDIA-Linux-x86_64-430.40.run --no-drm -q --ui=none
            echo "Done installing NVIDIA drivers."
            pyenv versions
            nvidia-smi
            pyenv global 3.7.0

  findtests:
    description: Find tests to run
    parameters:
      marker:
        type: string
    steps:
      - run:
          working_directory: ~/ParlAI
          name: Find tests to run
          command: |
            mkdir -p ~/ParlAI/data/models
            python -m pytest -m << parameters.marker >> --collect-only | grep '<'  | sed "s/^ *//" > teststorun.txt
            cat teststorun.txt

  runtests:
    description: Run a full suite of unit tests
    parameters:
      cachename:
        description: the key for our caches. date and checksum will be added
        type: string
      marker:
        description: the pytest marker to filter on
        type: string
      more_installs:
        description: Any extra installation commands to run
        type: steps
        default: []
      install_cuda:
        description: Should we install cuda?
        type: boolean
        default: false
      pytest_flags:
        description: extra flags to pass to pytest
        type: string
        default: "-v"
    steps:
      - checkout
      - when:
          condition: << parameters.install_cuda >>
          steps:
            - setupcuda
      - fixgit
      - restore_cache:
          key: deps-20200921-<< parameters.cachename >>-{{ checksum "requirements.txt" }}
      - setup
      - installdeps
      - << parameters.more_installs >>
      - save_cache:
          key: deps-20200921-<< parameters.cachename >>-{{ checksum "requirements.txt" }}
          paths:
            - "~/venv/bin"
            - "~/venv/lib"
      - findtests:
          marker: << parameters.marker >>
      - restore_cache:
          key: data-20200904-<< parameters.cachename >>-{{ checksum "teststorun.txt" }}
      - run:
          name: Run tests
          no_output_timeout: 60m
          command: |
            coverage run -m pytest -m << parameters.marker >> << parameters.pytest_flags >> --junitxml=test-results/junit.xml
      - save_cache:
          key: data-20200904-<< parameters.cachename >>-{{ checksum "teststorun.txt" }}
          paths:
            - "~/ParlAI/data"
      - codecov
      - store_test_results:
          path: test-results

  website:
    description: Build (and possibly deploy) the website
    parameters:
      deploy:
        type: boolean
        default: false
    steps:
      - checkout
      - fixgit
      - restore_cache:
          key: deps-20200921-bw-{{ checksum "requirements.txt" }}
      - setup
      - installdeps
      - installtorchgpu16
      - save_cache:
          key: deps-20200921-bw-{{ checksum "requirements.txt" }}
          paths:
            - "~/venv/bin"
            - "~/venv/lib"
      - run:
          working_directory: ~/ParlAI/website
          name: build the website
          command: make
      - run:
          name: zip up the website
          working_directory: ~/ParlAI/website/build/
          command: |
            zip -r ~/ParlAI/website.zip *
      - store_artifacts:
          path: website.zip
      - run:
          name: check for bad links
          working_directory: ~/ParlAI/
          command: |
            sudo apt-get install linkchecker
            python -m http.server --directory website/build >/dev/null &
            linkchecker http://localhost:8000/
            kill %1
      - when:
         condition: << parameters.deploy >>
         steps:
         - run:
             working_directory: ~/ParlAI/
             name: Upload the website
             command: |
               pip install s3cmd
               s3cmd --access_key="${S3_ACCESS_KEY}" --secret_key="${S3_SECRET_KEY}" sync -f --delete-removed website/build/ "s3://parl.ai/"
               s3cmd --access_key="${S3_ACCESS_KEY}" --secret_key="${S3_SECRET_KEY}" setacl --acl-public --recursive "s3://parl.ai/"
               s3cmd --access_key="${S3_ACCESS_KEY}" --secret_key="${S3_SECRET_KEY}" modify --add-header="Content-type:text/css" 's3://parl.ai/static/css/*' 's3://parl.ai/docs/_static/*.css' 's3://parl.ai/docs/_static/css/*.css'


# -------------------------------------------------------------------------------------
# Actual jobs
# -------------------------------------------------------------------------------------
jobs:
  cleaninstall_36:
    executor: standard_cpu36
    working_directory: ~/ParlAI
    parallelism: 1
    steps:
      - checkout
      - fixgit
      - setup
      - run:
          name: Test installation instructions
          no_output_timeout: 60m
          command: |
            python -m pip install --progress-bar off --upgrade pip setuptools
            python setup.py develop
            parlai display_data -t integration_tests

  unittests_osx:
    executor: osx_cpu37
    working_directory: ~/ParlAI
    parallelism: 2
    steps:
      - runtests:
          cachename: osx
          marker: unit

  unittests_36:
    executor: standard_cpu36
    working_directory: ~/ParlAI
    parallelism: 8
    steps:
      - runtests:
          more_installs:
            - installtorchcpu
          cachename: ut36
          marker: unit

  unittests_37:
    executor: standard_cpu38
    working_directory: ~/ParlAI
    parallelism: 2
    steps:
      - runtests:
          more_installs:
            - installtorchcpu
          cachename: ut37
          marker: unit

  unittests_38:
    executor: standard_cpu38
    working_directory: ~/ParlAI
    parallelism: 2
    steps:
      - runtests:
          more_installs:
            - installtorchcpu
          cachename: ut38
          marker: unit

  unittests_gpu14:
    executor: gpu
    working_directory: ~/ParlAI
    parallelism: 2
    steps:
      - runtests:
          more_installs:
            - installtorchgpu14
          install_cuda: true
          cachename: gpu14
          marker: unit

  unittests_gpu15:
    executor: gpu
    working_directory: ~/ParlAI
    parallelism: 2
    steps:
      - runtests:
          more_installs:
            - installtorchgpu15
          install_cuda: true
          cachename: gpu15
          marker: unit

  unittests_gpu16:
    executor: gpu
    working_directory: ~/ParlAI
    parallelism: 8
    steps:
      - runtests:
          more_installs:
            - installtorchgpu16
          install_cuda: true
          cachename: gpu16
          marker: unit

  long_gpu_tests:
    executor: gpu
    working_directory: ~/ParlAI
    parallelism: 8
    steps:
      - runtests:
          more_installs:
            - installtorchgpu16
          install_cuda: true
          cachename: nightly
          marker: nightly_gpu
          pytest_flags: -v -s

  crowdsourcing_tests:
    executor: small_cpu37
    working_directory: ~/ParlAI
    parallelism: 1
    steps:
<<<<<<< HEAD
      - runtests:
          cachename: crowdsourcing
          marker: crowdsourcing
=======
      - checkout
      - <<: *fixgit
      - restore_cache:
          key: deps-20201020-crowdsourcing-{{ checksum "requirements.txt" }}
      - <<: *setup
      - <<: *installdeps
      - <<: *installcrowdsourcingdeps
      - save_cache:
          key: deps-20201020-crowdsourcing-{{ checksum "requirements.txt" }}
          paths:
            - "~/venv/bin"
            - "~/venv/lib"
      - <<: *findtests
      - restore_cache:
          key: deps-20201020-crowdsourcing-{{ checksum "teststorun.txt" }}
      - run:
          name: All crowdsourcing tests
          no_output_timeout: 60m
          command: coverage run -m pytest --junitxml=test-results/junit.xml -m crowdsourcing -v
      - <<: *codecov
      - save_cache:
          key: deps-20201020-crowdsourcing-{{ checksum "teststorun.txt" }}
          paths:
            - "~/ParlAI/data"
      - store_test_results:
          path: test-results

>>>>>>> f9e67b72

  teacher_tests:
    executor: standard_cpu37
    working_directory: ~/ParlAI
    parallelism: 8
    steps:
      - runtests:
          cachename: teacher
          marker: teacher

  mturk_tests:
    executor: small_cpu37
    working_directory: ~/ParlAI
    parallelism: 1
    steps:
      - runtests:
          cachename: mturk
          marker: mturk

  build_website:
    executor: small_cpu37
    working_directory: ~/ParlAI
    parallelism: 1
    steps:
      - website:
          deploy: false

  deploy_website:
    executor: small_cpu37
    working_directory: ~/ParlAI
    steps:
      - website:
          deploy: true

  test_website:
    executor: small_cpu37
    working_directory: ~/ParlAI
    steps:
      - run:
          name: Test the website
          command: |
            echo 'Testing root page:'
            curl -f -i 'https://parl.ai/'
            echo
            echo 'Testing root css:'
            curl -f -i 'https://parl.ai/static/css/parlai.css'
            echo
            echo 'Testing docs page'
            curl -f -i 'https://parl.ai/docs/'
            echo
            echo 'Testing docs css'
            curl -f -i 'https://parl.ai/docs/_static/css/parlai_theme.css'


workflows:
  version: 2
  commit:
    jobs:
      - cleaninstall_36
      - unittests_gpu16
      - unittests_gpu15:
          requires:
            - unittests_37
            - unittests_gpu16
      - unittests_gpu14:
          requires:
            - unittests_37
            - unittests_gpu16
      - unittests_38:
          requires:
            - unittests_37
            - unittests_gpu16
      - unittests_37
      - unittests_36:
          requires:
            - unittests_37
            - unittests_gpu16
      - mturk_tests
      - unittests_osx:
          requires:
            - unittests_gpu16
            - unittests_37
      - long_gpu_tests:
          requires:
            - unittests_gpu16
            - unittests_37
      - crowdsourcing_tests:
          requires:
            - unittests_gpu16
            - unittests_37
      - teacher_tests:
          requires:
            - unittests_gpu16
            - unittests_37
      - build_website:
          filters:
            branches:
              ignore: master
      - deploy_website:
          filters:
            branches:
              only: master
      - test_website:
          requires:
            - deploy_website<|MERGE_RESOLUTION|>--- conflicted
+++ resolved
@@ -52,7 +52,6 @@
 # -------------------------------------------------------------------------------------
 # reusable commands
 # -------------------------------------------------------------------------------------
-<<<<<<< HEAD
 commands:
   fixgit:
     # circleci sets master to the tip of the branch, which isn't super useful for us.
@@ -63,143 +62,6 @@
           name: Fixes git
           command: |
             ( [[ "$CIRCLE_BRANCH" != "master" ]] && git branch -f master origin/master ) || true
-=======
-fixgit: &fixgit
-  # circleci sets master to the tip of the branch, which isn't super useful for us.
-  # better if master looks like it would on our local machines
-  run:
-    name: Fixes git
-    command: |
-      ( [[ "$CIRCLE_BRANCH" != "master" ]] && git branch -f master origin/master ) || true
-
-setup: &setup
-  run:
-    name: Sets up the virtual environment
-    command: |
-      mkdir -p ~/venv
-      virtualenv --python=python3 ~/venv
-      echo ". ~/venv/bin/activate" >> $BASH_ENV
-      . ~/venv/bin/activate
-      python --version
-
-
-codecov: &codecov
-  run:
-    name: Coverage report
-    command: |
-      python -m codecov --flags $CIRCLE_JOB
-      mkdir -p ~/ParlAI/data
-
-installdeps: &installdeps
-  run:
-    name: Installs basic dependencies
-    command: |
-      python -m pip install --progress-bar off --upgrade pip setuptools
-      python -m pip install --progress-bar off coverage
-      python -m pip install --progress-bar off codecov
-      mkdir -p ~/ParlAI/test-results
-      pip install -v -r requirements.txt
-      python setup.py develop
-      python -c "import nltk; nltk.download('punkt')"
-
-installtorchgpu16: &installtorchgpu16
-  run:
-    name: Install torch GPU and dependencies
-    command: |
-      python -m pip install --progress-bar off torch==1.6.0+cu101 torchvision==0.7.0+cu101 -f https://download.pytorch.org/whl/torch_stable.html
-      python -m pip install --progress-bar off 'torchtext==0.7.0'
-      python -m pip install --progress-bar off pytorch-pretrained-bert
-      python -m pip install --progress-bar off transformers
-      python -m pip install --progress-bar off fairseq
-      python -c 'import torch; print("Torch version:", torch.__version__)'
-      python -m torch.utils.collect_env
-
-
-installtorchgpu15: &installtorchgpu15
-  run:
-    name: Install torch GPU and dependencies
-    command: |
-      python -m pip install --progress-bar off 'torch==1.5.1'
-      python -c 'import torch; print("Torch version:", torch.__version__)'
-      python -m torch.utils.collect_env
-
-installtorchgpu14: &installtorchgpu14
-  run:
-    name: Install torch GPU and dependencies
-    command: |
-      python -m pip install --progress-bar off 'numpy'
-      python -m pip install --progress-bar off 'torch==1.4.0'
-      python -c 'import torch; print("Torch version:", torch.__version__)'
-      python -m torch.utils.collect_env
-
-
-
-installtorchcpuosx: &installtorchcpuosx
-  run:
-    name: Install torch CPU and dependencies
-    command: |
-      python -m pip install --progress-bar off torch==1.6.0
-      python -c 'import torch; print("Torch version:", torch.__version__)'
-      python -m torch.utils.collect_env
-
-installtorchcpu: &installtorchcpu
-  run:
-    name: Install torch CPU and dependencies
-    command: |
-      python -m pip install --progress-bar off torch==1.6.0+cpu torchtext==0.7.0 torchvision==0.7.0+cpu -f https://download.pytorch.org/whl/torch_stable.html
-      python -c 'import torch; print("Torch version:", torch.__version__)'
-      python -m torch.utils.collect_env
-
-
-installdetectrondeps: &installdetectrondeps
-  run:
-    name: Install opencv, vqa-maskrcnn-benchmark
-    command: |
-      python -m pip install opencv-python==4.2.0.34
-      git clone https://gitlab.com/vedanuj/vqa-maskrcnn-benchmark.git maskbench
-      cd maskbench; git checkout 4c168a637f45dc69efed384c00a7f916f57b25b8 -b stable
-      python setup.py develop; cd -
-
-installcrowdsourcingdeps: &installcrowdsourcingdeps
-  run:
-    name: Install Mephisto
-    command: |
-      cd ..
-      git clone git@github.com:facebookresearch/Mephisto.git Mephisto
-      cd Mephisto; git checkout 7eb85dcbf8bee89a7ac9adc5f23b0f05a78bcb4b -b stable
-      pip install -r requirements.txt
-      python setup.py develop
-      echo | mephisto check
-      # `echo` so that ENTER will be pressed at the prompt
-
-setupcuda: &setupcuda
-  run:
-    name: Setup CUDA
-    working_directory: ~/
-    command: |
-      # download and install nvidia drivers, cuda, etc
-      wget --quiet --no-clobber -P ~/nvidia-downloads 'https://s3.amazonaws.com/ossci-linux/nvidia_driver/NVIDIA-Linux-x86_64-430.40.run'
-      time sudo /bin/bash ~/nvidia-downloads/NVIDIA-Linux-x86_64-430.40.run --no-drm -q --ui=none
-      echo "Done installing NVIDIA drivers."
-      pyenv versions
-      nvidia-smi
-      pyenv global 3.7.0
-
-buildwebsite: &buildwebsite
-  run:
-    working_directory: ~/ParlAI/website
-    name: Build the website
-    command: make
-
-findtests: &findtests
-  run:
-    working_directory: ~/ParlAI
-    name: Find tests to run
-    command: |
-      mkdir -p ~/ParlAI/data/models
-      python -m pytest -m unit --collect-only | grep '<'  | sed "s/^ *//" > teststorun.txt
-      cat teststorun.txt
->>>>>>> f9e67b72
 
   setup:
     description: Sets up the virtual environment
@@ -301,6 +163,20 @@
             git clone https://gitlab.com/vedanuj/vqa-maskrcnn-benchmark.git maskbench
             cd maskbench; git checkout 4c168a637f45dc69efed384c00a7f916f57b25b8 -b stable
             python setup.py develop; cd -
+
+  installcrowdsourcingdeps:
+    description: Install Mephisto
+    steps:
+        run:
+            name: Install Mephisto
+            command: |
+            cd ..
+            git clone git@github.com:facebookresearch/Mephisto.git Mephisto
+        cd Mephisto; git checkout 7eb85dcbf8bee89a7ac9adc5f23b0f05a78bcb4b -b stable
+        pip install -r requirements.txt
+        python setup.py develop
+        echo | mephisto check
+        # `echo` so that ENTER will be pressed at the prompt
 
   setupcuda:
     description: Setup CUDA
@@ -553,39 +429,11 @@
     working_directory: ~/ParlAI
     parallelism: 1
     steps:
-<<<<<<< HEAD
       - runtests:
           cachename: crowdsourcing
           marker: crowdsourcing
-=======
-      - checkout
-      - <<: *fixgit
-      - restore_cache:
-          key: deps-20201020-crowdsourcing-{{ checksum "requirements.txt" }}
-      - <<: *setup
-      - <<: *installdeps
-      - <<: *installcrowdsourcingdeps
-      - save_cache:
-          key: deps-20201020-crowdsourcing-{{ checksum "requirements.txt" }}
-          paths:
-            - "~/venv/bin"
-            - "~/venv/lib"
-      - <<: *findtests
-      - restore_cache:
-          key: deps-20201020-crowdsourcing-{{ checksum "teststorun.txt" }}
-      - run:
-          name: All crowdsourcing tests
-          no_output_timeout: 60m
-          command: coverage run -m pytest --junitxml=test-results/junit.xml -m crowdsourcing -v
-      - <<: *codecov
-      - save_cache:
-          key: deps-20201020-crowdsourcing-{{ checksum "teststorun.txt" }}
-          paths:
-            - "~/ParlAI/data"
-      - store_test_results:
-          path: test-results
-
->>>>>>> f9e67b72
+          more_installs
+            - installcrowdsourcingdeps
 
   teacher_tests:
     executor: standard_cpu37
