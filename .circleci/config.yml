version: 2

# -------------------------------------------------------------------------------------
# environments where we run our jobs
# -------------------------------------------------------------------------------------
standard_cpu37: &standard_cpu37
  docker:
    - image: circleci/python:3.7.5-buster-node
  resource_class: large

standard_cpu36: &standard_cpu36
  docker:
    - image: circleci/python:3.6.9-buster-node
  resource_class: large

osx_cpu37: &osx_cpu37
  macos:
    xcode: "10.1.0"
  environment:
    PYTHON: 3.7.1
    HOMEBREW_NO_AUTO_UPDATE: 1

gpu: &gpu
  environment:
    CUDA_VERSION: "10.2"
  machine:
    image: ubuntu-1604:201903-01
  resource_class: gpu.medium # tesla m60
# -------------------------------------------------------------------------------------

# -------------------------------------------------------------------------------------
# reusable commands
# -------------------------------------------------------------------------------------
fixgit: &fixgit
  # circleci sets master to the tip of the branch, which isn't super useful for us.
  # better if master looks like it would on our local machines
  run:
    name: Fixes git
    command: |
      ( [[ "$CIRCLE_BRANCH" != "master" ]] && git branch -f master origin/master ) || true

setup: &setup
  run:
    name: Sets up the virtual environment
    command: |
      mkdir -p ~/venv
      virtualenv --python=python3 ~/venv
      echo ". ~/venv/bin/activate" >> $BASH_ENV
      . ~/venv/bin/activate
      python --version


codecov: &codecov
  run:
    name: Coverage report
    command: |
      python -m codecov --flags $CIRCLE_JOB

installdeps: &installdeps
  run:
    name: Installs basic dependencies
    command: |
      pip3 install --progress-bar off --upgrade pip setuptools
      pip3 install --progress-bar off coverage
      pip3 install --progress-bar off codecov
      mkdir -p ~/ParlAI/test-results
      pip install -q -r requirements.txt
      python setup.py develop
      python -c "import nltk; nltk.download('punkt')"

installtorchgpu14: &installtorchgpu14
  run:
    name: Install torch GPU and dependencies
    command: |
      pip3 install --progress-bar off 'torch==1.4.0'
      pip3 install --progress-bar off 'subword-nmt==0.3.7'
      pip3 install --progress-bar off pytorch-pretrained-bert
      pip3 install --progress-bar off 'torchtext==0.5.0'
      pip3 install --progress-bar off 'torchvision==0.5.0'
      pip3 install --progress-bar off transformers
      python -c 'import torch; print("Torch version:", torch.__version__)'


installtorchgpu13: &installtorchgpu13
  run:
    name: Install torch GPU and dependencies
    command: |
      pip3 install --progress-bar off 'torch==1.3.1'
      pip3 install --progress-bar off 'subword-nmt==0.3.7'
      pip3 install --progress-bar off pytorch-pretrained-bert
      pip3 install --progress-bar off transformers
      python -c 'import torch; print("Torch version:", torch.__version__)'


installtorchcpuosx: &installtorchcpuosx
  run:
    name: Install torch CPU and dependencies
    command: |
      pip3 install --progress-bar off torch
      python -c 'import torch; print("Torch version:", torch.__version__)'

installtorchcpu: &installtorchcpu
  run:
    name: Install torch CPU and dependencies
    command: |
      pip3 install --progress-bar off torch==1.4.0+cpu torchtext==0.5.0 torchvision==0.5.0+cpu -f https://download.pytorch.org/whl/torch_stable.html
      python -c 'import torch; print("Torch version:", torch.__version__)'

setupcuda: &setupcuda
  run:
    name: Setup CUDA
    working_directory: ~/
    command: |
      # download and install nvidia drivers, cuda, etc
      wget --quiet --no-clobber -P ~/nvidia-downloads 'https://s3.amazonaws.com/ossci-linux/nvidia_driver/NVIDIA-Linux-x86_64-430.40.run'
      wget --quiet --no-clobber -P ~/nvidia-downloads 'https://developer.download.nvidia.com/compute/cuda/repos/ubuntu1604/x86_64/cuda-ubuntu1604.pin'
      wget --quiet --no-clobber -P ~/nvidia-downloads 'http://developer.download.nvidia.com/compute/cuda/10.2/Prod/local_installers/cuda-repo-ubuntu1604-10-2-local-10.2.89-440.33.01_1.0-1_amd64.deb'
      sudo cp ~/nvidia-downloads/cuda-ubuntu1604.pin /etc/apt/preferences.d/cuda-repository-pin-600
      time sudo /bin/bash ~/nvidia-downloads/NVIDIA-Linux-x86_64-430.40.run --no-drm -q --ui=none
      time sudo dpkg -i ~/nvidia-downloads/cuda-repo-ubuntu1604-10-2-local-10.2.89-440.33.01_1.0-1_amd64.deb
      echo "Done installing CUDA."
      pyenv versions
      nvidia-smi
      pyenv global 3.7.0

buildwebsite: &buildwebsite
  run:
    working_directory: ~/ParlAI/website
    name: Build the website
    command: make

# -------------------------------------------------------------------------------------
# Actual jobs
# -------------------------------------------------------------------------------------
jobs:
  datatests:
    <<: *standard_cpu37
    working_directory: ~/ParlAI
    steps:
      - checkout
      - <<: *fixgit
      - restore_cache:
<<<<<<< HEAD
          key: deps-dt-v8{{ checksum "requirements.txt" }}
      - <<: *installdeps
      - save_cache:
          key: deps-dt-v8{{ checksum "requirements.txt" }}
=======
          key: deps-v1-dt-{{ checksum "requirements.txt" }}
      - <<: *setup
      - <<: *installdeps
      - save_cache:
          key: deps-v1-dt-{{ checksum "requirements.txt" }}
>>>>>>> 11809725
          paths:
            - "~/venv/lib"
      - <<: *installtorchcpu
      - run:
          name: Data tests
          command: python -m coverage run -m pytest --junitxml=test-results/junit.xml -m data
      - <<: *codecov
      - store_test_results:
          path: test-results

  unittests_osx:
    <<: *osx_cpu37
    working_directory: ~/ParlAI
    parallelism: 8
    steps:
      - checkout
      - <<: *fixgit
      - restore_cache:
<<<<<<< HEAD
          key: deps-osx-v8{{ checksum "requirements.txt" }}
      - <<: *installdeps
      - <<: *installtorchcpuosx
      - save_cache:
          key: deps-osx-v8{{ checksum "requirements.txt" }}
=======
          key: deps-v1-osx-{{ checksum "requirements.txt" }}
      - <<: *setup
      - <<: *installdeps
      - <<: *installtorchcpuosx
      - save_cache:
          key: deps-v1-osx-{{ checksum "requirements.txt" }}
>>>>>>> 11809725
          paths:
            - "~/venv/lib"
      - run:
          name: Unit tests (OSX)
          command: python -m coverage run -m pytest --junitxml=test-results/junit.xml -m unit
      - <<: *codecov
      - store_test_results:
          path: test-results

  unittests_36:
    <<: *standard_cpu36
    working_directory: ~/ParlAI
    parallelism: 8
    steps:
      - checkout
      - run:
          name: output test split
          command: circleci tests split --split-by=timings --timings-type=classname
      - <<: *fixgit
      - restore_cache:
<<<<<<< HEAD
          key: deps-ut36-v8{{ checksum "requirements.txt" }}
      - <<: *installdeps
      - <<: *installtorchcpu
      - save_cache:
          key: deps-ut36-v8{{ checksum "requirements.txt" }}
=======
          key: deps-v1-ut36-{{ checksum "requirements.txt" }}
      - <<: *setup
      - <<: *installdeps
      - <<: *installtorchcpu
      - save_cache:
          key: deps-v1-ut36-{{ checksum "requirements.txt" }}
>>>>>>> 11809725
          paths:
            - "~/venv/lib"
      - run:
          name: Unit tests (py36)
          command: python -m coverage run -m pytest --junitxml=test-results/junit.xml -m unit
      - <<: *codecov
      - store_test_results:
          path: test-results

  unittests_37:
    <<: *standard_cpu37
    working_directory: ~/ParlAI
    parallelism: 8
    steps:
      - checkout
      - <<: *fixgit
      - restore_cache:
<<<<<<< HEAD
          key: deps-ut37-v8{{ checksum "requirements.txt" }}
      - <<: *installdeps
      - <<: *installtorchcpu
      - save_cache:
          key: deps-ut37-v8{{ checksum "requirements.txt" }}
=======
          key: deps-v1-ut37-{{ checksum "requirements.txt" }}
      - <<: *setup
      - <<: *installdeps
      - <<: *installtorchcpu
      - save_cache:
          key: deps-v1-ut37-{{ checksum "requirements.txt" }}
>>>>>>> 11809725
          paths:
            - "~/venv/lib"
      - run:
          name: Unit tests (py37)
          command: python -m coverage run -m pytest --junitxml=test-results/junit.xml -m unit
      - <<: *codecov
      - store_test_results:
          path: test-results

  unittests_gpu13:
    <<: *gpu
    working_directory: ~/ParlAI
    parallelism: 8
    steps:
      - checkout
      - <<: *fixgit
      - restore_cache:
          key: nvidia-downloads-v3
      - <<: *setupcuda
      - save_cache:
          key: nvidia-downloads-v3
          paths:
            - "~/nvidia-downloads/"
      - restore_cache:
<<<<<<< HEAD
          key: deps-gpu13-v8{{ checksum "requirements.txt" }}
      - <<: *installdeps
      - <<: *installtorchgpu13
      - save_cache:
          key: deps-gpu13-v8{{ checksum "requirements.txt" }}
=======
          key: deps-v1-gpu13-{{ checksum "requirements.txt" }}
      - <<: *setup
      - <<: *installdeps
      - <<: *installtorchgpu13
      - save_cache:
          key: deps-v1-gpu13-{{ checksum "requirements.txt" }}
>>>>>>> 11809725
          paths:
            - "~/venv/lib"
      - run:
          name: Unit tests (GPU; pytorch 1.3)
          command: python -m coverage run -m pytest --junitxml=test-results/junit.xml -m unit
      - <<: *codecov
      - store_test_results:
          path: test-results

  unittests_gpu14:
    <<: *gpu
    working_directory: ~/ParlAI
    parallelism: 8
    steps:
      - checkout
      - <<: *fixgit
      - restore_cache:
          key: nvidia-downloads-v3
      - <<: *setupcuda
      - save_cache:
          key: nvidia-downloads-v3
          paths:
            - "~/nvidia-downloads/"
      - restore_cache:
<<<<<<< HEAD
          key: deps-gpu14-v8{{ checksum "requirements.txt" }}
      - <<: *installdeps
      - <<: *installtorchgpu14
      - save_cache:
          key: deps-gpu14-v8{{ checksum "requirements.txt" }}
=======
          key: deps-v1-gpu14-{{ checksum "requirements.txt" }}
      - <<: *setup
      - <<: *installdeps
      - <<: *installtorchgpu14
      - save_cache:
          key: deps-v1-gpu14-{{ checksum "requirements.txt" }}
>>>>>>> 11809725
          paths:
            - "~/venv/lib"
      - run:
          name: Unit tests (GPU; pytorch 1.4)
          command: python -m coverage run -m pytest --junitxml=test-results/junit.xml -m unit
      - <<: *codecov
      - store_test_results:
          path: test-results

  nightly_gpu_tests:
    <<: *gpu
    working_directory: ~/ParlAI
    parallelism: 8
    steps:
      - checkout
      - <<: *fixgit
      - restore_cache:
          key: nvidia-downloads-v3
      - <<: *setupcuda
      - save_cache:
          key: nvidia-downloads-v3
          paths:
            - "~/nvidia-downloads/"
      - restore_cache:
<<<<<<< HEAD
          key: deps-nightly-v8{{ checksum "requirements.txt" }}
      - <<: *installdeps
      - <<: *installtorchgpu14
      - save_cache:
          key: deps-nightly-v8{{ checksum "requirements.txt" }}
=======
          key: deps-v1-nightly-{{ checksum "requirements.txt" }}
      - <<: *setup
      - <<: *installdeps
      - <<: *installtorchgpu14
      - save_cache:
          key: deps-v1-nightly-{{ checksum "requirements.txt" }}
>>>>>>> 11809725
          paths:
            - "~/venv/lib"
      - run:
          name: Nightly GPU tests
          no_output_timeout: 60m
          command: python -m coverage run -m pytest --junitxml=test-results/junit.xml -m nightly_gpu
      - run:
          name: Quickstart unit tests (GPU; pytorch 1.4)
          command: sh tests/test_quickstart.sh
      - <<: *codecov
      - store_test_results:
          path: test-results

  mturk_tests:
    <<: *standard_cpu37
    working_directory: ~/ParlAI
    steps:
      - checkout
      - <<: *fixgit
      - restore_cache:
<<<<<<< HEAD
          key: deps-mturk-v8{{ checksum "requirements.txt" }}
      - <<: *installdeps
      - save_cache:
          key: deps-mturk-v8{{ checksum "requirements.txt" }}
=======
          key: deps-v1-mturk-{{ checksum "requirements.txt" }}
      - <<: *setup
      - <<: *installdeps
      - save_cache:
          key: deps-v1-mturk-{{ checksum "requirements.txt" }}
>>>>>>> 11809725
          paths:
            - "~/venv/lib"
      - run:
          name: All mturk tests
          command: python -m coverage run -m pytest --junitxml=test-results/junit.xml -m mturk parlai/mturk/core/test/*.py
      - <<: *codecov
      - store_test_results:
          path: test-results

  build_website:
    <<: *standard_cpu37
    working_directory: ~/ParlAI
    steps:
      - checkout
      - <<: *fixgit
      - restore_cache:
          key: deps-v1-bw-{{ checksum "requirements.txt" }}
      - <<: *setup
      - <<: *installdeps
      - <<: *installtorchgpu14
      - run:
          working_directory: ~/ParlAI/
          name: more build website dependencies
          command: |
            pip install s3cmd
            sudo apt-get install linkchecker
      - save_cache:
          key: deps-v1-bw-{{ checksum "requirements.txt" }}
          paths:
            - "~/venv/lib"
      - <<: *buildwebsite
      - run:
          name: check for bad links
          working_directory: ~/ParlAI/
          command: |
            python -m http.server --directory website/build >/dev/null &
            linkchecker http://localhost:8000/
            kill %1

  deploy_website:
    <<: *standard_cpu37
    working_directory: ~/ParlAI
    steps:
      - checkout
      - <<: *fixgit
      - restore_cache:
          key: deps-v1-dw-{{ checksum "requirements.txt" }}
      - <<: *setup
      - <<: *installdeps
      - <<: *installtorchgpu14
      - save_cache:
          key: deps-v1-dw-{{ checksum "requirements.txt" }}
          paths:
            - "~/venv/lib"
      - <<: *buildwebsite
      - run:
          working_directory: ~/ParlAI/
          name: Upload the website
          command: |
            pip install s3cmd
            s3cmd --access_key="${S3_ACCESS_KEY}" --secret_key="${S3_SECRET_KEY}" sync -f --delete-removed website/build/ "s3://parl.ai/"
            s3cmd --access_key="${S3_ACCESS_KEY}" --secret_key="${S3_SECRET_KEY}" setacl --acl-public --recursive "s3://parl.ai/"
            s3cmd --access_key="${S3_ACCESS_KEY}" --secret_key="${S3_SECRET_KEY}" modify --add-header="Content-type:text/css" 's3://parl.ai/static/css/*' 's3://parl.ai/docs/_static/*.css' 's3://parl.ai/docs/_static/css/*.css'

  test_website:
    <<: *standard_cpu37
    working_directory: ~/
    steps:
      - run:
          working_directory: ~/ParlAI/
          name: Test the website
          command: |
            echo 'Testing root page:'
            curl -f -i 'https://parl.ai/'
            echo
            echo 'Testing root css:'
            curl -f -i 'https://parl.ai/static/css/parlai.css'
            echo
            echo 'Testing docs page'
            curl -f -i 'https://parl.ai/docs/'
            echo
            echo 'Testing docs css'
            curl -f -i 'https://parl.ai/docs/_static/css/parlai_theme.css'

  check_extra_tests:
    <<: *standard_cpu37
    working_directory: ~/ParlAI
    steps:
      - checkout
      - <<: *fixgit
      - <<: *setup
      - run:
          name: "Conditionally launching long tests..."
          working_directory: ~/ParlAI/
          command: |
            pip install gitpython
            python setup.py develop --no-deps
            python .circleci/triggers.py | while read job; do
              curl -s \
                --data "build_parameters[CIRCLE_JOB]=${job}" \
                --data "build_parameters[CIRCLE_WORKFLOW_ID]=${CIRCLE_WORKFLOW_ID}" \
                --data "build_parameters[CIRCLE_WORKFLOW_WORKSPACE_ID]=${CIRCLE_WORKFLOW_WORKSPACE_ID}" \
                --data "build_parameters[CIRCLE_WORKFLOW_UPSTREAM_JOB_IDS]=${CIRCLE_WORKFLOW_JOB_ID}" \
                --data "revision=$CIRCLE_SHA1" \
                https://circleci.com/api/v1.1/project/github/$CIRCLE_PROJECT_USERNAME/$CIRCLE_PROJECT_REPONAME/tree/$CIRCLE_BRANCH?circle-token=$CIRCLE_API_USER_TOKEN >/dev/null
                echo "Launching ${job}..."
            done


# -------------------------------------------------------------------------------------
# Workflows
# -------------------------------------------------------------------------------------
workflows:
  version: 2
  commit:
    jobs:
      - unittests_gpu13
      - unittests_gpu14
      - unittests_37
      - unittests_36
      - mturk_tests
      - unittests_osx:
          filters:
            branches:
              only: master
      - nightly_gpu_tests:
          filters:
            branches:
              only: master
      - check_extra_tests:
          filters:
            branches:
              ignore: master
      - build_website:
          filters:
            branches:
              ignore: master
      - deploy_website:
          filters:
            branches:
              only: master
      - test_website:
          requires:
            - deploy_website<|MERGE_RESOLUTION|>--- conflicted
+++ resolved
@@ -140,18 +140,11 @@
       - checkout
       - <<: *fixgit
       - restore_cache:
-<<<<<<< HEAD
-          key: deps-dt-v8{{ checksum "requirements.txt" }}
-      - <<: *installdeps
-      - save_cache:
-          key: deps-dt-v8{{ checksum "requirements.txt" }}
-=======
-          key: deps-v1-dt-{{ checksum "requirements.txt" }}
-      - <<: *setup
-      - <<: *installdeps
-      - save_cache:
-          key: deps-v1-dt-{{ checksum "requirements.txt" }}
->>>>>>> 11809725
+          key: deps-v2-dt-{{ checksum "requirements.txt" }}
+      - <<: *setup
+      - <<: *installdeps
+      - save_cache:
+          key: deps-v2-dt-{{ checksum "requirements.txt" }}
           paths:
             - "~/venv/lib"
       - <<: *installtorchcpu
@@ -170,20 +163,12 @@
       - checkout
       - <<: *fixgit
       - restore_cache:
-<<<<<<< HEAD
-          key: deps-osx-v8{{ checksum "requirements.txt" }}
+          key: deps-v2-osx-{{ checksum "requirements.txt" }}
+      - <<: *setup
       - <<: *installdeps
       - <<: *installtorchcpuosx
       - save_cache:
-          key: deps-osx-v8{{ checksum "requirements.txt" }}
-=======
-          key: deps-v1-osx-{{ checksum "requirements.txt" }}
-      - <<: *setup
-      - <<: *installdeps
-      - <<: *installtorchcpuosx
-      - save_cache:
-          key: deps-v1-osx-{{ checksum "requirements.txt" }}
->>>>>>> 11809725
+          key: deps-v2-osx-{{ checksum "requirements.txt" }}
           paths:
             - "~/venv/lib"
       - run:
@@ -204,20 +189,12 @@
           command: circleci tests split --split-by=timings --timings-type=classname
       - <<: *fixgit
       - restore_cache:
-<<<<<<< HEAD
-          key: deps-ut36-v8{{ checksum "requirements.txt" }}
+          key: deps-v2-ut36-{{ checksum "requirements.txt" }}
+      - <<: *setup
       - <<: *installdeps
       - <<: *installtorchcpu
       - save_cache:
-          key: deps-ut36-v8{{ checksum "requirements.txt" }}
-=======
-          key: deps-v1-ut36-{{ checksum "requirements.txt" }}
-      - <<: *setup
-      - <<: *installdeps
-      - <<: *installtorchcpu
-      - save_cache:
-          key: deps-v1-ut36-{{ checksum "requirements.txt" }}
->>>>>>> 11809725
+          key: deps-v2-ut36-{{ checksum "requirements.txt" }}
           paths:
             - "~/venv/lib"
       - run:
@@ -235,20 +212,12 @@
       - checkout
       - <<: *fixgit
       - restore_cache:
-<<<<<<< HEAD
-          key: deps-ut37-v8{{ checksum "requirements.txt" }}
+          key: deps-v2-ut37-{{ checksum "requirements.txt" }}
+      - <<: *setup
       - <<: *installdeps
       - <<: *installtorchcpu
       - save_cache:
-          key: deps-ut37-v8{{ checksum "requirements.txt" }}
-=======
-          key: deps-v1-ut37-{{ checksum "requirements.txt" }}
-      - <<: *setup
-      - <<: *installdeps
-      - <<: *installtorchcpu
-      - save_cache:
-          key: deps-v1-ut37-{{ checksum "requirements.txt" }}
->>>>>>> 11809725
+          key: deps-v2-ut37-{{ checksum "requirements.txt" }}
           paths:
             - "~/venv/lib"
       - run:
@@ -273,20 +242,12 @@
           paths:
             - "~/nvidia-downloads/"
       - restore_cache:
-<<<<<<< HEAD
-          key: deps-gpu13-v8{{ checksum "requirements.txt" }}
+          key: deps-v2-gpu13-{{ checksum "requirements.txt" }}
+      - <<: *setup
       - <<: *installdeps
       - <<: *installtorchgpu13
       - save_cache:
-          key: deps-gpu13-v8{{ checksum "requirements.txt" }}
-=======
-          key: deps-v1-gpu13-{{ checksum "requirements.txt" }}
-      - <<: *setup
-      - <<: *installdeps
-      - <<: *installtorchgpu13
-      - save_cache:
-          key: deps-v1-gpu13-{{ checksum "requirements.txt" }}
->>>>>>> 11809725
+          key: deps-v2-gpu13-{{ checksum "requirements.txt" }}
           paths:
             - "~/venv/lib"
       - run:
@@ -311,20 +272,12 @@
           paths:
             - "~/nvidia-downloads/"
       - restore_cache:
-<<<<<<< HEAD
-          key: deps-gpu14-v8{{ checksum "requirements.txt" }}
+          key: deps-v2-gpu14-{{ checksum "requirements.txt" }}
+      - <<: *setup
       - <<: *installdeps
       - <<: *installtorchgpu14
       - save_cache:
-          key: deps-gpu14-v8{{ checksum "requirements.txt" }}
-=======
-          key: deps-v1-gpu14-{{ checksum "requirements.txt" }}
-      - <<: *setup
-      - <<: *installdeps
-      - <<: *installtorchgpu14
-      - save_cache:
-          key: deps-v1-gpu14-{{ checksum "requirements.txt" }}
->>>>>>> 11809725
+          key: deps-v2-gpu14-{{ checksum "requirements.txt" }}
           paths:
             - "~/venv/lib"
       - run:
@@ -349,20 +302,12 @@
           paths:
             - "~/nvidia-downloads/"
       - restore_cache:
-<<<<<<< HEAD
-          key: deps-nightly-v8{{ checksum "requirements.txt" }}
+          key: deps-v2-nightly-{{ checksum "requirements.txt" }}
+      - <<: *setup
       - <<: *installdeps
       - <<: *installtorchgpu14
       - save_cache:
-          key: deps-nightly-v8{{ checksum "requirements.txt" }}
-=======
-          key: deps-v1-nightly-{{ checksum "requirements.txt" }}
-      - <<: *setup
-      - <<: *installdeps
-      - <<: *installtorchgpu14
-      - save_cache:
-          key: deps-v1-nightly-{{ checksum "requirements.txt" }}
->>>>>>> 11809725
+          key: deps-v2-nightly-{{ checksum "requirements.txt" }}
           paths:
             - "~/venv/lib"
       - run:
@@ -383,18 +328,11 @@
       - checkout
       - <<: *fixgit
       - restore_cache:
-<<<<<<< HEAD
-          key: deps-mturk-v8{{ checksum "requirements.txt" }}
-      - <<: *installdeps
-      - save_cache:
-          key: deps-mturk-v8{{ checksum "requirements.txt" }}
-=======
-          key: deps-v1-mturk-{{ checksum "requirements.txt" }}
-      - <<: *setup
-      - <<: *installdeps
-      - save_cache:
-          key: deps-v1-mturk-{{ checksum "requirements.txt" }}
->>>>>>> 11809725
+          key: deps-v2-mturk-{{ checksum "requirements.txt" }}
+      - <<: *setup
+      - <<: *installdeps
+      - save_cache:
+          key: deps-v2-mturk-{{ checksum "requirements.txt" }}
           paths:
             - "~/venv/lib"
       - run:
@@ -411,7 +349,7 @@
       - checkout
       - <<: *fixgit
       - restore_cache:
-          key: deps-v1-bw-{{ checksum "requirements.txt" }}
+          key: deps-v2-bw-{{ checksum "requirements.txt" }}
       - <<: *setup
       - <<: *installdeps
       - <<: *installtorchgpu14
@@ -422,7 +360,7 @@
             pip install s3cmd
             sudo apt-get install linkchecker
       - save_cache:
-          key: deps-v1-bw-{{ checksum "requirements.txt" }}
+          key: deps-v2-bw-{{ checksum "requirements.txt" }}
           paths:
             - "~/venv/lib"
       - <<: *buildwebsite
@@ -441,12 +379,12 @@
       - checkout
       - <<: *fixgit
       - restore_cache:
-          key: deps-v1-dw-{{ checksum "requirements.txt" }}
+          key: deps-v2-dw-{{ checksum "requirements.txt" }}
       - <<: *setup
       - <<: *installdeps
       - <<: *installtorchgpu14
       - save_cache:
-          key: deps-v1-dw-{{ checksum "requirements.txt" }}
+          key: deps-v2-dw-{{ checksum "requirements.txt" }}
           paths:
             - "~/venv/lib"
       - <<: *buildwebsite
@@ -499,7 +437,7 @@
                 --data "build_parameters[CIRCLE_WORKFLOW_WORKSPACE_ID]=${CIRCLE_WORKFLOW_WORKSPACE_ID}" \
                 --data "build_parameters[CIRCLE_WORKFLOW_UPSTREAM_JOB_IDS]=${CIRCLE_WORKFLOW_JOB_ID}" \
                 --data "revision=$CIRCLE_SHA1" \
-                https://circleci.com/api/v1.1/project/github/$CIRCLE_PROJECT_USERNAME/$CIRCLE_PROJECT_REPONAME/tree/$CIRCLE_BRANCH?circle-token=$CIRCLE_API_USER_TOKEN >/dev/null
+                https://circleci.com/api/v2.1/project/github/$CIRCLE_PROJECT_USERNAME/$CIRCLE_PROJECT_REPONAME/tree/$CIRCLE_BRANCH?circle-token=$CIRCLE_API_USER_TOKEN >/dev/null
                 echo "Launching ${job}..."
             done
 
