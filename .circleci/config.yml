version: 2.1

# -------------------------------------------------------------------------------------
# environments where we run our jobs
# -------------------------------------------------------------------------------------
executors:
  standard_cpu38:
    docker:
      - image: circleci/python:3.8.0-buster-node
    environment:
      PYTHONUNBUFFERED: 1
    resource_class: xlarge

  small_cpu38:
    docker:
      - image: circleci/python:3.8.0-buster-node
    environment:
      PYTHONUNBUFFERED: 1
    resource_class: medium

  osx_cpu38:
    macos:
      # https://circleci.com/docs/2.0/testing-ios/
      xcode: "12.5.1"
    environment:
      PYTHON: 3.8.0
      PYTHONUNBUFFERED: 1
      HOMEBREW_NO_AUTO_UPDATE: 1
    resource_class: macos.x86.medium.gen2

  gpu_small:
    environment:
      CUDA_VERSION: "11.2"
      PYTHONUNBUFFERED: 1
      CUDA_HOME: /usr/local/cuda-11.2
    machine:
       image: ubuntu-2004-cuda-11.2:202103-01
    resource_class: gpu.nvidia.small.multi

  gpu_medium:
    environment:
      CUDA_VERSION: "11.2"
      PYTHONUNBUFFERED: 1
      CUDA_HOME: /usr/local/cuda-11.2
    machine:
       image: ubuntu-2004-cuda-11.2:202103-01
    resource_class: gpu.nvidia.medium.multi




# -------------------------------------------------------------------------------------
# reusable commands
# -------------------------------------------------------------------------------------
commands:
  fixgit:
    # circleci sets main to the tip of the branch, which isn't super useful for us.
    # better if main looks like it would on our local machines
    description: Fixes git
    steps:
      - run:
          name: Fixes git
          command: |
            ( [[ "$CIRCLE_BRANCH" != "main" ]] && git branch -f main origin/main ) || true

  setup:
    description: Sets up the virtual environment
    steps:
      - run:
          name: Sets up the virtual environment
          command: |
            mkdir -p ~/venv
            virtualenv --python=python3 ~/venv
            echo ". ~/venv/bin/activate" >> $BASH_ENV
            . ~/venv/bin/activate
            python --version

  codecov:
    description: Coverage report
    steps:
      - run:
          name: Coverage report
          when: always
          command: |
            python -m codecov --flags $CIRCLE_JOB
            mkdir -p ~/ParlAI/data

  installdeps:
    description: Install basic dependencies
    steps:
      - run:
          name: Installs basic dependencies
          command: |
            for i in $(seq 1 3); do python -m pip install --progress-bar off pip setuptools==62.3.4 && s=0 && break || s=$? && sleep 10; done; (exit $s)
            for i in $(seq 1 3); do python -m pip install --progress-bar off coverage && s=0 && break || s=$? && sleep 10; done; (exit $s)
            for i in $(seq 1 3); do python -m pip install --progress-bar off codecov && s=0 && break || s=$? && sleep 10; done; (exit $s)
            mkdir -p ~/ParlAI/test-results
            for i in $(seq 1 3); do pip install -v -r requirements.txt && s=0 && break || s=$? && sleep 10; done; (exit $s)
            for i in $(seq 1 3); do python setup.py develop && s=0 && break || s=$? && sleep 10; done; (exit $s)
            for i in $(seq 1 3); do python -c "import nltk; nltk.download('punkt')" && s=0 && break || s=$? && sleep 10; done; (exit $s)
            for i in $(seq 1 3); do python -c "import nltk; nltk.download('stopwords')" && s=0 && break || s=$? && sleep 10; done; (exit $s)
            for i in $(seq 1 3); do python -c "import nltk; nltk.download('omw-1.4')" && s=0 && break || s=$? && sleep 10; done; (exit $s)
            for i in $(seq 1 3); do python -m pip install --progress-bar off spacy && s=0 && break || s=$? && sleep 10; done; (exit $s)
            for i in $(seq 1 3); do python -m spacy download en_core_web_sm && s=0 && break || s=$? && sleep 10; done; (exit $s)

  installtorchgpu:
    description: Install torch GPU and dependencies
    steps:
      - run:
          name: Install torch GPU and dependencies
          command: |
            python -m pip install --progress-bar off torch==1.11.0+cu113 torchvision==0.12.0+cu113 torchaudio==0.11.0+cu113 -f https://download.pytorch.org/whl/cu113/torch_stable.html
            python -m pip install --progress-bar off 'fairscale~=0.4.0'
            python -m pip install --progress-bar off pytorch-pretrained-bert
            python -m pip install --progress-bar off 'transformers==4.3.3'
            python -m pip install --progress-bar off 'fairseq==0.10.0'
            python -m pip install --progress-bar off 'faiss-gpu==1.7.0'
            python -m pip uninstall dataclasses -y
            python -c 'import torch; print("Torch version:", torch.__version__)'
            python -m torch.utils.collect_env
            python -c 'import torch; print("Torch version:", torch.__version__)'
            python -m torch.utils.collect_env

  installtorchcpuosx:
    description: Install torch CPU and dependencies
    steps:
      - run:
          name: Install torch CPU and dependencies
          command: |
            python -m pip install --progress-bar off 'transformers==4.3.3'
            python -m pip install --progress-bar off 'torch==1.11.0'
            python -c 'import torch; print("Torch version:", torch.__version__)'
            python -m torch.utils.collect_env

  installtorchcpu:
    description: Install torch CPU and dependencies
    steps:
      - run:
          name: Install torch CPU and dependencies
          command: |
            python -m pip install --progress-bar off 'torch==1.11.0+cpu' 'torchvision==0.12.0+cpu' 'torchaudio==0.11.0+cpu' -f https://download.pytorch.org/whl/torch_stable.html
            python -m pip install --progress-bar off 'transformers==4.3.3'
            python -c 'import torch; print("Torch version:", torch.__version__)'
            python -m torch.utils.collect_env

  installcrowdsourcingdeps:
    description: Install Mephisto
    steps:
      - run:
            name: Install Mephisto
            command: |
              cd ..
              git clone git@github.com:facebookresearch/Mephisto.git Mephisto
              cd Mephisto; git checkout v1.0.3 -b stable
              pip install -e .
              # `echo` so that ENTER will be pressed at the prompt
              echo | mephisto check

  installchecklist:
    description: Install checklist and dependencies
    steps:
      - run:
          name: Install checklist and dependencies
          command: |
            python -m pip install --progress-bar off checklist

  setupcuda:
    description: Setup CUDA
    steps:
      - run:
          name: Setup CUDA
          working_directory: ~/
          command: |
            pyenv versions
            nvidia-smi
            pyenv global 3.9.2

  findtests:
    description: Find tests to run
    parameters:
      marker:
        type: string
    steps:
      - run:
          working_directory: ~/ParlAI
          name: Find tests to run
          command: |
            set +o pipefail
            mkdir -p ~/ParlAI/data/models
            python -m pytest -m << parameters.marker >> --collect-only | grep '<'  | sed "s/^ *//" | grep -v ':'> teststorun.txt
            cat teststorun.txt

  runtests:
    description: Run a full suite of unit tests
    parameters:
      cachename:
        description: the key for our caches. date and checksum will be added
        type: string
      marker:
        description: the pytest marker to filter on
        type: string
      more_installs:
        description: Any extra installation commands to run
        type: steps
        default: []
      install_cuda:
        description: Should we install cuda?
        type: boolean
        default: false
      pytest_flags:
        description: extra flags to pass to pytest
        type: string
        default: "-v"
    steps:
      - checkout
      - when:
          condition: << parameters.install_cuda >>
          steps:
            - setupcuda
      - fixgit
      - restore_cache:
<<<<<<< HEAD
          key: deps-20221106-<< parameters.cachename >>-{{ checksum "requirements.txt" }}
=======
          key: deps-20221202-<< parameters.cachename >>-{{ checksum "requirements.txt" }}
>>>>>>> 804b10be
      - setup
      - installdeps
      - << parameters.more_installs >>
      - save_cache:
<<<<<<< HEAD
          key: deps-20221106-<< parameters.cachename >>-{{ checksum "requirements.txt" }}
=======
          key: deps-20221202-<< parameters.cachename >>-{{ checksum "requirements.txt" }}
>>>>>>> 804b10be
          paths:
            - "~/venv/bin"
            - "~/venv/lib"
      - findtests:
          marker: << parameters.marker >>
      - restore_cache:
<<<<<<< HEAD
          key: data-20221106-<< parameters.cachename >>-{{ checksum "teststorun.txt" }}
=======
          key: data-20221202-<< parameters.cachename >>-{{ checksum "teststorun.txt" }}
>>>>>>> 804b10be
      - run:
          name: Run tests
          no_output_timeout: 60m
          command: |
            coverage run -m pytest -m << parameters.marker >> << parameters.pytest_flags >> --junitxml=test-results/junit.xml
      - save_cache:
<<<<<<< HEAD
          key: data-20221106-<< parameters.cachename >>-{{ checksum "teststorun.txt" }}
=======
          key: data-20221202-<< parameters.cachename >>-{{ checksum "teststorun.txt" }}
>>>>>>> 804b10be
          paths:
            - "~/ParlAI/data"
      - codecov
      - store_test_results:
          path: test-results

  website:
    description: Build (and possibly deploy) the website
    parameters:
      deploy:
        type: boolean
        default: false
    steps:
      - checkout
      - fixgit
      - restore_cache:
<<<<<<< HEAD
          key: deps-20221106-bw-{{ checksum "requirements.txt" }}
=======
          key: deps-20221202-bw-{{ checksum "requirements.txt" }}
>>>>>>> 804b10be
      - setup
      - installdeps
      - installtorchgpu
      - save_cache:
<<<<<<< HEAD
          key: deps-20221106-bw-{{ checksum "requirements.txt" }}
=======
          key: deps-20221202-bw-{{ checksum "requirements.txt" }}
>>>>>>> 804b10be
          paths:
            - "~/venv/bin"
            - "~/venv/lib"
      - run:
          working_directory: ~/ParlAI/website
          name: build the website
          command: make
      - run:
          name: zip up the website
          working_directory: ~/ParlAI/website/build/
          command: |
            zip -r ~/ParlAI/website.zip *
      - store_artifacts:
          path: website.zip
      - run:
          name: check for bad links
          working_directory: ~/ParlAI/
          command: |
            pip install linkchecker
            python -m http.server --directory website/build >/dev/null &
            linkchecker http://localhost:8000/
            kill %1
      - when:
         condition: << parameters.deploy >>
         steps:
         - run:
             working_directory: ~/ParlAI/
             name: Upload the website
             command: |
               pip install s3cmd
               s3cmd --access_key="${S3_ACCESS_KEY}" --secret_key="${S3_SECRET_KEY}" sync -f --delete-removed website/build/ "s3://parl.ai/"
               s3cmd --access_key="${S3_ACCESS_KEY}" --secret_key="${S3_SECRET_KEY}" setacl --acl-public --recursive "s3://parl.ai/"
               s3cmd --access_key="${S3_ACCESS_KEY}" --secret_key="${S3_SECRET_KEY}" modify --add-header="Content-type:text/css" 's3://parl.ai/static/css/*' 's3://parl.ai/docs/_static/*.css' 's3://parl.ai/docs/_static/css/*.css'


# -------------------------------------------------------------------------------------
# Actual jobs
# -------------------------------------------------------------------------------------
jobs:
  cleaninstall_38:
    executor: standard_cpu38
    working_directory: ~/ParlAI
    parallelism: 1
    steps:
      - checkout
      - fixgit
      - setup
      - run:
          name: Test installation instructions
          no_output_timeout: 60m
          command: |
            python -m pip install --progress-bar off pip setuptools==62.3.4
            python setup.py develop
            parlai display_data -t integration_tests

  unittests_osx:
    executor: osx_cpu38
    working_directory: ~/ParlAI
    parallelism: 2
    steps:
      - runtests:
          cachename: osx
          marker: unit

  unittests_38:
    executor: standard_cpu38
    working_directory: ~/ParlAI
    parallelism: 2
    steps:
      - runtests:
          more_installs:
            - installtorchcpu
          cachename: ut38
          marker: unit

  unittests_gpu18:
    executor: gpu_small
    working_directory: ~/ParlAI
    parallelism: 8
    steps:
      - runtests:
          more_installs:
            - installtorchgpu
          install_cuda: true
          cachename: gpu18
          marker: unit

  long_gpu_tests:
    executor: gpu_medium
    working_directory: ~/ParlAI
    parallelism: 32
    steps:
      - runtests:
          more_installs:
            - installtorchgpu
          install_cuda: true
          cachename: nightly
          marker: nightly_gpu
          pytest_flags: -v -s

  crowdsourcing_tests:
    executor: small_cpu38
    working_directory: ~/ParlAI
    parallelism: 1
    steps:
      - runtests:
          cachename: crowdsourcing
          marker: crowdsourcing
          more_installs:
            - installtorchgpu
            - installcrowdsourcingdeps

  teacher_tests:
    executor: standard_cpu38
    working_directory: ~/ParlAI
    parallelism: 16
    steps:
      - runtests:
          more_installs:
            - installtorchcpu
            - installchecklist
          cachename: teacher
          marker: teacher
          pytest_flags: -v -s

  build_website:
    executor: small_cpu38
    working_directory: ~/ParlAI
    parallelism: 1
    steps:
      - website:
          deploy: false

  deploy_website:
    executor: small_cpu38
    working_directory: ~/ParlAI
    steps:
      - website:
          deploy: true

  test_website:
    executor: small_cpu38
    working_directory: ~/ParlAI
    steps:
      - run:
          name: Test the website
          command: |
            echo 'Testing root page:'
            curl -f -i 'https://parl.ai/'
            echo
            echo 'Testing root css:'
            curl -f -i 'https://parl.ai/static/css/parlai.css'
            echo
            echo 'Testing docs page'
            curl -f -i 'https://parl.ai/docs/'
            echo
            echo 'Testing docs css'
            curl -f -i 'https://parl.ai/docs/_static/css/parlai_theme.css'


workflows:
  version: 2
  commit:
    jobs:
      - cleaninstall_38
      - unittests_gpu18:
          requires:
            - unittests_38
      - unittests_osx:
          requires:
            - unittests_38
      - unittests_38
      - long_gpu_tests:
          requires:
            - unittests_38
      - crowdsourcing_tests:
          requires:
            - unittests_38
      - teacher_tests:
          requires:
            - unittests_38
      - build_website:
          filters:
            branches:
              ignore: main
      - deploy_website:
          filters:
            branches:
              only: main
      - test_website:
          requires:
            - deploy_website<|MERGE_RESOLUTION|>--- conflicted
+++ resolved
@@ -219,42 +219,26 @@
             - setupcuda
       - fixgit
       - restore_cache:
-<<<<<<< HEAD
-          key: deps-20221106-<< parameters.cachename >>-{{ checksum "requirements.txt" }}
-=======
-          key: deps-20221202-<< parameters.cachename >>-{{ checksum "requirements.txt" }}
->>>>>>> 804b10be
+          key: deps-20221207-<< parameters.cachename >>-{{ checksum "requirements.txt" }}
       - setup
       - installdeps
       - << parameters.more_installs >>
       - save_cache:
-<<<<<<< HEAD
-          key: deps-20221106-<< parameters.cachename >>-{{ checksum "requirements.txt" }}
-=======
-          key: deps-20221202-<< parameters.cachename >>-{{ checksum "requirements.txt" }}
->>>>>>> 804b10be
+          key: deps-20221207-<< parameters.cachename >>-{{ checksum "requirements.txt" }}
           paths:
             - "~/venv/bin"
             - "~/venv/lib"
       - findtests:
           marker: << parameters.marker >>
       - restore_cache:
-<<<<<<< HEAD
-          key: data-20221106-<< parameters.cachename >>-{{ checksum "teststorun.txt" }}
-=======
-          key: data-20221202-<< parameters.cachename >>-{{ checksum "teststorun.txt" }}
->>>>>>> 804b10be
+          key: data-20221207-<< parameters.cachename >>-{{ checksum "teststorun.txt" }}
       - run:
           name: Run tests
           no_output_timeout: 60m
           command: |
             coverage run -m pytest -m << parameters.marker >> << parameters.pytest_flags >> --junitxml=test-results/junit.xml
       - save_cache:
-<<<<<<< HEAD
-          key: data-20221106-<< parameters.cachename >>-{{ checksum "teststorun.txt" }}
-=======
-          key: data-20221202-<< parameters.cachename >>-{{ checksum "teststorun.txt" }}
->>>>>>> 804b10be
+          key: data-20221207-<< parameters.cachename >>-{{ checksum "teststorun.txt" }}
           paths:
             - "~/ParlAI/data"
       - codecov
@@ -271,20 +255,12 @@
       - checkout
       - fixgit
       - restore_cache:
-<<<<<<< HEAD
-          key: deps-20221106-bw-{{ checksum "requirements.txt" }}
-=======
-          key: deps-20221202-bw-{{ checksum "requirements.txt" }}
->>>>>>> 804b10be
+          key: deps-20221207-bw-{{ checksum "requirements.txt" }}
       - setup
       - installdeps
       - installtorchgpu
       - save_cache:
-<<<<<<< HEAD
-          key: deps-20221106-bw-{{ checksum "requirements.txt" }}
-=======
-          key: deps-20221202-bw-{{ checksum "requirements.txt" }}
->>>>>>> 804b10be
+          key: deps-20221207-bw-{{ checksum "requirements.txt" }}
           paths:
             - "~/venv/bin"
             - "~/venv/lib"
