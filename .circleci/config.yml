version: 2

# -------------------------------------------------------------------------------------
# environments where we run our jobs
# -------------------------------------------------------------------------------------
standard_cpu37: &standard_cpu37
  docker:
    - image: circleci/python:3.7.5-buster-node

standard_cpu36: &standard_cpu36
  docker:
    - image: circleci/python:3.6.9-buster-node

osx_cpu37: &osx_cpu37
  macos:
    xcode: "10.1.0"
  environment:
    PYTHON: 3.7.1
    HOMEBREW_NO_AUTO_UPDATE: 1

gpu: &gpu
  environment:
    CUDA_VERSION: "10.2"
  machine:
    image: ubuntu-1604:201903-01
  resource_class: gpu.medium # tesla m60
# -------------------------------------------------------------------------------------

# -------------------------------------------------------------------------------------
# reusable commands
# -------------------------------------------------------------------------------------
fixgit: &fixgit
  # circleci sets master to the tip of the branch, which isn't super useful for us.
  # better if master looks like it would on our local machines
  run:
    name: Fixes git
    command: |
      ( [[ "$CIRCLE_BRANCH" != "master" ]] && git branch -f master origin/master ) || true

setup: &setup
  run:
    name: Sets up the virtual environment
    command: |
      mkdir -p ~/venv
      virtualenv --python=python3 ~/venv
      echo ". ~/venv/bin/activate" >> $BASH_ENV
      . ~/venv/bin/activate
      python --version
      pip3 install --progress-bar off --upgrade pip
      pip3 install --progress-bar off coverage
      pip3 install --progress-bar off codecov

codecov: &codecov
  run:
    name: Coverage report
    command: |
      codecov --flags $CIRCLE_JOB

installdeps: &installdeps
  run:
    name: Installs basic dependencies
    command: |
      pip install -r requirements.txt
      python setup.py develop
      python -c "import nltk; nltk.download('punkt')"

installtorchgpu11: &installtorchgpu11
  run:
    name: Install torch GPU and dependencies
    command: |
      pip3 install --progress-bar off 'torch<1.2.0'
      pip3 install --progress-bar off 'git+https://github.com/rsennrich/subword-nmt.git#egg=subword-nmt' # bpe support
      pip3 install --progress-bar off pytorch-pretrained-bert
      pip3 install --progress-bar off torchtext


installtorchgpu12: &installtorchgpu12
  run:
    name: Install torch GPU and dependencies
    command: |
      pip3 install --progress-bar off 'torch>=1.2.0'
      pip3 install --progress-bar off 'git+https://github.com/rsennrich/subword-nmt.git#egg=subword-nmt' # bpe support
      pip3 install --progress-bar off pytorch-pretrained-bert
      pip3 install --progress-bar off torchtext


installtorchcpuosx: &installtorchcpuosx
  run:
    name: Install torch CPU and dependencies
    command: |
      pip3 install --progress-bar off https://download.pytorch.org/whl/cpu/torch-1.0.0-cp37-none-macosx_10_7_x86_64.whl

installtorchcpu36: &installtorchcpu36
  run:
    name: Install torch CPU and dependencies
    command: |
      pip3 install --progress-bar off https://download.pytorch.org/whl/cpu/torch-1.0.1.post2-cp36-cp36m-linux_x86_64.whl

installtorchcpu37: &installtorchcpu37
  run:
    name: Install torch CPU and dependencies
    command: |
      pip3 install --progress-bar off https://download.pytorch.org/whl/cpu/torch-1.0.1.post2-cp37-cp37m-linux_x86_64.whl

setupcuda: &setupcuda
  run:
    name: Setup CUDA
    working_directory: ~/
    command: |
      # download and install nvidia drivers, cuda, etc
      wget --no-clobber -P ~/nvidia-downloads 'https://s3.amazonaws.com/ossci-linux/nvidia_driver/NVIDIA-Linux-x86_64-430.40.run'
      wget --no-clobber -P ~/nvidia-downloads http://developer.download.nvidia.com/compute/cuda/10.2/Prod/local_installers/cuda_10.2.89_440.33.01_linux.run
      sudo /bin/bash ~/nvidia-downloads/NVIDIA-Linux-x86_64-430.40.run --no-drm -q --ui=none
      sudo sh ~/nvidia-downloads/cuda_10.2.89_440.33.01_linux.run --silent
      # old instructions
      # wget --no-clobber -P ~/nvidia-downloads https://developer.download.nvidia.com/compute/cuda/repos/ubuntu1604/x86_64/cuda-ubuntu1604.pin
      # wget --no-clobber -P ~/nvidia-downloads http://developer.download.nvidia.com/compute/cuda/10.2/Prod/local_installers/cuda-repo-ubuntu1604-10-2-local-10.2.89-440.33.01_1.0-1_amd64.deb
      # sudo cp ~/nvidia-downloads/cuda-ubuntu1604.pin /etc/apt/preferences.d/cuda-repository-pin-600
      # sudo /bin/bash ~/nvidia-downloads/NVIDIA-Linux-x86_64-430.40.run -s --no-drm
      # sudo dpkg -i ~/nvidia-downloads/cuda-repo-ubuntu1604-10-2-local-10.2.89-440.33.01_1.0-1_amd64.deb
      # sudo apt-key add /var/cuda-repo-10-2-local-10.2.89-440.33.01/7fa2af80.pub
      # sudo apt-get update
      # sudo apt-get -y install cuda
      echo "Done installing CUDA."
      pyenv versions
      nvidia-smi
      pyenv global 3.7.0

buildwebsite: &buildwebsite
  run:
    working_directory: ~/ParlAI/website
    name: Build the website
    command: make

# -------------------------------------------------------------------------------------
# Actual jobs
# -------------------------------------------------------------------------------------
jobs:
  datatests:
    <<: *standard_cpu37
    working_directory: ~/ParlAI
    steps:
      - checkout
      - <<: *fixgit
      - <<: *setup
      - restore_cache:
          key: deps-dt-v4{{ checksum "requirements.txt" }}
      - <<: *installdeps
      - save_cache:
          key: deps-dt-v4{{ checksum "requirements.txt" }}
          paths:
            - "~/venv/lib"
      - <<: *installtorchcpu37
      - run:
          name: Data tests
          command: coverage run setup.py test -s tests.suites.datatests -v
      - <<: *codecov

  unittests_osx:
    <<: *osx_cpu37
    working_directory: ~/ParlAI
    steps:
      - checkout
      - <<: *fixgit
      - <<: *setup
      - restore_cache:
          key: deps-osx-v4{{ checksum "requirements.txt" }}
      - <<: *installdeps
      - save_cache:
          key: deps-osx-v4{{ checksum "requirements.txt" }}
          paths:
            - "~/venv/lib"
      - <<: *installtorchcpuosx
      - run:
          name: Unit tests (OSX)
          command: coverage run setup.py test -s tests.suites.unittests -v
      - <<: *codecov

  unittests_36:
    <<: *standard_cpu36
    working_directory: ~/ParlAI
    steps:
      - checkout
      - <<: *fixgit
      - <<: *setup
      - restore_cache:
          key: deps-ut36-v4{{ checksum "requirements.txt" }}
      - <<: *installdeps
      - save_cache:
          key: deps-ut36-v4{{ checksum "requirements.txt" }}
          paths:
            - "~/venv/lib"
      - <<: *installtorchcpu36
      - run:
          name: Unit tests (py36)
          command: coverage run setup.py test -s tests.suites.unittests -v
      - <<: *codecov

  unittests_37:
    <<: *standard_cpu37
    working_directory: ~/ParlAI
    steps:
      - checkout
      - <<: *fixgit
      - <<: *setup
      - restore_cache:
          key: deps-ut37-v4{{ checksum "requirements.txt" }}
      - <<: *installdeps
      - save_cache:
          key: deps-ut37-v4{{ checksum "requirements.txt" }}
          paths:
            - "~/venv/lib"
      - <<: *installtorchcpu37
      - run:
          name: Unit tests (py37)
          command: coverage run setup.py test -s tests.suites.unittests -v
      - <<: *codecov

  unittests_gpu11:
    <<: *gpu
    working_directory: ~/ParlAI
    steps:
      - checkout
      - <<: *fixgit
      - restore_cache:
          key: nvidia-downloads-v2
      - <<: *setupcuda
      - save_cache:
          key: nvidia-downloads-v2
          paths:
            - "~/nvidia-downloads/"
      - <<: *setup
      - restore_cache:
          key: deps-gpu11-v4{{ checksum "requirements.txt" }}
      - <<: *installdeps
      - save_cache:
          key: deps-gpu11-v4{{ checksum "requirements.txt" }}
          paths:
            - "~/venv/lib"
      - <<: *installtorchgpu11
      - run:
          name: Unit tests (GPU; pytorch 1.1)
          command: coverage run setup.py test -s tests.suites.unittests -v
      - <<: *codecov

  unittests_gpu12:
    <<: *gpu
    working_directory: ~/ParlAI
    steps:
      - checkout
      - <<: *fixgit
      - restore_cache:
          key: nvidia-downloads-v2
      - <<: *setupcuda
      - save_cache:
          key: nvidia-downloads-v2
          paths:
            - "~/nvidia-downloads/"
      - <<: *setup
      - restore_cache:
          key: deps-gpu12-v4{{ checksum "requirements.txt" }}
      - <<: *installdeps
      - save_cache:
          key: deps-gpu12-v4{{ checksum "requirements.txt" }}
          paths:
            - "~/venv/lib"
      - <<: *installtorchgpu12
      - run:
          name: Unit tests (GPU; pytorch >= 1.2)
          command: coverage run setup.py test -s tests.suites.unittests -v
      - <<: *codecov

  black:
    <<: *standard_cpu37
    working_directory: ~/ParlAI
    steps:
      - checkout
      - <<: *fixgit
      - <<: *setup
      - run:
          name: minimum black dependencies
          working_directory: ~/ParlAI
          command: |
            pip install -q gitpython black  # only what's needed to lint
      - run:
          name: black
          working_directory: ~/ParlAI
          command: |
            bash ./autoformat.sh -b -c

  docformat:
    <<: *standard_cpu36
    working_directory: ~/ParlAI
    steps:
      - checkout
      - <<: *fixgit
      - <<: *setup
      - run:
          name: minimum docformat dependencies
          working_directory: ~/ParlAI
          command: |
            pip install -q gitpython docformatter  # only what's needed to lint
      - run:
          name: docformat
          working_directory: ~/ParlAI
          command: |
            bash ./autoformat.sh -d -c

  mypy:
    <<: *standard_cpu37
    working_directory: ~/ParlAI
    steps:
      - checkout
      - <<: *fixgit
      - <<: *setup
      - restore_cache:
          key: deps-ut37-v3{{ checksum "requirements.txt" }}
      - <<: *installdeps
      - save_cache:
          key: deps-ut37-v3{{ checksum "requirements.txt" }}
          paths:
            - "~/venv/lib"
      - <<: *installtorchcpu37
      - run:
          name: mypy dependencies
          working_directory: ~/ParlAI
          command: |
            pip install -q mypy mypy-extensions
            pip install -q git+https://github.com/numpy/numpy-stubs.git
      - run:
          name: typechecking
          working_directory: ~/ParlAI
          command: |
            # never fail, we're just doing this now for the logging
            mypy || true

  lint:
    <<: *standard_cpu37
    working_directory: ~/ParlAI
    steps:
      - checkout
      - <<: *fixgit
      - <<: *setup
      - run:
          name: JS Lint
          working_directory: ~/ParlAI/parlai/mturk
          command: |
            npm install
            npm run lint
      - run:
          name: minimum lint dependencies
          working_directory: ~/ParlAI
          command: |
            pip install -q flake8 gitpython flake8-bugbear  # only what's needed to lint
      - run:
          name: Lint
          working_directory: ~/ParlAI
          command: |
            bash ./autoformat.sh -c -f

  nightly_gpu_tests:
    <<: *gpu
    working_directory: ~/ParlAI
    parallelism: 8
    steps:
      - checkout
      - <<: *fixgit
      - restore_cache:
          key: nvidia-downloads-v2
      - <<: *setupcuda
      - save_cache:
          key: nvidia-downloads-v2
          paths:
            - "~/nvidia-downloads/"
      - <<: *setup
      - restore_cache:
          key: deps-nightly-v4{{ checksum "requirements.txt" }}
      - <<: *installdeps
      - save_cache:
          key: deps-nightly-v4{{ checksum "requirements.txt" }}
          paths:
            - "~/venv/lib"
      - <<: *installtorchgpu12
      - run:
          name: Nightly GPU tests
          no_output_timeout: 60m
          command: coverage run setup.py test -s tests.suites.nightly_gpu -v
      - run:
          name: Quickstart unit tests (GPU; pytorch 1.1)
          command: sh tests/test_quickstart.sh
      - <<: *codecov

  mturk_tests:
    <<: *standard_cpu37
    working_directory: ~/ParlAI
    steps:
      - checkout
      - <<: *fixgit
      - <<: *setup
      - restore_cache:
          key: deps-mturk-v4{{ checksum "requirements.txt" }}
      - <<: *installdeps
      - save_cache:
          key: deps-mturk-v4{{ checksum "requirements.txt" }}
          paths:
            - "~/venv/lib"
      - run:
          name: All mturk tests
          command: coverage run setup.py test -s tests.suites.mturk -v
      - <<: *codecov

  build_website:
    <<: *standard_cpu37
    working_directory: ~/ParlAI
    steps:
      - checkout
      - <<: *fixgit
      - <<: *setup
      - restore_cache:
          key: deps-bw-v4{{ checksum "requirements.txt" }}
      - <<: *installdeps
      - save_cache:
          key: deps-bw-v4{{ checksum "requirements.txt" }}
          paths:
            - "~/venv/lib"
      - <<: *installtorchcpu37
      - <<: *buildwebsite
      - run:
          working_directory: ~/ParlAI/
          name: temp check
          command: |
            pip install s3cmd

  copyright:
    <<: *standard_cpu37
    working_directory: ~/ParlAI
    steps:
      - checkout
      - <<: *fixgit
      - <<: *setup
      - restore_cache:
          key: deps-bw-v4{{ checksum "requirements.txt" }}
      - <<: *installdeps
      - save_cache:
          key: deps-bw-v4{{ checksum "requirements.txt" }}
          paths:
            - "~/venv/lib"
      - run:
          working_directory: ~/ParlAI/
          name: Check copyrights
          command: |
              python tests/check_copyright.py

  deploy_website:
    <<: *standard_cpu37
    working_directory: ~/ParlAI
    steps:
      - checkout
      - <<: *fixgit
      - <<: *setup
      - restore_cache:
          key: deps-dw-v4{{ checksum "requirements.txt" }}
      - <<: *installdeps
      - save_cache:
          key: deps-dw-v4{{ checksum "requirements.txt" }}
          paths:
            - "~/venv/lib"
      - <<: *installtorchcpu37
      - <<: *buildwebsite
      - run:
          working_directory: ~/ParlAI/
          name: Upload the website
          command: |
            pip install s3cmd
            s3cmd --access_key="${S3_ACCESS_KEY}" --secret_key="${S3_SECRET_KEY}" sync -f --delete-removed website/build/ "s3://parl.ai/"
            s3cmd --access_key="${S3_ACCESS_KEY}" --secret_key="${S3_SECRET_KEY}" setacl --acl-public --recursive "s3://parl.ai/"
            s3cmd --access_key="${S3_ACCESS_KEY}" --secret_key="${S3_SECRET_KEY}" modify --add-header="Content-type:text/css" 's3://parl.ai/static/css/*' 's3://parl.ai/docs/_static/*.css' 's3://parl.ai/docs/_static/css/*.css'

  test_website:
    <<: *standard_cpu37
    working_directory: ~/
    steps:
      - run:
          working_directory: ~/ParlAI/
          name: Test the website
          command: |
            echo 'Testing root page:'
            curl -f -i 'https://parl.ai/'
            echo
            echo 'Testing root css:'
            curl -f -i 'https://parl.ai/static/css/parlai.css'
            echo
            echo 'Testing docs page'
            curl -f -i 'https://parl.ai/docs/'
            echo
            echo 'Testing docs css'
            curl -f -i 'https://parl.ai/docs/_static/css/parlai_theme.css'

  check_extra_tests:
    <<: *standard_cpu37
    working_directory: ~/ParlAI
    steps:
      - checkout
      - <<: *fixgit
      - <<: *setup
      - run:
          name: "Conditionally launching long tests..."
          working_directory: ~/ParlAI/
          command: |
            pip install gitpython
            python setup.py develop --no-deps
            python .circleci/triggers.py | while read job; do
              curl -s \
                --data "build_parameters[CIRCLE_JOB]=${job}" \
                --data "build_parameters[CIRCLE_WORKFLOW_ID]=${CIRCLE_WORKFLOW_ID}" \
                --data "build_parameters[CIRCLE_WORKFLOW_WORKSPACE_ID]=${CIRCLE_WORKFLOW_WORKSPACE_ID}" \
                --data "build_parameters[CIRCLE_WORKFLOW_UPSTREAM_JOB_IDS]=${CIRCLE_WORKFLOW_JOB_ID}" \
                --data "revision=$CIRCLE_SHA1" \
                https://circleci.com/api/v1.1/project/github/$CIRCLE_PROJECT_USERNAME/$CIRCLE_PROJECT_REPONAME/tree/$CIRCLE_BRANCH?circle-token=$CIRCLE_API_USER_TOKEN >/dev/null
                echo "Launching ${job}..."
            done


# -------------------------------------------------------------------------------------
# Workflows
# -------------------------------------------------------------------------------------
workflows:
  version: 2
  commit:
    jobs:
      - black
      - lint
<<<<<<< HEAD
      - mypy
=======
      - docformat
>>>>>>> 3a5de866
      - unittests_gpu11
      - unittests_gpu12
      - unittests_37
      - unittests_36
      - unittests_osx
      - copyright
      - mturk_tests:
          filters:
            branches:
              only: master
      - nightly_gpu_tests:
          filters:
            branches:
              only: master
      - check_extra_tests:
          filters:
            branches:
              ignore: master
      - build_website:
          filters:
            branches:
              ignore: master
      - deploy_website:
          filters:
            branches:
              only: master
      - test_website:
          requires:
            - deploy_website<|MERGE_RESOLUTION|>--- conflicted
+++ resolved
@@ -530,11 +530,8 @@
     jobs:
       - black
       - lint
-<<<<<<< HEAD
       - mypy
-=======
       - docformat
->>>>>>> 3a5de866
       - unittests_gpu11
       - unittests_gpu12
       - unittests_37
