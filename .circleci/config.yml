--- conflicted
+++ resolved
@@ -42,10 +42,7 @@
     name: Installs basic dependencies
     command: |
       python setup.py develop
-<<<<<<< HEAD
-=======
       python -c "import nltk; nltk.download('punkt')"
->>>>>>> ee6a2565
 
 installtorchgpu: &installtorchgpu
   run:
