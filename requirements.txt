--- conflicted
+++ resolved
@@ -1,8 +1,4 @@
-<<<<<<< HEAD
-# comment just to bump caches
-=======
 # comment to bump caches
->>>>>>> fae3e39c
 coloredlogs==14.0
 datasets<2.2.2,>=1.4.1
 docutils<0.16,>=0.14
