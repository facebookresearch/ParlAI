# Copyright (c) 2017-present, Facebook, Inc.
# All rights reserved.
# This source code is licensed under the BSD-style license found in the
# LICENSE file in the root directory of this source tree. An additional grant
# of patent rights can be found in the PATENTS file in the same directory.

from parlai.core.utils import Timer, round_sigfigs
import time
import unittest


class TestUtils(unittest.TestCase):

    def test_round_sigfigs(self):
        x = 0
        y = 0
        assert round_sigfigs(x, 2) == y

        x = 100
        y = 100
        assert round_sigfigs(x, 2) == y

        x = 0.01
        y = 0.01
        assert round_sigfigs(x, 2) == y
<<<<<<< HEAD
        
=======

>>>>>>> f148bd0c
        x = 0.00123
        y = 0.001
        assert round_sigfigs(x, 1) == y

        x = 0.37
        y = 0.4
        assert round_sigfigs(x, 1) == y

        x = 2353
        y = 2350
        assert round_sigfigs(x, 3) == y

        x = 3547345734
        y = 3547350000
        assert round_sigfigs(x, 6) == y

        x = 0.0000046246
        y = 0.00000462
        assert round_sigfigs(x, 3) == y

    def test_timer(self):
        t = Timer()
        elapsed = t.stop().time()
        assert elapsed > 0

        same = t.time()
        assert elapsed == same

        t.resume()
        time.sleep(0.1)
        more = t.time()
        assert more > elapsed

        other = Timer()
        less = other.reset().time()
        assert less > 0
        assert less < t.time()


if __name__ == '__main__':
    unittest.main()<|MERGE_RESOLUTION|>--- conflicted
+++ resolved
@@ -23,11 +23,7 @@
         x = 0.01
         y = 0.01
         assert round_sigfigs(x, 2) == y
-<<<<<<< HEAD
-        
-=======
 
->>>>>>> f148bd0c
         x = 0.00123
         y = 0.001
         assert round_sigfigs(x, 1) == y
