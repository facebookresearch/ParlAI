#!/usr/bin/env python3

# Copyright (c) Facebook, Inc. and its affiliates.
# This source code is licensed under the MIT license found in the
# LICENSE file in the root directory of this source tree.

import os
import unittest

import parlai.utils.testing as testing_utils


@testing_utils.skipUnlessGPU
class TestMemEfficientFP16(unittest.TestCase):
    """
    Test memory efficient FP16 implementation.
    """

    @testing_utils.retry(ntries=3)
    def test_adam(self):
        valid, _ = testing_utils.train_model(
            dict(
                task='integration_tests:candidate',
                model='transformer/ranker',
                optimizer='adam',
                fp16=True,
                fp16_impl='mem_efficient',
                learningrate=7e-3,
                batchsize=32,
                num_epochs=0.25,
                n_layers=1,
                n_heads=1,
                ffn_size=32,
                embedding_size=32,
                warmup_updates=1,
                lr_scheduler='invsqrt',
            )
        )
        self.assertGreaterEqual(valid['hits@1'], 0.1)

    def test_unsupported(self):
        with self.assertRaises(RuntimeError):
            # SGD unsupported currently
            testing_utils.train_model(
                dict(
                    task='integration_tests:candidate',
                    model='transformer/ranker',
                    optimizer='sgd',
                    fp16=True,
                    fp16_impl='mem_efficient',
                )
            )

    # we don't currently install apex in CircleCI for a variety of reasons
    @testing_utils.skipIfCircleCI
    def test_resuming_apex2memeff(self):
        """
        Test switching from memory efficient fp16 to apex fp16.
        """
        with testing_utils.tempdir() as tmpdir:
            model_file = os.path.join(tmpdir, 'model')

            valid1, test1 = testing_utils.train_model(
                dict(
                    model_file=model_file,
                    task='integration_tests:candidate',
                    model='transformer/ranker',
                    optimizer='adam',
                    fp16=True,
                    fp16_impl='apex',
                    learningrate=7e-3,
                    batchsize=32,
                    num_epochs=0.25,
                    n_layers=1,
                    n_heads=1,
                    ffn_size=32,
                    embedding_size=32,
                    warmup_updates=1,
                    lr_scheduler='invsqrt',
                )
            )

            valid2, test2 = testing_utils.train_model(
                dict(
                    model_file=model_file,
                    task='integration_tests:candidate',
                    model='transformer/ranker',
                    fp16_impl='mem_efficient',
                    num_epochs=0.5,
                    fp16=True,
                )
            )

            # make sure the number of updates is being tracked correctly
            self.assertGreater(
                valid2['total_train_updates'],
                valid1['total_train_updates'],
                'Number of updates is not increasing',
            )

    # we don't currently install apex in CircleCI for a variety of reasons
    @testing_utils.skipIfCircleCI
    def test_resuming_memeff2apex(self):
        """
        Test switching from memory efficient fp16 to apex fp16.
        """
        with testing_utils.tempdir() as tmpdir:
            model_file = os.path.join(tmpdir, 'model')

            valid1, test1 = testing_utils.train_model(
                dict(
                    model_file=model_file,
                    task='integration_tests:candidate',
                    model='transformer/ranker',
                    optimizer='adam',
                    fp16=True,
                    fp16_impl='mem_efficient',
                    learningrate=7e-3,
                    batchsize=32,
                    num_epochs=0.25,
                    n_layers=1,
                    n_heads=1,
                    ffn_size=32,
                    embedding_size=32,
                    warmup_updates=1,
                    lr_scheduler='invsqrt',
                )
            )

            valid2, test2 = testing_utils.train_model(
                dict(
                    model_file=model_file,
                    task='integration_tests:candidate',
                    model='transformer/ranker',
                    fp16_impl='apex',
                    num_epochs=0.5,
                    fp16=True,
                )
            )

            # make sure the number of updates is being tracked correctly
            self.assertGreater(
                valid2['total_train_updates'],
                valid1['total_train_updates'],
                'Number of updates is not increasing',
            )

    def test_resuming_adam(self):
        """
        Test resuming a memory efficient fp16 model from disk.
        """
        with testing_utils.tempdir() as tmpdir:
            model_file = os.path.join(tmpdir, 'model')

            valid1, test1 = testing_utils.train_model(
                dict(
                    model_file=model_file,
                    task='integration_tests:candidate',
                    model='transformer/ranker',
                    optimizer='adam',
                    fp16=True,
                    fp16_impl='mem_efficient',
                    learningrate=7e-3,
                    batchsize=32,
                    num_epochs=0.25,
                    n_layers=1,
                    n_heads=1,
                    ffn_size=32,
                    embedding_size=32,
                    warmup_updates=1,
                    lr_scheduler='invsqrt',
                )
            )

            valid2, test2 = testing_utils.train_model(
                dict(
                    model_file=model_file,
                    task='integration_tests:candidate',
                    model='transformer/ranker',
                    num_epochs=0.5,
                    fp16=True,
                )
            )

            # make sure the number of updates is being tracked correctly
            self.assertGreater(
                valid2['total_train_updates'],
                valid1['total_train_updates'],
                'Number of updates is not increasing',
            )

    def test_resuming_fp32(self):
        """
        Test resuming without FP16.
        """
        with testing_utils.tempdir() as tmpdir:
            model_file = os.path.join(tmpdir, 'model')

            valid1, test1 = testing_utils.train_model(
                dict(
                    model_file=model_file,
                    task='integration_tests:candidate',
                    model='transformer/ranker',
                    optimizer='adam',
                    fp16=True,
                    fp16_impl='mem_efficient',
                    learningrate=7e-3,
                    batchsize=32,
<<<<<<< HEAD
                    num_epochs=0.25,
=======
                    num_epochs=0.1,
>>>>>>> e94cb71f
                    n_layers=1,
                    n_heads=1,
                    ffn_size=32,
                    embedding_size=32,
                    warmup_updates=1,
                    lr_scheduler='invsqrt',
                )
            )

            valid2, test2 = testing_utils.train_model(
                dict(
                    model_file=model_file,
                    task='integration_tests:candidate',
                    model='transformer/ranker',
<<<<<<< HEAD
                    num_epochs=0.5,
=======
                    num_epochs=0.25,
>>>>>>> e94cb71f
                    fp16=False,
                )
            )

            # make sure the number of updates is being tracked correctly
            self.assertGreater(
                valid2['total_train_updates'],
                valid1['total_train_updates'],
                'Number of updates is not increasing',
            )<|MERGE_RESOLUTION|>--- conflicted
+++ resolved
@@ -206,30 +206,22 @@
                     fp16_impl='mem_efficient',
                     learningrate=7e-3,
                     batchsize=32,
-<<<<<<< HEAD
-                    num_epochs=0.25,
-=======
                     num_epochs=0.1,
->>>>>>> e94cb71f
-                    n_layers=1,
-                    n_heads=1,
-                    ffn_size=32,
-                    embedding_size=32,
-                    warmup_updates=1,
-                    lr_scheduler='invsqrt',
-                )
-            )
-
-            valid2, test2 = testing_utils.train_model(
-                dict(
-                    model_file=model_file,
-                    task='integration_tests:candidate',
-                    model='transformer/ranker',
-<<<<<<< HEAD
-                    num_epochs=0.5,
-=======
-                    num_epochs=0.25,
->>>>>>> e94cb71f
+                    n_layers=1,
+                    n_heads=1,
+                    ffn_size=32,
+                    embedding_size=32,
+                    warmup_updates=1,
+                    lr_scheduler='invsqrt',
+                )
+            )
+
+            valid2, test2 = testing_utils.train_model(
+                dict(
+                    model_file=model_file,
+                    task='integration_tests:candidate',
+                    model='transformer/ranker',
+                    num_epochs=0.25,
                     fp16=False,
                 )
             )
