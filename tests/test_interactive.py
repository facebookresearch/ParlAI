--- conflicted
+++ resolved
@@ -84,7 +84,6 @@
             self.assertEqual(len(entry), 2 * fake_input.max_turns)
 
 
-<<<<<<< HEAD
 class TestInteractiveWeb(unittest.TestCase):
     def test_iweb(self):
         import threading
@@ -124,7 +123,8 @@
         assert r.status_code == 500
 
         iweb.shutdown()
-=======
+
+
 class TestProfileInteractive(unittest.TestCase):
     def test_profile_interactive(self):
         from parlai.scripts.profile_interactive import ProfileInteractive
@@ -132,7 +132,6 @@
         fake_input = FakeInput(max_episodes=2)
         with mock.patch('builtins.input', new=fake_input):
             ProfileInteractive.main(model='repeat_query')
->>>>>>> d68b314b
 
 
 if __name__ == '__main__':
