--- conflicted
+++ resolved
@@ -512,7 +512,6 @@
         self.assertLessEqual(test['ppl'], 1.30)
         self.assertGreaterEqual(test['bleu-4'], 0.90)
 
-<<<<<<< HEAD
     def test_compute_tokenized_bleu(self):
         """
         Test that the model outputs self-computed bleu correctly.
@@ -550,7 +549,7 @@
         except ImportError:
             # nltk not installed, let's just move on
             pass
-=======
+
     def test_asymmetry(self):
         opt = Opt({'model': 'transformer/generator', 'n_layers': 1})
         agent = create_agent(opt)
@@ -587,7 +586,6 @@
         agent = create_agent(opt)
         self.assertEqual(agent.model.encoder.n_layers, 2)
         self.assertEqual(agent.model.decoder.n_layers, 2)
->>>>>>> ae40e632
 
 
 class TestLearningRateScheduler(unittest.TestCase):
