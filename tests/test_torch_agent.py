#!/usr/bin/env python3

# Copyright (c) Facebook, Inc. and its affiliates.
# This source code is licensed under the MIT license found in the
# LICENSE file in the root directory of this source tree.

"""Unit tests for TorchAgent."""

import os
import unittest
from parlai.core.agents import Agent
<<<<<<< HEAD
from parlai.core.testing_utils import capture_output, tempdir
=======
from parlai.core.utils import Message
>>>>>>> 8efba770

from collections import deque

SKIP_TESTS = False
try:
    from parlai.core.torch_agent import Output
    from parlai.agents.test_agents.dummy_torch_agent import MockTorchAgent, MockDict
    import torch
except ImportError:
    SKIP_TESTS = True


def get_agent(**kwargs):
    r"""
    Return opt-initialized agent.

    :param kwargs: any kwargs you want to set using parser.set_params(\*\*kwargs)
    """
    if 'no_cuda' not in kwargs:
        kwargs['no_cuda'] = True
    from parlai.core.params import ParlaiParser

    parser = ParlaiParser()
    MockTorchAgent.add_cmdline_args(parser)
    parser.set_params(**kwargs)
    opt = parser.parse_args(print_args=False)
    return MockTorchAgent(opt)


@unittest.skipIf(SKIP_TESTS, "Torch not installed.")
class TestTorchAgent(unittest.TestCase):
    """Basic tests on the util functions in TorchAgent."""

    def test_mock(self):
        """Just make sure we can instantiate a mock agent."""
        agent = get_agent()
        self.assertTrue(isinstance(agent.dict, MockDict))

    def test_share(self):
        """Make sure share works and shares dictionary."""
        agent = get_agent()
        shared = agent.share()
        self.assertTrue('dict' in shared)

    def test__vectorize_text(self):
        """Test _vectorize_text and its different options."""
        agent = get_agent()
        text = "I'm sorry, Dave"

        # test add_start and add_end
        vec = agent._vectorize_text(text, add_start=False, add_end=False)
        self.assertEqual(len(vec), 3)
        self.assertEqual(vec.tolist(), [1, 2, 3])
        vec = agent._vectorize_text(text, add_start=True, add_end=False)
        self.assertEqual(len(vec), 4)
        self.assertEqual(vec.tolist(), [MockDict.BEG_IDX, 1, 2, 3])
        vec = agent._vectorize_text(text, add_start=False, add_end=True)
        self.assertEqual(len(vec), 4)
        self.assertEqual(vec.tolist(), [1, 2, 3, MockDict.END_IDX])
        vec = agent._vectorize_text(text, add_start=True, add_end=True)
        self.assertEqual(len(vec), 5)
        self.assertEqual(vec.tolist(), [MockDict.BEG_IDX, 1, 2, 3, MockDict.END_IDX])

        # now do it again with truncation=3
        vec = agent._vectorize_text(text, add_start=False, add_end=False, truncate=3)
        self.assertEqual(len(vec), 3)
        self.assertEqual(vec.tolist(), [1, 2, 3])
        vec = agent._vectorize_text(text, add_start=True, add_end=False, truncate=3)
        self.assertEqual(len(vec), 3)
        self.assertEqual(vec.tolist(), [1, 2, 3])
        vec = agent._vectorize_text(text, add_start=False, add_end=True, truncate=3)
        self.assertEqual(len(vec), 3)
        self.assertEqual(vec.tolist(), [2, 3, MockDict.END_IDX])
        vec = agent._vectorize_text(text, add_start=True, add_end=True, truncate=3)
        self.assertEqual(len(vec), 3)
        self.assertEqual(vec.tolist(), [2, 3, MockDict.END_IDX])

        # now do it again with truncation=2
        vec = agent._vectorize_text(text, add_start=False, add_end=False, truncate=2)
        self.assertEqual(len(vec), 2)
        self.assertEqual(vec.tolist(), [2, 3])
        vec = agent._vectorize_text(text, add_start=True, add_end=False, truncate=2)
        self.assertEqual(len(vec), 2)
        self.assertEqual(vec.tolist(), [2, 3])
        vec = agent._vectorize_text(text, add_start=False, add_end=True, truncate=2)
        self.assertEqual(len(vec), 2)
        self.assertEqual(vec.tolist(), [3, MockDict.END_IDX])
        vec = agent._vectorize_text(text, add_start=True, add_end=True, truncate=2)
        self.assertEqual(len(vec), 2)
        self.assertEqual(vec.tolist(), [3, MockDict.END_IDX])

        # now do it again with truncation=2, don't truncate_left
        vec = agent._vectorize_text(
            text, add_start=False, add_end=False, truncate=2, truncate_left=False
        )
        self.assertEqual(len(vec), 2)
        self.assertEqual(vec.tolist(), [1, 2])
        vec = agent._vectorize_text(
            text, add_start=True, add_end=False, truncate=2, truncate_left=False
        )
        self.assertEqual(len(vec), 2)
        self.assertEqual(vec.tolist(), [MockDict.BEG_IDX, 1])
        vec = agent._vectorize_text(
            text, add_start=False, add_end=True, truncate=2, truncate_left=False
        )
        self.assertEqual(len(vec), 2)
        self.assertEqual(vec.tolist(), [1, 2])
        vec = agent._vectorize_text(
            text, add_start=True, add_end=True, truncate=2, truncate_left=False
        )
        self.assertEqual(len(vec), 2)
        self.assertEqual(vec.tolist(), [MockDict.BEG_IDX, 1])

        # now do it again with truncation=3, don't truncate_left
        vec = agent._vectorize_text(
            text, add_start=False, add_end=False, truncate=3, truncate_left=False
        )
        self.assertEqual(len(vec), 3)
        self.assertEqual(vec.tolist(), [1, 2, 3])
        vec = agent._vectorize_text(
            text, add_start=True, add_end=False, truncate=3, truncate_left=False
        )
        self.assertEqual(len(vec), 3)
        self.assertEqual(vec.tolist(), [MockDict.BEG_IDX, 1, 2])
        vec = agent._vectorize_text(
            text, add_start=False, add_end=True, truncate=3, truncate_left=False
        )
        self.assertEqual(len(vec), 3)
        self.assertEqual(vec.tolist(), [1, 2, 3])
        vec = agent._vectorize_text(
            text, add_start=True, add_end=True, truncate=3, truncate_left=False
        )
        self.assertEqual(len(vec), 3)
        self.assertEqual(vec.tolist(), [MockDict.BEG_IDX, 1, 2])

    def test__check_truncate(self):
        """Make sure we are truncating when needed."""
        agent = get_agent()
        inp = torch.LongTensor([1, 2, 3])
        self.assertEqual(agent._check_truncate(inp, None).tolist(), [1, 2, 3])
        self.assertEqual(agent._check_truncate(inp, 4).tolist(), [1, 2, 3])
        self.assertEqual(agent._check_truncate(inp, 3).tolist(), [1, 2, 3])
        self.assertEqual(agent._check_truncate(inp, 2).tolist(), [1, 2])
        self.assertEqual(agent._check_truncate(inp, 1).tolist(), [1])
        self.assertEqual(agent._check_truncate(inp, 0).tolist(), [])

    def test_vectorize(self):
        """Test the vectorization of observations.

        Make sure they do not recompute results, and respect the different
        param options.
        """
        agent = get_agent()
        obs_labs = Message(
            {'text': 'No. Try not.', 'labels': ['Do.', 'Do not.'], 'episode_done': True}
        )
        obs_elabs = Message(
            {
                'text': 'No. Try not.',
                'eval_labels': ['Do.', 'Do not.'],
                'episode_done': True,
            }
        )

        for obs in (obs_labs, obs_elabs):
            lab_key = 'labels' if 'labels' in obs else 'eval_labels'
            lab_vec = lab_key + '_vec'
            lab_chc = lab_key + '_choice'

            inp = obs.copy()
            # test add_start=True, add_end=True
            agent.history.reset()
            agent.history.update_history(inp)
            out = agent.vectorize(inp, agent.history, add_start=True, add_end=True)
            self.assertEqual(out['text_vec'].tolist(), [1, 2, 3])
            # note that label could be either label above
            self.assertEqual(out[lab_vec][0].item(), MockDict.BEG_IDX)
            self.assertEqual(out[lab_vec][1].item(), 1)
            self.assertEqual(out[lab_vec][-1].item(), MockDict.END_IDX)
            self.assertEqual(out[lab_chc][:2], 'Do')

            # test add_start=True, add_end=False
            inp = obs.copy()
            out = agent.vectorize(inp, agent.history, add_start=True, add_end=False)
            self.assertEqual(out['text_vec'].tolist(), [1, 2, 3])
            # note that label could be either label above
            self.assertEqual(out[lab_vec][0].item(), MockDict.BEG_IDX)
            self.assertNotEqual(out[lab_vec][-1].item(), MockDict.END_IDX)
            self.assertEqual(out[lab_chc][:2], 'Do')

            # test add_start=False, add_end=True
            inp = obs.copy()
            out = agent.vectorize(inp, agent.history, add_start=False, add_end=True)
            self.assertEqual(out['text_vec'].tolist(), [1, 2, 3])
            # note that label could be either label above
            self.assertNotEqual(out[lab_vec][0].item(), MockDict.BEG_IDX)
            self.assertEqual(out[lab_vec][-1].item(), MockDict.END_IDX)
            self.assertEqual(out[lab_chc][:2], 'Do')

            # test add_start=False, add_end=False
            inp = obs.copy()
            out = agent.vectorize(inp, agent.history, add_start=False, add_end=False)
            self.assertEqual(out['text_vec'].tolist(), [1, 2, 3])
            # note that label could be either label above
            self.assertNotEqual(out[lab_vec][0].item(), MockDict.BEG_IDX)
            self.assertNotEqual(out[lab_vec][-1].item(), MockDict.END_IDX)
            self.assertEqual(out[lab_chc][:2], 'Do')

            # test caching of tensors
            out_again = agent.vectorize(out, agent.history)
            # should have cached result from before
            self.assertIs(out['text_vec'], out_again['text_vec'])
            self.assertEqual(out['text_vec'].tolist(), [1, 2, 3])
            # next: should truncate cached result
            prev_vec = out['text_vec']
            out_again = agent.vectorize(out, agent.history, text_truncate=1)
            self.assertIsNot(prev_vec, out_again['text_vec'])
            self.assertEqual(out['text_vec'].tolist(), [3])

        # test split_lines
        agent = get_agent(split_lines=True)
        obs = Message(
            {
                'text': 'Hello.\nMy name is Inogo Montoya.\n'
                'You killed my father.\nPrepare to die.',
                'episode_done': True,
            }
        )
        agent.history.update_history(obs)
        vecs = agent.history.get_history_vec_list()
        self.assertEqual(vecs, [[1], [1, 2, 3, 4, 5], [1, 2, 3, 4], [1, 2, 3]])

        # check cache
        out_again = agent.vectorize(obs, agent.history)
        vecs = agent.history.get_history_vec_list()
        self.assertEqual(vecs, [[1], [1, 2, 3, 4, 5], [1, 2, 3, 4], [1, 2, 3]])

    def test_batchify(self):
        """Make sure the batchify function sets up the right fields."""
        agent = get_agent(rank_candidates=True)
        obs_labs = [
            Message(
                {
                    'text': 'It\'s only a flesh wound.',
                    'labels': ['Yield!'],
                    'episode_done': True,
                }
            ),
            Message(
                {
                    'text': 'The needs of the many outweigh...',
                    'labels': ['The needs of the few.'],
                    'episode_done': True,
                }
            ),
            Message(
                {
                    'text': 'Hello there.',
                    'labels': ['General Kenobi.'],
                    'episode_done': True,
                }
            ),
        ]
        obs_elabs = [
            Message(
                {
                    'text': 'It\'s only a flesh wound.',
                    'eval_labels': ['Yield!'],
                    'episode_done': True,
                }
            ),
            Message(
                {
                    'text': 'The needs of the many outweigh...',
                    'eval_labels': ['The needs of the few.'],
                    'episode_done': True,
                }
            ),
            Message(
                {
                    'text': 'Hello there.',
                    'eval_labels': ['General Kenobi.'],
                    'episode_done': True,
                }
            ),
        ]
        for obs_batch in (obs_labs, obs_elabs):
            lab_key = 'labels' if 'labels' in obs_batch[0] else 'eval_labels'

            # nothing has been vectorized yet so should be empty
            batch = agent.batchify(obs_batch)
            self.assertIsNone(batch.text_vec)
            self.assertIsNone(batch.text_lengths)
            self.assertIsNone(batch.label_vec)
            self.assertIsNone(batch.label_lengths)
            self.assertIsNone(batch.labels)
            self.assertIsNone(batch.valid_indices)
            self.assertIsNone(batch.candidates)
            self.assertIsNone(batch.candidate_vecs)
            self.assertIsNone(batch.image)

            obs_vecs = []
            for o in obs_batch:
                agent.history.reset()
                agent.history.update_history(o)
                obs_vecs.append(
                    agent.vectorize(o, agent.history, add_start=False, add_end=False)
                )

            # is_valid should map to nothing
            def is_valid(obs):
                return False

            agent.is_valid = is_valid

            batch = agent.batchify(obs_batch)
            self.assertIsNone(batch.text_vec)
            self.assertIsNone(batch.text_lengths)
            self.assertIsNone(batch.label_vec)
            self.assertIsNone(batch.label_lengths)
            self.assertIsNone(batch.labels)
            self.assertIsNone(batch.valid_indices)
            self.assertIsNone(batch.candidates)
            self.assertIsNone(batch.candidate_vecs)
            self.assertIsNone(batch.image)

            # is_valid should check for text_vec
            def is_valid(obs):
                return 'text_vec' in obs

            agent.is_valid = is_valid

            batch = agent.batchify(obs_vecs)
            # which fields were filled vs should be empty?
            self.assertIsNotNone(batch.text_vec)
            self.assertIsNotNone(batch.text_lengths)
            self.assertIsNotNone(batch.label_vec)
            self.assertIsNotNone(batch.label_lengths)
            self.assertIsNotNone(batch.labels)
            self.assertIsNotNone(batch.valid_indices)
            self.assertIsNone(batch.candidates)
            self.assertIsNone(batch.candidate_vecs)
            self.assertIsNone(batch.image)

            # contents of certain fields:
            self.assertEqual(
                batch.text_vec.tolist(),
                [[1, 2, 3, 4, 5, 0], [1, 2, 3, 4, 5, 6], [1, 2, 0, 0, 0, 0]],
            )
            self.assertEqual(batch.text_lengths, [5, 6, 2])
            self.assertEqual(
                batch.label_vec.tolist(),
                [[1, 0, 0, 0, 0], [1, 2, 3, 4, 5], [1, 2, 0, 0, 0]],
            )
            self.assertEqual(batch.label_lengths, [1, 5, 2])
            self.assertEqual(batch.labels, [o[lab_key][0] for o in obs_batch])
            self.assertEqual(list(batch.valid_indices), [0, 1, 2])

            # now sort the batch, make sure fields are in sorted order
            batch = agent.batchify(obs_vecs, sort=True)
            self.assertEqual(
                batch.text_vec.tolist(),
                [[1, 2, 3, 4, 5, 6], [1, 2, 3, 4, 5, 0], [1, 2, 0, 0, 0, 0]],
            )
            self.assertEqual(batch.text_lengths, [6, 5, 2])
            self.assertEqual(
                batch.label_vec.tolist(),
                [[1, 2, 3, 4, 5], [1, 0, 0, 0, 0], [1, 2, 0, 0, 0]],
            )
            self.assertEqual(batch.label_lengths, [5, 1, 2])
            labs = [o[lab_key][0] for o in obs_batch]
            self.assertEqual(batch.labels, [labs[i] for i in [1, 0, 2]])
            self.assertEqual(list(batch.valid_indices), [1, 0, 2])

            # now sort just on ys
            new_vecs = [vecs.copy() for vecs in obs_vecs]
            for vec in new_vecs:
                vec.pop('text')
                vec.pop('text_vec')

            def is_valid(obs):
                return 'labels_vec' in obs or 'eval_labels_vec' in obs

            agent.is_valid = is_valid

            batch = agent.batchify(new_vecs, sort=True)
            self.assertIsNone(batch.text_vec)
            self.assertIsNone(batch.text_lengths)
            self.assertIsNotNone(batch.label_vec)
            self.assertIsNotNone(batch.label_lengths)
            self.assertEqual(
                batch.label_vec.tolist(),
                [[1, 2, 3, 4, 5], [1, 2, 0, 0, 0], [1, 0, 0, 0, 0]],
            )
            self.assertEqual(batch.label_lengths, [5, 2, 1])
            labs = [o[lab_key][0] for o in new_vecs]
            self.assertEqual(batch.labels, [labs[i] for i in [1, 2, 0]])
            self.assertEqual(list(batch.valid_indices), [1, 2, 0])

            # test is_valid
            def is_valid(obs):
                return 'text_vec' in obs and len(obs['text_vec']) < 3

            agent.is_valid = is_valid

            batch = agent.batchify(obs_vecs)
            self.assertEqual(batch.text_vec.tolist(), [[1, 2]])
            self.assertEqual(batch.text_lengths, [2])
            self.assertEqual(batch.label_vec.tolist(), [[1, 2]])
            self.assertEqual(batch.label_lengths, [2])
            self.assertEqual(batch.labels, obs_batch[2][lab_key])
            self.assertEqual(list(batch.valid_indices), [2])

        agent.history.reset()
        obs_cands = [
            agent.vectorize(
                Message({'label_candidates': ['A', 'B', 'C']}), agent.history
            ),
            agent.vectorize(
                Message({'label_candidates': ['1', '2', '5', '3', 'Sir']}),
                agent.history,
            ),
            agent.vectorize(
                Message({'label_candidates': ['Do', 'Re', 'Mi']}), agent.history
            ),
            agent.vectorize(
                Message({'label_candidates': ['Fa', 'So', 'La', 'Ti']}), agent.history
            ),
        ]

        # is_valid should check for label candidates vecs
        def is_valid(obs):
            return 'label_candidates_vecs' in obs

        agent.is_valid = is_valid

        batch = agent.batchify(obs_cands)
        self.assertTrue(agent.rank_candidates, 'Agent not set up to rank.')
        self.assertIsNone(batch.text_vec)
        self.assertIsNone(batch.text_lengths)
        self.assertIsNone(batch.label_vec)
        self.assertIsNone(batch.label_lengths)
        self.assertIsNone(batch.labels)
        self.assertIsNotNone(batch.valid_indices)
        self.assertIsNotNone(batch.candidates)
        self.assertIsNotNone(batch.candidate_vecs)
        self.assertEqual(list(batch.valid_indices), [0, 1, 2, 3])
        self.assertEqual(batch.candidates, [o['label_candidates'] for o in obs_cands])
        self.assertEqual(len(batch.candidate_vecs), len(obs_cands))
        for i, cs in enumerate(batch.candidate_vecs):
            self.assertEqual(len(cs), len(obs_cands[i]['label_candidates']))

    def test_match_batch(self):
        """Make sure predictions are correctly aligned when available."""
        agent = get_agent()

        # first try empty outputs
        reply = agent.match_batch([{}, {}, {}], [0, 1, 2], Output())
        self.assertEqual([{}, {}, {}], reply)
        reply = agent.match_batch([{}, {}, {}], [0, 1, 2], None)
        self.assertEqual([{}, {}, {}], reply)

        # try text in order
        reply = agent.match_batch(
            [{}, {}, {}], [0, 1, 2], Output(['E.T.', 'Phone', 'Home'])
        )
        self.assertEqual([{'text': 'E.T.'}, {'text': 'Phone'}, {'text': 'Home'}], reply)

        # try text out of order
        reply = agent.match_batch(
            [{}, {}, {}], [2, 0, 1], Output(['Home', 'E.T.', 'Phone'])
        )
        self.assertEqual([{'text': 'E.T.'}, {'text': 'Phone'}, {'text': 'Home'}], reply)

        # try text_candidates in order
        reply = agent.match_batch(
            [{}, {}],
            [0, 1],
            Output(
                None,
                [
                    ['More human than human.', 'Less human than human'],
                    ['Just walk into Mordor', 'Just QWOP into Mordor.'],
                ],
            ),
        )
        self.assertEqual(
            reply[0]['text_candidates'],
            ['More human than human.', 'Less human than human'],
        )
        self.assertEqual(
            reply[1]['text_candidates'],
            ['Just walk into Mordor', 'Just QWOP into Mordor.'],
        )
        # try text_candidates out of order
        reply = agent.match_batch(
            [{}, {}],
            [1, 0],
            Output(
                None,
                [
                    ['More human than human.', 'Less human than human'],
                    ['Just walk into Mordor', 'Just QWOP into Mordor.'],
                ],
            ),
        )
        self.assertEqual(
            reply[0]['text_candidates'],
            ['Just walk into Mordor', 'Just QWOP into Mordor.'],
        )
        self.assertEqual(
            reply[1]['text_candidates'],
            ['More human than human.', 'Less human than human'],
        )

        # try both text and text_candidates in order
        reply = agent.match_batch(
            [{}, {}],
            [0, 1],
            Output(
                ['You shall be avenged...', 'Man creates dinosaurs...'],
                [
                    ['By Grabthar’s hammer.', 'By the suns of Worvan.'],
                    ['Dinosaurs eat man.', 'Woman inherits the earth.'],
                ],
            ),
        )
        self.assertEqual(reply[0]['text'], 'You shall be avenged...')
        self.assertEqual(
            reply[0]['text_candidates'],
            ['By Grabthar’s hammer.', 'By the suns of Worvan.'],
        )
        self.assertEqual(reply[1]['text'], 'Man creates dinosaurs...')
        self.assertEqual(
            reply[1]['text_candidates'],
            ['Dinosaurs eat man.', 'Woman inherits the earth.'],
        )

        # try both text and text_candidates out of order
        reply = agent.match_batch(
            [{}, {}],
            [1, 0],
            Output(
                ['You shall be avenged...', 'Man creates dinosaurs...'],
                [
                    ['By Grabthar’s hammer.', 'By the suns of Worvan.'],
                    ['Dinosaurs eat man.', 'Woman inherits the earth.'],
                ],
            ),
        )
        self.assertEqual(reply[0]['text'], 'Man creates dinosaurs...')
        self.assertEqual(
            reply[0]['text_candidates'],
            ['Dinosaurs eat man.', 'Woman inherits the earth.'],
        )
        self.assertEqual(reply[1]['text'], 'You shall be avenged...')
        self.assertEqual(
            reply[1]['text_candidates'],
            ['By Grabthar’s hammer.', 'By the suns of Worvan.'],
        )

    def test__add_person_tokens(self):
        """Make sure person tokens are added to the write place in text."""
        agent = get_agent()
        text = (
            "I've seen things you people wouldn't believe.\n"
            "Attack ships on fire off the shoulder of Orion.\n"
            "I watched C-beams glitter in the dark near the Tannhauser gate.\n"
            "All those moments will be lost in time, like tears in rain."
        )
        prefix = 'PRE'
        out = agent.history._add_person_tokens(text, prefix, add_after_newln=False)
        self.assertEqual(out, prefix + ' ' + text)
        out = agent.history._add_person_tokens(text, prefix, add_after_newln=True)
        idx = text.rfind('\n') + 1
        self.assertEqual(out, text[:idx] + prefix + ' ' + text[idx:])

    def test_history(self):
        """Test different dialog history settings."""
        # try with unlimited history
        agent = get_agent(history_size=-1)
        obs = {'text': 'I am Groot.', 'labels': ['I am Groot?'], 'episode_done': False}

        # first exchange
        agent.history.update_history(obs)
        text = agent.history.get_history_str()
        self.assertEqual(text, 'I am Groot.')

        # second exchange, no reply
        agent.history.update_history(obs)
        text = agent.history.get_history_str()
        self.assertEqual(text, 'I am Groot.\nI am Groot.')

        # include reply and set episode_done to clear history after this one
        end_obs = obs.copy()
        end_obs['episode_done'] = True
        agent.history.update_history(end_obs, add_next='I am Groot?')
        text = agent.history.get_history_str()
        self.assertEqual(text, 'I am Groot.\nI am Groot.\nI am Groot?\nI am Groot.')

        # because of episode_done, should be same as first exchange
        agent.history.update_history(obs)
        text = agent.history.get_history_str()
        self.assertEqual(text, 'I am Groot.')

        # now try with history size = 1
        agent = get_agent(history_size=1)

        # first exchange
        agent.history.update_history(obs)
        text = agent.history.get_history_str()
        self.assertEqual(text, 'I am Groot.')

        # second exchange should change nothing
        agent.history.update_history(obs)
        text = agent.history.get_history_str()
        self.assertEqual(text, 'I am Groot.')

        # third exchange with reply should change nothing
        agent.history.update_history(obs)
        text = agent.history.get_history_str()
        self.assertEqual(text, 'I am Groot.')

        # now try with history size = 2
        agent = get_agent(history_size=2)

        # first exchange
        agent.history.update_history(obs)
        text = agent.history.get_history_str()
        self.assertEqual(text, 'I am Groot.')

        # second exchange with reply should contain reply
        agent.history.update_history(obs, add_next='I am Groot?')
        text = agent.history.get_history_str()
        self.assertEqual(text, 'I am Groot?\nI am Groot.')

        # third exchange without reply should have two inputs
        agent.history.update_history(obs)
        text = agent.history.get_history_str()
        self.assertEqual(text, 'I am Groot.\nI am Groot.')

        # now try with history size = 3
        agent = get_agent(history_size=3)

        # first exchange
        agent.history.update_history(obs)
        text = agent.history.get_history_str()
        self.assertEqual(text, 'I am Groot.')

        # second exchange with reply should contain reply and input
        agent.history.update_history(obs, add_next='I am Groot?')
        text = agent.history.get_history_str()
        self.assertEqual(text, 'I am Groot.\nI am Groot?\nI am Groot.')

        # now test add_person_tokens
        agent = get_agent(history_size=3, person_tokens=True)
        agent.history.update_history(obs)
        text = agent.history.get_history_str()
        self.assertEqual(text, '{} I am Groot.'.format(agent.P1_TOKEN))

        # second exchange, history should still contain the tokens
        agent.history.update_history(obs, add_next='I am Groot?')
        text = agent.history.get_history_str()
        self.assertEqual(
            text,
            '{} I am Groot.\n{} I am Groot?\n{} I am Groot.'.format(
                agent.P1_TOKEN, agent.P2_TOKEN, agent.P1_TOKEN
            ),
        )

        # now add add_p1_after_newln
        agent = get_agent(history_size=3, person_tokens=True, add_p1_after_newln=True)
        ctx_obs = obs.copy()  # context then utterance in this text field
        ctx_obs['text'] = 'Groot is Groot.\nI am Groot.'
        agent.history.update_history(ctx_obs)
        text = agent.history.get_history_str()
        self.assertEqual(text, 'Groot is Groot.\n{} I am Groot.'.format(agent.P1_TOKEN))

        # second exchange, history should still contain context text
        agent.history.update_history(obs, add_next='I am Groot?')
        text = agent.history.get_history_str()
        self.assertEqual(
            text,
            'Groot is Groot.\n{} I am Groot.\n{} I am Groot?\n{} I am Groot.'.format(
                agent.P1_TOKEN, agent.P2_TOKEN, agent.P1_TOKEN
            ),
        )

        # test history vecs
        agent.history.reset()
        agent.history.update_history(obs)
        vec = agent.history.get_history_vec()
        self.assertEqual(vec, deque([2001, 1, 2, 3]))

        # test history vec list
        agent.history.update_history(obs)
        vecs = agent.history.get_history_vec_list()
        self.assertEqual(vecs, [[2001, 1, 2, 3], [2001, 1, 2, 3]])

        # test clearing history
        agent.history.reset()
        text = agent.history.get_history_str()
        self.assertIsNone(text)
        vecs = agent.history.get_history_vec_list()
        self.assertEqual(vecs, [])

        # test delimiter
        agent = get_agent(history_size=-1, delimiter=' Groot! ')
        agent.history.update_history(obs)
        agent.history.update_history(obs)
        text = agent.history.get_history_str()
        self.assertEqual(text, 'I am Groot. Groot! I am Groot.')

    def test_last_reply(self):
        """Make sure last reply returns expected values."""
        agent = get_agent()
        # nothing to retrieve
        self.assertIsNone(agent.last_reply())
        # set agent's generated replies
        agent.replies = {
            'batch_reply': [{'text': 'It\'s okay! I\'m a leaf on the wind.'}]
        }
        # If the observation was previously an episode end, we shouldn't have any
        # older reply
        self.assertEqual(agent.last_reply(), None)
        # now agent should remember what it said
        agent.observation = {'episode_done': False}
        self.assertEqual(agent.last_reply(), 'It\'s okay! I\'m a leaf on the wind.')
        # now set true observation
        agent.observation = {
            'text': 'Will that work?',
            'labels': ['I\'m a leaf on the wind. Watch how I soar.'],
            'episode_done': False,
        }
        # now agent should remember true label
        self.assertEqual(
            agent.last_reply(), 'I\'m a leaf on the wind. Watch how I soar.'
        )
        # but not if we tell to use the model reply
        self.assertEqual(
            agent.last_reply(use_reply='model'), 'It\'s okay! I\'m a leaf on the wind.'
        )
        # if we don't want to use the last reply at all, it should be None
        self.assertIsNone(agent.last_reply(use_reply='none'))

    def test_observe(self):
        """Make sure agent stores and returns observation."""
        agent = get_agent()
        obs = {'text': "I'll be back.", 'labels': ["I'm back."], 'episode_done': True}
        out = agent.observe(obs.copy())
        self.assertIsNotNone(out)
        self.assertIsNotNone(agent.observation)
        self.assertEqual(out['text'], "I'll be back.")
        # episode was done so shouldn't remember history
        out = agent.observe(obs.copy())
        self.assertEqual(out['text'], "I'll be back.")
        self.assertTrue('text_vec' in out, 'Text should be vectorized.')

        # now try with episode not done
        obs['episode_done'] = False
        out = agent.observe(obs.copy())
        self.assertIsNotNone(out)
        self.assertIsNotNone(agent.observation)
        self.assertEqual(out['text'], "I'll be back.")
        # should remember history
        out = agent.observe(obs.copy())
        self.assertEqual(out['full_text'], "I'll be back.\nI'm back.\nI'll be back.")

    def test_batch_act(self):
        """Make sure batch act calls the right step."""
        agent = get_agent()

        obs_labs = [
            Message(
                {
                    'text': "It's only a flesh wound.",
                    'labels': ['Yield!'],
                    'episode_done': True,
                }
            ),
            Message(
                {
                    'text': 'The needs of the many outweigh...',
                    'labels': ['The needs of the few.'],
                    'episode_done': True,
                }
            ),
            Message(
                {
                    'text': 'Hello there.',
                    'labels': ['General Kenobi.'],
                    'episode_done': True,
                }
            ),
        ]
        obs_labs_vecs = []
        for o in obs_labs:
            agent.history.reset()
            agent.history.update_history(o)
            obs_labs_vecs.append(agent.vectorize(o, agent.history))
        reply = agent.batch_act(obs_labs_vecs)
        for i in range(len(obs_labs_vecs)):
            self.assertEqual(reply[i]['text'], 'Training {}!'.format(i))

        obs_elabs = [
            Message(
                {
                    'text': "It's only a flesh wound.",
                    'eval_labels': ['Yield!'],
                    'episode_done': True,
                }
            ),
            Message(
                {
                    'text': 'The needs of the many outweigh...',
                    'eval_labels': ['The needs of the few.'],
                    'episode_done': True,
                }
            ),
            Message(
                {
                    'text': 'Hello there.',
                    'eval_labels': ['General Kenobi.'],
                    'episode_done': True,
                }
            ),
        ]
        obs_elabs_vecs = []
        for o in obs_elabs:
            agent.history.reset()
            agent.history.update_history(o)
            obs_elabs_vecs.append(agent.vectorize(o, agent.history))
        reply = agent.batch_act(obs_elabs_vecs)
        for i in range(len(obs_elabs_vecs)):
            self.assertEqual(reply[i]['text'], 'Evaluating {}!'.format(i))

    def test_resume_checkpoint(self):
        """Make sure when resuming training that model uses appropriate mf.

        Copy train_model from testing_utils to directly access agent.
        """
        import parlai.scripts.train_model as tms

        def get_popt_and_tl(opt):
            parser = tms.setup_args()
            parser.set_params(**opt)
            popt = parser.parse_args(print_args=False)
            for k, v in opt.items():
                popt[k] = v
            return popt, tms.TrainLoop(popt)

        def get_opt(init_mf, mf):
            return {
                'task': 'integration_tests',
                'init_model': init_mf,
                'model': 'parlai.agents.test_agents.dummy_torch_agent:MockTorchAgent',
                'model_file': mf,
                'num_epochs': 3,
                'validation_every_n_epochs': 1,
                'save_after_valid': True,
                'log_every_n_secs': 10,
            }

        with capture_output():
            with tempdir() as tmpdir:
                # First train model with init_model path set
                mf = os.path.join(tmpdir, 'model')
                init_mf = os.path.join(tmpdir, 'init_model')
                with open(init_mf, 'w') as f:
                    f.write(' ')
                opt = get_opt(init_mf, mf)
                popt, tl = get_popt_and_tl(opt)
                agent = tl.agent
                # init model file should be set appropriately
                init_model_file, is_finetune = agent._get_init_model(popt, None)
                self.assertEqual(init_model_file, init_mf)
                self.assertTrue(is_finetune)
                valid, test = tl.train()
                # now, train the model for another epoch
                opt = get_opt('{}.checkpoint'.format(mf), mf)
                opt['load_from_checkpoint'] = True
                popt, tl = get_popt_and_tl(opt)
                agent = tl.agent
                init_model_file, is_finetune = agent._get_init_model(popt, None)
                self.assertEqual(init_model_file, '{}.checkpoint'.format(mf))
                self.assertFalse(is_finetune)


if __name__ == '__main__':
    unittest.main()<|MERGE_RESOLUTION|>--- conflicted
+++ resolved
@@ -9,11 +9,8 @@
 import os
 import unittest
 from parlai.core.agents import Agent
-<<<<<<< HEAD
 from parlai.core.testing_utils import capture_output, tempdir
-=======
 from parlai.core.utils import Message
->>>>>>> 8efba770
 
 from collections import deque
 
