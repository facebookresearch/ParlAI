<p align="center"><img width="70%" src="docs/source/\_static/img/parlai.png" /></p>

[![GitHub license](https://img.shields.io/badge/license-MIT-blue.svg)](https://github.com/facebookresearch/ParlAI/blob/master/LICENSE) [![CircleCI](https://circleci.com/gh/facebookresearch/ParlAI.svg?style=shield)](https://circleci.com/gh/facebookresearch/ParlAI/tree/master) [![PRs Welcome](https://img.shields.io/badge/PRs-welcome-brightgreen.svg)](https://github.com/facebookresearch/ParlAI/blob/master/CONTRIBUTING.md) [![Twitter](https://img.shields.io/twitter/follow/parlai_parley?label=Twitter&style=social)](https://twitter.com/parlai_parley)

--------------------------------------------------------------------------------

[ParlAI](http://parl.ai) (pronounced “par-lay”) is a python framework for
sharing, training and testing dialogue models, from open-domain chitchat to
VQA (Visual Question Answering).

Its goal is to provide researchers:

- **80+ popular datasets available all in one place, with the same API**, among them [PersonaChat](https://arxiv.org/abs/1801.07243), [DailyDialog](https://arxiv.org/abs/1710.03957), [Wizard of Wikipedia](https://openreview.net/forum?id=r1l73iRqKm), [Empathetic Dialogues](https://arxiv.org/abs/1811.00207), [SQuAD](https://rajpurkar.github.io/SQuAD-explorer/), [MS MARCO](http://www.msmarco.org/), [QuAC](https://www.aclweb.org/anthology/D18-1241), [HotpotQA](https://hotpotqa.github.io/), [QACNN & QADailyMail](https://arxiv.org/abs/1506.03340), [CBT](https://arxiv.org/abs/1511.02301), [BookTest](https://arxiv.org/abs/1610.00956), [bAbI Dialogue tasks](https://arxiv.org/abs/1605.07683), [Ubuntu Dialogue](https://arxiv.org/abs/1506.08909), [OpenSubtitles](http://opus.lingfil.uu.se/OpenSubtitles.php),  [Image Chat](https://arxiv.org/abs/1811.00945), [VQA](http://visualqa.org/), [VisDial](https://arxiv.org/abs/1611.08669) and [CLEVR](http://cs.stanford.edu/people/jcjohns/clevr/). See the complete list [here](https://github.com/facebookresearch/ParlAI/blob/master/parlai/tasks/task_list.py).
- a wide set of **reference models** -- from retrieval baselines to transformers.
- a large zoo of **pretrained models** ready to use off-the-shelf
- seamless **integration of [Amazon Mechanical Turk](https://www.mturk.com/mturk/welcome)** for data collection and human evaluation
- **integration with [Facebook Messenger](http://www.parl.ai/docs/tutorial_messenger.html)** to connect agents with humans in a chat interface
- a large range of **helpers to create your own agents** and train on several tasks with **multitasking**
- **multimodality**, some tasks use text and images

ParlAI is described in the following paper:
[“ParlAI: A Dialog Research Software Platform", arXiv:1705.06476](https://arxiv.org/abs/1705.06476)
or see these [more up-to-date slides](https://drive.google.com/file/d/1JfUW4AVrjSp8X8Fp0_rTTRoLxUfW0aUm/view?usp=sharing).

See the [news page](https://github.com/facebookresearch/ParlAI/blob/master/NEWS.md) for the latest additions & updates, and the website [http://parl.ai](http://parl.ai) for further docs.

<p align="center"><img width="90%" src="docs/source/_static/img/parlai_examples.png" /></p>

## Installing ParlAI

ParlAI currently requires Python3 and [Pytorch](https://pytorch.org) 1.1 or
newer. Dependencies of the core modules are listed in `requirement.txt`. Some
models included (in `parlai/agents`) have additional requirements.

Run the following commands to clone the repository and install ParlAI:

```bash
git clone https://github.com/facebookresearch/ParlAI.git ~/ParlAI
cd ~/ParlAI; python setup.py develop
```

This will link the cloned directory to your site-packages.

This is the recommended installation procedure, as it provides ready access to the examples and allows you to modify anything you might need. This is especially useful if you if you want to submit another task to the repository.

All needed data will be downloaded to `~/ParlAI/data`, and any non-data files if requested will be downloaded to `~/ParlAI/downloads`. If you need to clear out the space used by these files, you can safely delete these directories and any files needed will be downloaded again.

## Documentation

 - [Quick Start](https://parl.ai/docs/tutorial_quick.html)
 - [Basics: world, agents, teachers, action and observations](https://parl.ai/docs/tutorial_basic.html)
 - [List of available tasks/datasets](https://parl.ai/docs/tasks.html)
 - [Creating a dataset/task](http://www.parl.ai/docs/tutorial_task.html)
 - [List of available agents](./parlai/agents)
 - [Creating a new agent](https://parl.ai/docs/tutorial_seq2seq.html#)
 - [Model zoo (pretrained models)](https://parl.ai/docs/zoo.html)
 - [Plug into MTurk](http://parl.ai/docs/tutorial_mturk.html)
 - [Plug into Facebook Messenger](http://parl.ai/docs/tutorial_messenger.html)


## Examples

A large set of examples can be found in [this directory](./examples). Here are a few of them.
Note: If any of these examples fail, check the [requirements section](#requirements) to see if you have missed something.

Display 10 random examples from the SQuAD task
```bash
python examples/display_data.py -t squad
```

Evaluate an IR baseline model on the validation set of the Personachat task:
```bash
python examples/eval_model.py -m ir_baseline -t personachat -dt valid
```

Train a single layer transformer on PersonaChat (requires pytorch and torchtext).
Detail: embedding size 300, 4 attention heads,  2 epochs using batchsize 64, word vectors are initialized with fasttext and the other elements of the batch are used as negative during training.
```bash
python examples/train_model.py -t personachat -m transformer/ranker -mf /tmp/model_tr6 --n-layers 1 --embedding-size 300 --ffn-size 600 --n-heads 4 --num-epochs 2 -veps 0.25 -bs 64 -lr 0.001 --dropout 0.1 --embedding-type fasttext_cc --candidates batch
```



## Code Organization

The code is set up into several main directories:

- [**core**](./parlai/core): contains the primary code for the framework
- [**agents**](./parlai/agents): contains agents which can interact with the different tasks (e.g. machine learning models)
- [**examples**](./parlai/examples): contains a few basic examples of different loops (building dictionary, train/eval, displaying data)
- [**tasks**](./parlai/tasks): contains code for the different tasks available from within ParlAI
- [**mturk**](./parlai/mturk): contains code for setting up Mechanical Turk, as well as sample MTurk tasks
- [**messenger**](./parlai/chat_service/services/messenger): contains code for interfacing with Facebook Messenger
- [**zoo**](./parlai/zoo): contains code to directly download and use pretrained models from our model zoo

## Support
If you have any questions, bug reports or feature requests, please don't hesitate to post on our [Github Issues page](https://github.com/facebookresearch/ParlAI/issues).

## The Team
ParlAI is currently maintained by Emily Dinan, Dexter Ju, Margaret Li, Spencer Poff, Pratik Ringshia, Stephen Roller, Kurt Shuster, Eric Michael Smith, Jack Urbanek, Jason Weston, and Mary Williamson.
<<<<<<< HEAD

Former major contributors and maintainers include Alexander H. Miller, Will Feng, Adam Fisch, Jiasen Lu, Antoine Bordes, Devi Parikh, Dhruv Batra, Filipe de Avila Belbute Peres and Chao Pan.
=======
A non-exhaustive list of other major contributors includes:
Will Feng, Adam Fisch, Jiasen Lu, Antoine Bordes, Devi Parikh, Dhruv Batra,
Filipe de Avila Belbute Peres and Chao Pan.
>>>>>>> 156ec72d

## Citation

Please cite the [arXiv paper](https://arxiv.org/abs/1705.06476) if you use ParlAI in your work:

```
@article{miller2017parlai,
  title={ParlAI: A Dialog Research Software Platform},
  author={{Miller}, A.~H. and {Feng}, W. and {Fisch}, A. and {Lu}, J. and {Batra}, D. and {Bordes}, A. and {Parikh}, D. and {Weston}, J.},
  journal={arXiv preprint arXiv:{1705.06476}},
  year={2017}
}
```

## License
ParlAI is MIT licensed. See the LICENSE file for details.<|MERGE_RESOLUTION|>--- conflicted
+++ resolved
@@ -98,14 +98,8 @@
 
 ## The Team
 ParlAI is currently maintained by Emily Dinan, Dexter Ju, Margaret Li, Spencer Poff, Pratik Ringshia, Stephen Roller, Kurt Shuster, Eric Michael Smith, Jack Urbanek, Jason Weston, and Mary Williamson.
-<<<<<<< HEAD
 
 Former major contributors and maintainers include Alexander H. Miller, Will Feng, Adam Fisch, Jiasen Lu, Antoine Bordes, Devi Parikh, Dhruv Batra, Filipe de Avila Belbute Peres and Chao Pan.
-=======
-A non-exhaustive list of other major contributors includes:
-Will Feng, Adam Fisch, Jiasen Lu, Antoine Bordes, Devi Parikh, Dhruv Batra,
-Filipe de Avila Belbute Peres and Chao Pan.
->>>>>>> 156ec72d
 
 ## Citation
 
