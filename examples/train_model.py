--- conflicted
+++ resolved
@@ -205,16 +205,7 @@
                     self.total_epochs += 1
                 world_done = max(world.get_total_epochs(), self.total_epochs) >= self.max_num_epochs
 
-<<<<<<< HEAD
-                if opt['num_epochs'] > 0 and self.max_parleys is not None and (
-                    (self.max_parleys > 0 and self.parleys >= self.max_parleys)
-                    or self.total_epochs >= opt['num_epochs']):
-                    self.log()
-=======
-                if opt['numthreads'] > 1 and (self.parleys)%100 == 0:
-                    world.synchronize()
                 if world_done:
->>>>>>> 751c7220
                     print('[ num_epochs completed:{} time elapsed:{}s ]'.format(
                         self.max_num_epochs, self.train_time.time()))
                     self.log()
