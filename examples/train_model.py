# Copyright (c) 2017-present, Facebook, Inc.
# All rights reserved.
# This source code is licensed under the BSD-style license found in the
# LICENSE file in the root directory of this source tree. An additional grant
# of patent rights can be found in the PATENTS file in the same directory.
"""Train a model.

After training, computes validation and test error.

Run with, e.g.:

python examples/train_model.py -m ir_baseline -t dialog_babi:Task:1 -mf /tmp/model

..or..

python examples/train_model.py -m seq2seq -t babi:Task10k:1 -mf '/tmp/model' -bs 32 -lr 0.5 -hs 128

..or..

python examples/train_model.py -m drqa -t babi:Task10k:1 -mf /tmp/model -bs 10

TODO List:
- More logging (e.g. to files), make things prettier.
"""

from parlai.core.agents import create_agent
from parlai.core.worlds import create_task
from parlai.core.params import ParlaiParser
from parlai.core.utils import Timer
from examples.build_dict import build_dict
import math

def setup_args(model_args=None):
    parser = ParlaiParser(True, True, model_argv=model_args)
    train = parser.add_argument_group('Training Loop Arguments')
    train.add_argument('-et', '--evaltask',
                       help=('task to use for valid/test (defaults to the '
                             'one used for training if not set)'))
    train.add_argument('-d', '--display-examples',
                       type='bool', default=False)
    train.add_argument('-e', '--num-epochs', type=float, default=-1)
    train.add_argument('-ttim', '--max-train-time',
                       type=float, default=-1)
    train.add_argument('-ltim', '--log-every-n-secs',
                       type=float, default=2)
    train.add_argument('-vtim', '--validation-every-n-secs',
                       type=float, default=-1,
                       help='Validate every n seconds. Whenever the the best '
                            'validation metric is found, saves the model to '
                            'the model_file path if set.')
    train.add_argument('-stim', '--save-every-n-secs',
                       type=float, default=-1,
                       help='Saves the model to model_file.checkpoint after '
                            'every n seconds (default -1, never).')
    train.add_argument('-sval', '--save-after-valid', type='bool',
                       default=False,
                       help='Saves the model to model_file.checkpoint after '
                            'every validation (default True).')
    train.add_argument('-vme', '--validation-max-exs',
                       type=int, default=-1,
                       help='max examples to use during validation (default '
                            '-1 uses all)')
    train.add_argument('-vp', '--validation-patience',
                       type=int, default=10,
                       help=('number of iterations of validation where result'
                             ' does not improve before we stop training'))
    train.add_argument('-vmt', '--validation-metric', default='accuracy',
                       help='key into report table for selecting best '
                            'validation')
    train.add_argument('-vcut', '--validation-cutoff',
                       type=float, default=1.0,
                       help='value at which training will stop if exceeded by '
                            'training metric')
    train.add_argument('-dbf', '--dict-build-first',
                       type='bool', default=True,
                       help='build dictionary first before training agent')
    return parser

def run_eval(agent, opt, datatype, max_exs=-1, write_log=False, valid_world=None):
    """Eval on validation/test data.
    - Agent is the agent to use for the evaluation.
    - opt is the options that specific the task, eval_task, etc
    - datatype is the datatype to use, such as "valid" or "test"
    - write_log specifies to write metrics to file if the model_file is set
    - max_exs limits the number of examples if max_exs > 0
    - valid_world can be an existing world which will be reset instead of reinitialized
    """
    print('[ running eval: ' + datatype + ' ]')
    if 'stream' in opt['datatype']:
        datatype += ':stream'
    opt['datatype'] = datatype
    if opt.get('evaltask'):
        opt['task'] = opt['evaltask']

    if valid_world is None:
        valid_world = create_task(opt, agent)
    else:
        valid_world.reset()
    cnt = 0
    while not valid_world.epoch_done():
        valid_world.parley()
        if cnt == 0 and opt['display_examples']:
            print(valid_world.display() + '\n~~')
            print(valid_world.report())
        cnt += opt['batchsize']
        if max_exs > 0 and cnt >= max_exs:
            # note this max_exs is approximate--some batches won't always be
            # full depending on the structure of the data
            break
    valid_report = valid_world.report()

    metrics = datatype + ':' + str(valid_report)
    print(metrics)
    if write_log and opt['model_file']:
        # Write out metrics
        f = open(opt['model_file'] + '.' + datatype, 'a+')
        f.write(metrics + '\n')
        f.close()

    return valid_report, valid_world


class TrainLoop():
    def __init__(self, parser):
        opt = parser.parse_args()
        # Possibly build a dictionary (not all models do this).
        if opt['dict_build_first'] and 'dict_file' in opt:
            if opt['dict_file'] is None and opt.get('model_file'):
                opt['dict_file'] = opt['model_file'] + '.dict'
            print("[ building dictionary first... ]")
            build_dict(opt)
        # Create model and assign it to the specified task
        self.agent = create_agent(opt)
        self.world = create_task(opt, self.agent)
        self.train_time = Timer()
        self.validate_time = Timer()
        self.log_time = Timer()
        self.save_time = Timer()
        print('[ training... ]')
        self.parleys = 0
        self.max_num_epochs = opt['num_epochs'] if opt['num_epochs'] > 0 else float('inf')
        self.max_train_time = opt['max_train_time'] if opt['max_train_time'] > 0 else float('inf')
        self.log_every_n_secs = opt['log_every_n_secs'] if opt['log_every_n_secs'] > 0 else float('inf')
        self.val_every_n_secs = opt['validation_every_n_secs'] if opt['validation_every_n_secs'] > 0 else float('inf')
        self.save_every_n_secs = opt['save_every_n_secs'] if opt['save_every_n_secs'] > 0 else float('inf')
        self.best_valid = 0
        self.impatience = 0
        self.saved = False
        self.valid_world = None
        self.opt = opt

    def validate(self):
        opt = self.opt
        valid_report, self.valid_world = run_eval(
            self.agent, opt, 'valid', opt['validation_max_exs'],
            valid_world=self.valid_world)
<<<<<<< HEAD
        if opt.get('model_file') and opt.get('save_after_valid'):
            print("[ saving model checkpoint: " + opt['model_file'] + ".checkpoint ]")
            self.agent.save(opt['model_file'] + '.checkpoint')
=======
        if hasattr(self.agent, 'receive_metrics'):
            self.agent.receive_metrics(valid_report)
>>>>>>> e29370ae
        if valid_report[opt['validation_metric']] > self.best_valid:
            self.best_valid = valid_report[opt['validation_metric']]
            self.impatience = 0
            print('[ new best {}: {} ]'.format(
                opt['validation_metric'], self.best_valid))
            print("[ saving best valid model: " + opt['model_file'] + " ]")
            self.world.save_agents()
            self.saved = True
            if opt['validation_metric'] == 'accuracy' and self.best_valid >= opt['validation_cutoff']:
                print('[ task solved! stopping. ]')
                return True
        else:
            self.impatience += 1
            print('[ did not beat best {}: {} impatience: {} ]'.format(
                    opt['validation_metric'], round(self.best_valid, 4),
                    self.impatience))
        self.validate_time.reset()
        if opt['validation_patience'] > 0 and self.impatience >= opt['validation_patience']:
            print('[ ran out of patience! stopping training. ]')
            return True
        return False

    def log(self):
        opt = self.opt
        if opt['display_examples']:
            print(self.world.display() + '\n~~')
        logs = []
        # get report
        if hasattr(self.agent, 'report'):
            train_report = self.agent.report()
            self.agent.reset_metrics()
        else:
            train_report = self.world.report(compute_time=True)
            self.world.reset_metrics()

        # time elapsed
        logs.append('time:{}s'.format(math.floor(self.train_time.time())))
        logs.append('parleys:{}'.format(self.parleys))

        if 'time_left' in train_report:
            logs.append('time_left:{}s'.format(
                         math.floor(train_report.pop('time_left', ""))))
        if 'num_epochs' in train_report:
            logs.append('num_epochs:{}'.format(
                         train_report.pop('num_epochs', '')))
        log = '[ {} ] {}'.format(' '.join(logs), train_report)
        print(log)
        self.log_time.reset()

    def train(self):
        opt = self.opt
        world = self.world
        with world:
            while True:
                world.parley()
                self.parleys += 1

                if world.get_total_epochs() >= self.max_num_epochs:
                    self.log()
                    print('[ num_epochs completed:{} time elapsed:{}s ]'.format(
                        self.max_num_epochs, self.train_time.time()))
                    break
                if self.train_time.time() > self.max_train_time:
                    print('[ max_train_time elapsed:{}s ]'.format(self.train_time.time()))
                    break
                if self.log_time.time() > self.log_every_n_secs:
                    self.log()
                if self.validate_time.time() > self.val_every_n_secs:
                    stop_training = self.validate()
                    if stop_training:
                        break
                if self.save_time.time() > self.save_every_n_secs and opt.get('model_file'):
                    print("[ saving model checkpoint: " + opt['model_file'] + ".checkpoint ]")
                    self.agent.save(opt['model_file'] + '.checkpoint')
                    self.save_time.reset()

        if not self.saved:
            # save agent
            world.save_agents()
        elif opt.get('model_file'):
            # reload best validation model
            self.agent = create_agent(opt)

        _rep, wrld = run_eval(self.agent, opt, 'valid', write_log=True)
        wrld.shutdown()  # may need to shut down threads, remote connections
        _rep, wrld = run_eval(self.agent, opt, 'test', write_log=True)
        wrld.shutdown()  # may need to shut down threads, remote connections


if __name__ == '__main__':
    TrainLoop(setup_args()).train()
    print()<|MERGE_RESOLUTION|>--- conflicted
+++ resolved
@@ -154,14 +154,11 @@
         valid_report, self.valid_world = run_eval(
             self.agent, opt, 'valid', opt['validation_max_exs'],
             valid_world=self.valid_world)
-<<<<<<< HEAD
         if opt.get('model_file') and opt.get('save_after_valid'):
             print("[ saving model checkpoint: " + opt['model_file'] + ".checkpoint ]")
             self.agent.save(opt['model_file'] + '.checkpoint')
-=======
         if hasattr(self.agent, 'receive_metrics'):
             self.agent.receive_metrics(valid_report)
->>>>>>> e29370ae
         if valid_report[opt['validation_metric']] > self.best_valid:
             self.best_valid = valid_report[opt['validation_metric']]
             self.impatience = 0
