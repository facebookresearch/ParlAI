# Copyright (c) 2017-present, Facebook, Inc.
# All rights reserved.
# This source code is licensed under the BSD-style license found in the
# LICENSE file in the root directory of this source tree. An additional grant
# of patent rights can be found in the PATENTS file in the same directory.
'''Train a model.

After training, computes validation and test error.

Run with, e.g.:

python examples/train_model.py -m ir_baseline -t dialog_babi:Task:1 -mf /tmp/model

..or..

<<<<<<< HEAD
python examples/train_model.py -m seq2seq -t babi:Task10k:1 -mf '/tmp/model' -bs 32 -lr 0.5 -hs 128
=======
python examples/train_model.py -m rnn_baselines/seq2seq -t babi:Task10k:1 -mf /tmp/model -bs 32 -lr 0.5 -hs 128
>>>>>>> 9e7e245c

..or..

python examples/train_model.py -m drqa -t babi:Task10k:1 -mf /tmp/model -bs 10

TODO List:
- More logging (e.g. to files), make things prettier.
'''

from parlai.core.agents import create_agent
from parlai.core.worlds import create_task
from parlai.core.params import ParlaiParser
from parlai.core.utils import Timer
import build_dict
import copy
import importlib
import math
import os

def run_eval(agent, opt, datatype, still_training=False, max_exs=-1):
    ''' Eval on validation/test data. '''
    print('[ running eval: ' + datatype + ' ]')
    opt['datatype'] = datatype
    if opt.get('evaltask'):
        opt['task'] = opt['evaltask']

    valid_world = create_task(opt, agent)
    cnt = 0
    for _ in valid_world:
        valid_world.parley()
        if cnt == 0 and opt['display_examples']:
            first_run = False
            print(valid_world.display() + '\n~~')
            print(valid_world.report())
        cnt += opt['batchsize']
        if valid_world.epoch_done() or (max_exs > 0 and cnt > max_exs):
            # note this max_exs is approximate--some batches won't always be
            # full depending on the structure of the data
            break
    valid_world.shutdown()
    valid_report = valid_world.report()

    metrics = datatype + ':' + str(valid_report)
    print(metrics)
    if still_training:
        return valid_report
    elif opt['model_file']:
        # Write out metrics
        f = open(opt['model_file'] + '.' + datatype, 'a+')
        f.write(metrics + '\n')
        f.close()

def main():
    # Get command line arguments
    parser = ParlaiParser(True, True)
    train = parser.add_argument_group('Training Loop Arguments')
    train.add_argument('-et', '--evaltask',
                        help=('task to use for valid/test (defaults to the ' +
                              'one used for training if not set)'))
    train.add_argument('-d', '--display-examples',
                        type='bool', default=False)
    train.add_argument('-e', '--num-epochs', type=float, default=-1)
    train.add_argument('-ttim', '--max-train-time',
                        type=float, default=-1)
    train.add_argument('-ltim', '--log-every-n-secs',
                        type=float, default=2)
    train.add_argument('-vtim', '--validation-every-n-secs',
                        type=float, default=-1)
    train.add_argument('-vme', '--validation-max-exs',
                        type=int, default=-1,
                        help='max examples to use during validation (default ' +
                             '-1 uses all)')
    train.add_argument('-vp', '--validation-patience',
                        type=int, default=5,
                        help=('number of iterations of validation where result '
                              + 'does not improve before we stop training'))
    train.add_argument('-dbf', '--dict-build-first',
                        type='bool', default=True,
                        help='build dictionary first before training agent')
    opt = parser.parse_args()
    # Possibly build a dictionary (not all models do this).
    if opt['dict_build_first'] and 'dict_file' in opt:
        if opt['dict_file'] is None and opt.get('model_file'):
            opt['dict_file'] = opt['model_file'] + '.dict'
        print("[ building dictionary first... ]")
        build_dict.build_dict(opt)
    # Create model and assign it to the specified task
    agent = create_agent(opt)
    world = create_task(opt, agent)

    train_time = Timer()
    validate_time = Timer()
    log_time = Timer()
    print('[ training... ]')
    parleys = 0
    total_exs = 0
    max_exs = opt['num_epochs'] * len(world)
    max_parleys = math.ceil(max_exs / opt['batchsize'])
    best_accuracy = 0
    impatience = 0
    saved = False
    while True:
        world.parley()
        parleys += 1

        if opt['num_epochs'] > 0 and parleys >= max_parleys:
            print('[ num_epochs completed: {} ]'.format(opt['num_epochs']))
            break
        if opt['max_train_time'] > 0 and train_time.time() > opt['max_train_time']:
            print('[ max_train_time elapsed: {} ]'.format(train_time.time()))
            break
        if opt['log_every_n_secs'] > 0 and log_time.time() > opt['log_every_n_secs']:
            if opt['display_examples']:
                print(world.display() + '\n~~')

            logs = []
            # time elapsed
            logs.append('time:{}s'.format(math.floor(train_time.time())))
            logs.append('parleys:{}'.format(parleys))

            # get report and update total examples seen so far
            if hasattr(agent, 'report'):
                train_report = agent.report()
                agent.reset_metrics()
            else:
                train_report = world.report()
                world.reset_metrics()

            if hasattr(train_report, 'get') and train_report.get('total'):
                total_exs += train_report['total']
                logs.append('total_exs:{}'.format(total_exs))

            # check if we should log amount of time remaining
            time_left = None
            if opt['num_epochs'] > 0:
                exs_per_sec =  train_time.time() / total_exs
                time_left = (max_exs - total_exs) * exs_per_sec
            if opt['max_train_time'] > 0:
                other_time_left = opt['max_train_time'] - train_time.time()
                if time_left is not None:
                    time_left = min(time_left, other_time_left)
                else:
                    time_left = other_time_left
            if time_left is not None:
                logs.append('time_left:{}s'.format(math.floor(time_left)))

            # join log string and add full metrics report to end of log
            log = '[ {} ] {}'.format(' '.join(logs), train_report)

            print(log)
            log_time.reset()

        if (opt['validation_every_n_secs'] > 0 and
                validate_time.time() > opt['validation_every_n_secs']):
            valid_report = run_eval(agent, opt, 'valid', True, opt['validation_max_exs'])
            if valid_report['accuracy'] > best_accuracy:
                best_accuracy = valid_report['accuracy']
                impatience = 0
                print('[ new best accuracy: ' + str(best_accuracy) +  ' ]')
                world.save_agents()
                saved = True
                if best_accuracy == 1:
                    print('[ task solved! stopping. ]')
                    break
            else:
                impatience += 1
                print('[ did not beat best accuracy: {} impatience: {} ]'.format(
                        round(best_accuracy, 4), impatience))
            validate_time.reset()
            if opt['validation_patience'] > 0 and impatience >= opt['validation_patience']:
                print('[ ran out of patience! stopping training. ]')
                break
    world.shutdown()
    if not saved:
        world.save_agents()
    else:
        # reload best validation model
        agent = create_agent(opt)

    run_eval(agent, opt, 'valid')
    run_eval(agent, opt, 'test')


if __name__ == '__main__':
    main()<|MERGE_RESOLUTION|>--- conflicted
+++ resolved
@@ -13,11 +13,7 @@
 
 ..or..
 
-<<<<<<< HEAD
 python examples/train_model.py -m seq2seq -t babi:Task10k:1 -mf '/tmp/model' -bs 32 -lr 0.5 -hs 128
-=======
-python examples/train_model.py -m rnn_baselines/seq2seq -t babi:Task10k:1 -mf /tmp/model -bs 32 -lr 0.5 -hs 128
->>>>>>> 9e7e245c
 
 ..or..
 
