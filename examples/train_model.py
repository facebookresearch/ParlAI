--- conflicted
+++ resolved
@@ -108,117 +108,7 @@
 
     return valid_report, valid_world
 
-<<<<<<< HEAD
-def main(parser):
-    opt = parser.parse_args()
-    # Possibly build a dictionary (not all models do this).
-    if opt['dict_build_first'] and 'dict_file' in opt:
-        if opt['dict_file'] is None and opt.get('model_file'):
-            opt['dict_file'] = opt['model_file'] + '.dict'
-        print("[ building dictionary first... ]")
-        build_dict.build_dict(opt)
-    # Create model and assign it to the specified task
-    agent = create_agent(opt)
-    world = create_task(opt, agent)
-
-    train_time = Timer()
-    validate_time = Timer()
-    log_time = Timer()
-    print('[ training... ]')
-    parleys = 0
-    total_exs = 0
-    total_epochs = 0
-    max_exs = opt['num_epochs'] * len(world)
-    max_parleys = math.ceil(max_exs / opt['batchsize'])
-    best_valid = 0
-    impatience = 0
-    saved = False
-    valid_world = None
-    with world:
-        while True:
-            world.parley()
-            parleys += 1
-
-            if world.epoch_done():
-                total_epochs += 1
-            if opt['num_epochs'] > 0 and (
-                (max_parleys > 0 and parleys >= max_parleys) or total_epochs >= opt['num_epochs']):
-                print('[ num_epochs completed:{} examples:{} time elapsed:{}s ]'.format(
-                    opt['num_epochs'], parleys, train_time.time()))
-                break
-            if opt['max_train_time'] > 0 and train_time.time() > opt['max_train_time']:
-                print('[ max_train_time elapsed:{}s ]'.format(train_time.time()))
-                break
-            if opt['log_every_n_secs'] > 0 and log_time.time() > opt['log_every_n_secs']:
-                if opt['display_examples']:
-                    print(world.display() + '\n~~')
-
-                logs = []
-                # time elapsed
-                logs.append('time:{}s'.format(math.floor(train_time.time())))
-                logs.append('parleys:{}'.format(parleys))
-
-                # get report and update total examples seen so far
-                if hasattr(agent, 'report'):
-                    train_report = agent.report()
-                    agent.reset_metrics()
-                else:
-                    train_report = world.report()
-                    world.reset_metrics()
-
-                if hasattr(train_report, 'get') and train_report.get('total'):
-                    total_exs += train_report['total']
-                    logs.append('total_exs:{}'.format(total_exs))
-
-                # check if we should log amount of time remaining
-                time_left = None
-                if opt['num_epochs'] > 0 and total_exs > 0 and max_exs > 0:
-                    exs_per_sec = train_time.time() / total_exs
-                    time_left = (max_exs - total_exs) * exs_per_sec
-                if opt['max_train_time'] > 0:
-                    other_time_left = opt['max_train_time'] - train_time.time()
-                    if time_left is not None:
-                        time_left = min(time_left, other_time_left)
-                    else:
-                        time_left = other_time_left
-                if time_left is not None:
-                    logs.append('time_left:{}s'.format(math.floor(time_left)))
-                if opt['num_epochs'] > 0:
-                    if total_exs > 0:
-                        display_epochs = int(total_exs / len(world))
-                    else:
-                        display_epochs = total_epochs
-                    logs.append('num_epochs:{}'.format(display_epochs))
-                # join log string and add full metrics report to end of log
-                log = '[ {} ] {}'.format(' '.join(logs), train_report)
-
-                print(log)
-                log_time.reset()
-
-            if (opt['validation_every_n_secs'] > 0 and
-                    validate_time.time() > opt['validation_every_n_secs']):
-                valid_report, valid_world = run_eval(
-                    agent, opt, 'valid', opt['validation_max_exs'],
-                    valid_world=valid_world)
-                if valid_report[opt['validation_metric']] > best_valid:
-                    best_valid = valid_report[opt['validation_metric']]
-                    impatience = 0
-                    print('[ new best {}: {} ]'.format(
-                        opt['validation_metric'], best_valid))
-                    world.save_agents()
-                    saved = True
-                    if opt['validation_metric'] == 'accuracy' and best_valid > opt['validation_cutoff']:
-                        print('[ task solved! stopping. ]')
-                        break
-                else:
-                    impatience += 1
-                    print('[ did not beat best {}: {} impatience: {} ]'.format(
-                            opt['validation_metric'], round(best_valid, 4),
-                            impatience))
-                validate_time.reset()
-                if opt['validation_patience'] > 0 and impatience >= opt['validation_patience']:
-                    print('[ ran out of patience! stopping training. ]')
-=======
+
 class TrainLoop():
     def __init__(self, parser):
         opt = parser.parse_args()
@@ -259,7 +149,7 @@
                 opt['validation_metric'], self.best_valid))
             self.world.save_agents()
             self.saved = True
-            if opt['validation_metric'] == 'accuracy' and self.best_valid > 0.995:
+            if opt['validation_metric'] == 'accuracy' and self.best_valid > opt['validation_cutoff']:
                 print('[ task solved! stopping. ]')
                 return True
         else:
@@ -335,7 +225,6 @@
                     break
                 if opt['max_train_time'] > 0 and self.train_time.time() > opt['max_train_time']:
                     print('[ max_train_time elapsed:{}s ]'.format(self.train_time.time()))
->>>>>>> 57f28ade
                     break
                 if opt['log_every_n_secs'] > 0 and self.log_time.time() > opt['log_every_n_secs']:
                     self.log()
