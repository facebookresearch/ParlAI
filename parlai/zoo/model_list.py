--- conflicted
+++ resolved
@@ -2164,7 +2164,6 @@
      model: I am a journeyman electrician. I work in the construction industry. How about you?""",
     },
     {
-<<<<<<< HEAD
         "title": "Task-Oriented Dialog (TOD) pretrained model, Schema-Aware",
         "id": "tod",
         "path": "zoo:tod/tod_base_yes_api/model",
@@ -2294,7 +2293,9 @@
    OutDomainOnlyApis
    all                  .2500   .2449   .2553      .7865     .4600 349.6 992.4
 """
-=======
+        ),
+    },
+    {
         "title": "SaFeRDialogues: Taking Feedback Gracefully after Conversational Safety Failures",
         "id": "saferdialogues",
         "path": "zoo:saferdialogues/model",
@@ -2712,7 +2713,6 @@
                     ltrunc  ltrunclen   ppl  token_acc  token_em   tpb   tps
                         0          0 10.45      .5078         0 280.1 25.01
             """
->>>>>>> d7ffa795
         ),
     },
 ]