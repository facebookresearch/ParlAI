--- conflicted
+++ resolved
@@ -692,17 +692,6 @@
         ),
     },
     {
-<<<<<<< HEAD
-        "title": "BlendedSkillTalk: BlendedSkillTalk single-task model",
-        "id": "blended_skill_talk",
-        "path": "zoo:blended_skill_talk/bst_single_task/model",
-        "agent": "transformer/polyencoder",
-        "task": "blended_skill_talk",
-        "description": "Pretrained polyencoder retrieval model on the BlendedSkillTalk dialogue task.",
-        "project": None,  # TODO: will fill in once dataset is released
-        "example": "python examples/interactive.py -mf zoo:blended_skill_talk/bst_single_task/model -t blended_skill_talk",
-        "result": None,  # TODO
-=======
         "title": "ImageSeq2Seq DodecaDialogue All Tasks MT Model",
         "id": "dodecadialogue",
         "path": "zoo:dodecadialogue/all_tasks_mt/model",
@@ -1199,6 +1188,16 @@
             "python examples/train_model.py -t blended_skill_talk,wizard_of_wikipedia,convai2:normalized,empathetic_dialogues --multitask-weights 1,3,3,3 -veps 0.25 --attention-dropout 0.0 --batchsize 8 --eval-batchsize 64 --model transformer/generator --embedding-size 4096 --ffn-size 16384 --variant prelayernorm --n-heads 32 --n-positions 128 --n-encoder-layers 4 --n-decoder-layers 32 --history-add-global-end-token end --dict-tokenizer bytelevelbpe --dropout 0.1 --fp16 True --init-model zoo:blender/reddit_9B/model --dict-file zoo:blender/reddit_9B/model.dict --label-truncate 128 -lr 3e-06 -dynb full --lr-scheduler cosine --max-lr-steps 9000 --lr-scheduler-patience 3 --optimizer adam --relu-dropout 0.0 --activation gelu --model-parallel true --save-after-valid False --text-truncate 128 --truncate 128 --warmup_updates 1000 --fp16-impl mem_efficient --update-freq 4 --log-every-n-secs 30 --gradient-clip 0.1 --skip-generation True -vp 10 --max-train-time 84600 -vmt ppl -vmm min --model-file /tmp/test_train_94B"
         ),
         "result": ("Results vary."),
->>>>>>> e7a6b38a
+    },
+    {
+        "title": "BlendedSkillTalk: BlendedSkillTalk single-task model",
+        "id": "blended_skill_talk",
+        "path": "zoo:blended_skill_talk/bst_single_task/model",
+        "agent": "transformer/polyencoder",
+        "task": "blended_skill_talk",
+        "description": "Pretrained polyencoder retrieval model on the BlendedSkillTalk dialogue task.",
+        "project": None,  # TODO: will fill in once dataset is released
+        "example": "python examples/interactive.py -mf zoo:blended_skill_talk/bst_single_task/model -t blended_skill_talk",
+        "result": None,  # TODO
     },
 ]