#!/usr/bin/env python3

# Copyright (c) Facebook, Inc. and its affiliates.
# This source code is licensed under the MIT license found in the
# LICENSE file in the root directory of this source tree.

"""
The Model Zoo.

This file contains a list of all the models in the model zoo, the path to
load them, agents & tasks associated (e.g. they were trained using) and a
description. Using the path you should be able to download and use the model
automatically, e.g.:

... code-block:

   parlai interactive --model-file
       "zoo:wikipedia_20161221/tfidf_retriever/drqa_docs"


There are a number of guidelines you should follow in the zoo:

- You should choose the best directory name as possible. An input of
  ``zoo:PROJECTNAME/MODELNAME/FILENAME`` will attempt to use a build script from
  parlai/zoo/PROJECTNAME/MODELNAME.py.
- You should include all of the following fields:
    * title: the name of the entry:
    * id: corresponds to PROJECTNAME
    * description: describe the entry in reasonable detail. It should be at least
      a couple sentences.
    * example: an example command to chat with or evaluate the model
    * result: the expected output from running the model. You are strongly encouraged
      to make a nightly test which verifies this result.
    * external_website: if applicable, an external website related to the zoo to
      link to.
    * project: if applicable, a link to the project folder. You must have either
      external_website or project.
    * example2 and result2 (optional): additional examples to run.

- As much as possible, you should try to include two examples: one to generate
  some key metrics (e.g. from a paper) and one to actually chat with the model
  using interactive.py. Both should strongly attempt to minimize mandatory
  command line flags.
"""

model_list = [
    {
        "title": "DrQA SQuAD model",
        "id": "drqa",
        "path": "zoo:drqa/squad/model",
        "agent": "drqa",
        "task": "squad",
        "description": "DrQA Reader trained on SQuAD",
        "external_website": "https://github.com/facebookresearch/DrQA",
        "example": "parlai eval_model -mf zoo:drqa/squad/model -t squad -dt test",
        "result": (
            # TODO: this differs slightly from the actual results as of 2019-07-23
            "{'exs': 10570, 'accuracy': 0.6886, 'f1': 0.7821, 'hits@1': 0.689, 'hits@5': 0.689, 'hits@10': 0.689, 'hits@100': 0.689, 'bleu': 0.1364, 'train_loss': 0}"  # noqa: E501
        ),
    },
    {
        "title": "Wikipedia Retriever (used for open SQuAD)",
        "id": "wikipedia_20161221",
        "path": "zoo:wikipedia_20161221/tfidf_retriever/drqa_docs",
        "agent": "tfidf_retriever",
        "external_website": "https://github.com/facebookresearch/DrQA",
        "task": "wikipedia:full",
        "example": (
            "parlai interactive --model tfidf_retriever "
            "-mf zoo:wikipedia_20161221/tfidf_retriever/drqa_docs"
        ),
        "result": (
            """
            Enter Your Message: Yann LeCun
            [candidate_scores]: [507.05804682 390.18244433 279.24033928 269.60377042 214.00140589]
            [SparseTfidfRetrieverAgent]:
            Deep learning (also known as deep structured learning, hierarchical learning or deep machine learning) is a branch of machine learning based on a set of algorithms that attempt to model high level abstractions in data. In a simple case, you could have two sets of neurons: ones that receive an input signal and ones that send an output signal. When the input layer receives an input it passes on a modified version of the input to the next layer. In a deep network, there are many layers between the input and output (and the layers are not made of neurons but it can help to think of it that way), allowing the algorithm to use multiple processing layers, composed of multiple linear and non-linear transformations.

            Deep learning is part of a broader family of machine learning methods based on ...
            to commonsense reasoning which operates on concepts in terms of production rules of the grammar, and is a basic goal of both human language acquisition and AI. (See also Grammar induction.)
            """  # noqa: E501
        ),
        "description": (
            "Retrieval over Wikipedia dump, used for DrQA on the open squad "
            "dataset. This is the dump from the original paper, used for "
            "replicating results."
        ),
    },
    {
        "title": "Wikipedia Retriever (used for Wizard of Wikipedia)",
        "id": "wikipedia_full",
        "path": "zoo:wikipedia_full/tfidf_retriever/model",
        "agent": "tfidf_retriever",
        "task": "wikipedia:full",
        "project": "https://github.com/facebookresearch/ParlAI/tree/master/projects/wizard_of_wikipedia",
        "description": (
            "Retrieval over Wikipedia dump, used for DrQA on the open squad dataset."
        ),
        "example": (
            "parlai interactive --model tfidf_retriever -mf "
            "zoo:wikipedia_full/tfidf_retriever/model"
        ),
        "result": (
            """
            Enter Your Message: Yann LeCun
            [candidate_scores]: [454.74038503 353.88863708 307.31353203 280.4501096  269.89960432]
            [SparseTfidfRetrieverAgent]:
            Yann LeCun (; born 1960) is a computer scientist with contributions in machine learning, computer vision, mobile robotics and computational neuroscience. He is well known for his work on optical character recognition and computer vision using convolutional neural networks (CNN), and is a founding father of convolutional nets. He is also one of the main creators of the DjVu image compression technology (together with Léon Bottou and Patrick Haffner). He co-developed the Lush programming language with Léon Bottou.

            Yann LeCun was born near Paris, France, in 1960. He received a Diplôme d'Ingénieur from the Ecole Superieure d'Ingénieur en Electrotechnique et Electronique (ESIEE), Paris in 1983, and a PhD in Computer Science from Université Pierre et Marie Curie in 1987 during which he ...
            of Science and Technology in Saudi Arabia because he was considered a terrorist in the country in view of his atheism.

            In 2018 Yann LeCun picked a fight with a robot to support Facebook AI goals.
            """  # noqa: E501
        ),
    },
    {
        "title": "Wizard of Wikipedia (End to end Generator)",
        "id": "wizard_of_wikipedia",
        "path": "zoo:wizard_of_wikipedia/end2end_generator/model",
        "description": "End2End Generative model for Wizard of Wikipedia",
        "task": "wizard_of_wikipedia:generator",
        "project": "https://github.com/facebookresearch/ParlAI/tree/master/projects/wizard_of_wikipedia",
        "example": (
            "parlai display_model -t wizard_of_wikipedia:generator "
            "-mf zoo:wizard_of_wikipedia/end2end_generator/model -n 1 "
            "--display-ignore-fields knowledge_parsed"
        ),
        "result": (
            """
            [chosen_topic]: Gardening
            [knowledge]: no_passages_used __knowledge__ no_passages_used
            Gardening __knowledge__ Gardening is the practice of growing and cultivating plants as part of horticulture.
            Gardening __knowledge__ In gardens, ornamental plants are often grown for their flowers, foliage, or overall appearance; useful plants, such as root vegetables, leaf vegetables, fruits, and herbs, are grown for consumption, for use as dyes, or for medicinal or cosmetic use.
            Gardening __knowledge__ Gardening is considered by many people to be a relaxing activity.
            Gardening __knowledge__ Gardening ranges in scale from fruit orchards, to long boulevard plantings with one or more different types of shrubs, trees, and herbaceous plants, to residential yards including lawns and foundation plantings, to plants in large or small containers ...
            there had been several other notable gardening magazines in circulation, including the "Gardeners' Chronicle" and "Gardens Illustrated", but these were tailored more for the professional gardener.

            [title]: Gardening
            [checked_sentence]: Gardening is considered by many people to be a relaxing activity.
            [eval_labels_choice]: I live on a farm, we garden all year long, it is very relaxing.
            [checked_sentence_parsed]: Gardening __knowledge__ Gardening is considered by many people to be a relaxing activity.
            [WizTeacher]: Gardening
            I like Gardening, even when I've only been doing it for a short time.
            [eval_labels: I live on a farm, we garden all year long, it is very relaxing.]
            [TorchAgent]: i love gardening , it is considered a relaxing activity .
            """  # noqa: E501
        ),
    },
    {
        "title": "Wizard of Wikipedia (Full Dialogue Retrieval Model)",
        "id": "wizard_of_wikipedia",
        "path": "zoo:wizard_of_wikipedia/full_dialogue_retrieval_model/model",
        "description": "Full Dialogue Retrieval Model for Wizard of Wikipedia",
        "project": "https://github.com/facebookresearch/ParlAI/tree/master/projects/wizard_of_wikipedia",
        "task": "wizard_of_wikipedia",
        "example2": "parlai interactive -m projects:wizard_of_wikipedia:interactive_retrieval -t wizard_of_wikipedia",
        "result2": (
            "[ Your chosen topic is: Teapot ]\n"
            "Enter Your Message: do you like tea?\n"
            "[WizardRetrievalInteractiveAgent]: Yes!  I only use teapots that have a little air hole in the lid. That prevents the spout from dripping or splashing when the tea is poured. Most teapots have this though.\n"
            "Enter Your Message: what about kettles?\n"
            "[WizardRetrievalInteractiveAgent]: I would think you could use them to heat any type of liquid! I use my teapots with a tea cosy. It's a thermal cover that helps keep the tea hot.\n"
            "Enter Your Message: do you like earl grey?\n"
            "[WizardRetrievalInteractiveAgent]: I think I'll try some Lipton, I love their green tea!"
        ),
        "example": (
            "parlai display_model -t wizard_of_wikipedia "
            "-mf zoo:wizard_of_wikipedia/full_dialogue_retrieval_model/model "
            "-m projects:wizard_of_wikipedia:wizard_transformer_ranker "
            "--n-heads 6 --ffn-size 1200 --embeddings-scale False "
            "--delimiter ' __SOC__ ' --n-positions 1000 --legacy True "
        ),
        "result": (
            """
            [chosen_topic]: Gardening
            [knowledge]: Gardening Gardening is the practice of growing and cultivating plants as part of horticulture.
            Gardening In gardens, ornamental plants are often grown for their flowers, foliage, or overall appearance; useful plants, such as root vegetables, leaf vegetables, fruits, and herbs, are grown for consumption, for use as dyes, or for medicinal or cosmetic use.
            Gardening Gardening is considered by many people to be a relaxing activity.
            Gardening Gardening ranges in scale from fruit orchards, to long boulevard plantings with one or more different types of shrubs, trees, and herbaceous plants, to residential yards including lawns and foundation plantings, to plants in large or small containers grown inside or outside.
            Gardening Gardening may be very specialized, with only one type of plant grown, ...
            there had been several other notable gardening magazines in circulation, including the "Gardeners' Chronicle" and "Gardens Illustrated", but these were tailored more for the professional gardener.

            [title]: Gardening
            [checked_sentence]: Gardening is considered by many people to be a relaxing activity.
            [eval_labels_choice]: I live on a farm, we garden all year long, it is very relaxing.
            [wizard_of_wikipedia]: Gardening
            I like Gardening, even when I've only been doing it for a short time.
            [label_candidates: OK what's the history?|Right, thats cool. I had no idea they still did the DVD thing, What is Netflix's highest rated show? do you know? |I will definitely check his first album out as he sounds interesting.|I don't know a whole lot about it. I was raised Catholic but don't practice anything now.|Well , this was a good conversation. |...and 95 more]
            [eval_labels: I live on a farm, we garden all year long, it is very relaxing.]
               [TorchAgent]: I live on a farm, we garden all year long, it is very relaxing.
            """  # noqa: E501
        ),
    },
    {
        "title": "LIGHT BERT-Biranker Dialogue model",
        "id": "light",
        "path": "zoo:light/biranker_dialogue/model",
        "agent": "bert_ranker/bi_encoder_ranker",
        "project": "https://github.com/facebookresearch/ParlAI/tree/master/projects/light",
        "task": "light_dialog",
        "description": "LIGHT Dialogue task, replicating the numbers from the paper.",
        "example": (
            "parlai eval_model -t light_dialog -mf zoo:light/biranker_dialogue/model"
        ),
        "result": "{'exs': 6623, 'accuracy': 0.7586, 'f1': 0.7802, 'hits@1': 0.759, 'hits@5': 0.965,"  # noqa: E501
        "'hits@10': 0.994, 'hits@100': 1.0, 'bleu': 0.7255, 'lr': 5e-05, 'total_train_updates': 15050,"  # noqa: E501
        "'examples': 6623, 'loss': 5307.0, 'mean_loss': 0.8013, 'mean_rank': 1.599, 'train_accuracy': 0}",  # noqa: E501
    },
    {
        "title": "Controllable Dialogue ConvAI2 model",
        "id": "controllable_dialogue",
        "path": "zoo:controllable_dialogue/convai2_finetuned_baseline",
        "agent": "projects.controllable_dialogue.controllable_seq2seq.controllable_seq2seq:ControllableSeq2seqAgent",  # noqa: E501
        "task": "convai2",
        "project": "https://github.com/facebookresearch/ParlAI/tree/master/projects/controllable_dialogue",
        "example": (
            "parlai eval_model --model "
            "projects.controllable_dialogue.controllable_seq2seq.controllable_seq2seq:"
            "ControllableSeq2seqAgent --task "
            "projects.controllable_dialogue.tasks.agents "
            "-mf zoo:controllable_dialogue/convai2_finetuned_baseline"
        ),
        "result": (
            "{'exs': 7801, 'accuracy': 0.0006409, 'f1': 0.1702, 'bleu': 0.005205, "
            "'token_acc': 0.3949, 'loss': 3.129, 'ppl': 22.86}"
        ),
        "description": "Seq2Seq model with control trained on ConvAI2",
    },
    {
        "title": "TransResNet (ResNet 152) Personality-Captions model",
        "id": "personality_captions",
        "path": "zoo:personality_captions/transresnet",
        "agent": "projects.personality_captions.transresnet.transresnet:TransresnetAgent",  # noqa: E501
        "task": "personality_captions",
        "project": "https://github.com/facebookresearch/ParlAI/tree/master/projects/personality_captions",
        "description": (
            "Transresnet Model pretrained on the Personality-Captions task"
        ),
        "example": (
            "parlai eval_model -t personality_captions "
            "-mf zoo:personality_captions/transresnet/model --num-test-labels 5 -dt test"
        ),
        "result": (
            "{'exs': 10000, 'accuracy': 0.5113, 'f1': 0.5951, 'hits@1': 0.511, "
            "'hits@5': 0.816, 'hits@10': 0.903, 'hits@100': 0.998, 'bleu': 0.4999, "
            "'hits@1/100': 1.0, 'loss': -0.002, 'med_rank': 1.0}"
        ),
    },
    {
        "title": "Poly-Encoder Transformer Reddit Pretrained Model",
        "id": "pretrained_transformers",
        "path": "zoo:pretrained_transformers/poly_model_huge_reddit",
        "agent": "transformer/polyencoder",
        "task": "pretrained_transformers",
        "project": "https://github.com/facebookresearch/ParlAI/tree/master/projects/polyencoder/",
        "description": (
            "Poly-Encoder pretrained on Reddit. Use this model as an ``--init-model`` for a poly-encoder "
            "when fine-tuning on another task. For more details on how to train, see the project page."
        ),
        "example": (
            "parlai train_model "
            "--init-model zoo:pretrained_transformers/poly_model_huge_reddit/model "
            "-t convai2 "
            "--model transformer/polyencoder --batchsize 256 --eval-batchsize 10 "
            "--warmup_updates 100 --lr-scheduler-patience 0 --lr-scheduler-decay 0.4 "
            "-lr 5e-05 --data-parallel True --history-size 20 --label-truncate 72 "
            "--text-truncate 360 --num-epochs 8.0 --max_train_time 200000 -veps 0.5 "
            "-vme 8000 --validation-metric accuracy --validation-metric-mode max "
            "--save-after-valid True --log_every_n_secs 20 --candidates batch --fp16 True "
            "--dict-tokenizer bpe --dict-lower True --optimizer adamax --output-scaling 0.06 "
            "--variant xlm --reduction-type mean --share-encoders False "
            "--learn-positional-embeddings True --n-layers 12 --n-heads 12 --ffn-size 3072 "
            "--attention-dropout 0.1 --relu-dropout 0.0 --dropout 0.1 --n-positions 1024 "
            "--embedding-size 768 --activation gelu --embeddings-scale False --n-segments 2 "
            "--learn-embeddings True --polyencoder-type codes --poly-n-codes 64 "
            "--poly-attention-type basic --dict-endtoken __start__ "
            "--model-file <YOUR MODEL FILE>"
        ),
        "result": (
            "(subject to some variance, you may see the following as a result of validation of the model)\n"
            "{'exs': 7801, 'accuracy': 0.8942 ...}"
        ),
    },
    {
        "title": "Poly-Encoder Transformer Wikipedia/Toronto Books Pretrained Model",
        "id": "pretrained_transformers",
        "path": "zoo:pretrained_transformers/poly_model_huge_wikito",
        "agent": "transformer/polyencoder",
        "task": "pretrained_transformers",
        "project": "https://github.com/facebookresearch/ParlAI/tree/master/projects/polyencoder/",
        "description": (
            "Poly-Encoder pretrained on Wikipedia/Toronto Books. Use this model as an ``--init-model`` for a poly-encoder "
            "when fine-tuning on another task. For more details on how to train, see the project page."
        ),
        "example": (
            "parlai train_model "
            "--init-model zoo:pretrained_transformers/poly_model_huge_wikito/model "
            "-t convai2 "
            "--model transformer/polyencoder --batchsize 256 --eval-batchsize 10 "
            "--warmup_updates 100 --lr-scheduler-patience 0 --lr-scheduler-decay 0.4 "
            "-lr 5e-05 --data-parallel True --history-size 20 --label-truncate 72 "
            "--text-truncate 360 --num-epochs 8.0 --max_train_time 200000 -veps 0.5 "
            "-vme 8000 --validation-metric accuracy --validation-metric-mode max "
            "--save-after-valid True --log_every_n_secs 20 --candidates batch --fp16 True "
            "--dict-tokenizer bpe --dict-lower True --optimizer adamax --output-scaling 0.06 "
            "--variant xlm --reduction-type mean --share-encoders False "
            "--learn-positional-embeddings True --n-layers 12 --n-heads 12 --ffn-size 3072 "
            "--attention-dropout 0.1 --relu-dropout 0.0 --dropout 0.1 --n-positions 1024 "
            "--embedding-size 768 --activation gelu --embeddings-scale False --n-segments 2 "
            "--learn-embeddings True --polyencoder-type codes --poly-n-codes 64 "
            "--poly-attention-type basic --dict-endtoken __start__ "
            "--model-file <YOUR MODEL FILE>"
        ),
        "result": (
            "(subject to some variance, you may see the following as a result of validation of the model)\n"
            "{'exs': 7801, 'accuracy': 0.861 ...}"
        ),
    },
    {
        "title": "Bi-Encoder Transformer Reddit Pretrained Model",
        "id": "pretrained_transformers",
        "path": "zoo:pretrained_transformers/poly_model_huge_reddit",
        "agent": "transformer/biencoder",
        "task": "pretrained_transformers",
        "project": "https://github.com/facebookresearch/ParlAI/tree/master/projects/polyencoder/",
        "description": (
            "Bi-Encoder pretrained on Reddit. Use this model as an ``--init-model`` for a bi-encoder "
            "when fine-tuning on another task. For more details on how to train, see the project page."
        ),
        "example": (
            "parlai train_model "
            "--init-model zoo:pretrained_transformers/bi_model_huge_reddit/model "
            "--batchsize 512 -t convai2 "
            "--model transformer/biencoder --eval-batchsize 6 "
            "--warmup_updates 100 --lr-scheduler-patience 0 "
            "--lr-scheduler-decay 0.4 -lr 5e-05 --data-parallel True "
            "--history-size 20 --label-truncate 72 --text-truncate 360 "
            "--num-epochs 10.0 --max_train_time 200000 -veps 0.5 -vme 8000 "
            "--validation-metric accuracy --validation-metric-mode max "
            "--save-after-valid True --log_every_n_secs 20 --candidates batch "
            "--dict-tokenizer bpe --dict-lower True --optimizer adamax "
            "--output-scaling 0.06 "
            "--variant xlm --reduction-type mean --share-encoders False "
            "--learn-positional-embeddings True --n-layers 12 --n-heads 12 "
            "--ffn-size 3072 --attention-dropout 0.1 --relu-dropout 0.0 --dropout 0.1 "
            "--n-positions 1024 --embedding-size 768 --activation gelu "
            "--embeddings-scale False --n-segments 2 --learn-embeddings True "
            "--share-word-embeddings False --dict-endtoken __start__ --fp16 True "
            "--model-file <YOUR MODEL FILE>"
        ),
        "result": (
            "(subject to some variance, you may see the following as a result of validation of the model)\n"
            "{'exs': 7801, 'accuracy': 0.8686 ...}"
        ),
    },
    {
        "title": "Bi-Encoder Transformer Wikipedia/Toronto Books Pretrained Model",
        "id": "pretrained_transformers",
        "path": "zoo:pretrained_transformers/bi_model_huge_wikito",
        "agent": "transformer/biencoder",
        "task": "pretrained_transformers",
        "project": "https://github.com/facebookresearch/ParlAI/tree/master/projects/polyencoder/",
        "description": (
            "Bi-Encoder pretrained on Wikipedia/Toronto Books. Use this model as an ``--init-model`` for a poly-encoder "
            "when fine-tuning on another task. For more details on how to train, see the project page."
        ),
        "example": (
            "parlai train_model "
            "--init-model zoo:pretrained_transformers/bi_model_huge_wikito/model "
            "--batchsize 512 -t convai2 "
            "--model transformer/biencoder --eval-batchsize 6 "
            "--warmup_updates 100 --lr-scheduler-patience 0 "
            "--lr-scheduler-decay 0.4 -lr 5e-05 --data-parallel True "
            "--history-size 20 --label-truncate 72 --text-truncate 360 "
            "--num-epochs 10.0 --max_train_time 200000 -veps 0.5 -vme 8000 "
            "--validation-metric accuracy --validation-metric-mode max "
            "--save-after-valid True --log_every_n_secs 20 --candidates batch "
            "--dict-tokenizer bpe --dict-lower True --optimizer adamax "
            "--output-scaling 0.06 "
            "--variant xlm --reduction-type mean --share-encoders False "
            "--learn-positional-embeddings True --n-layers 12 --n-heads 12 "
            "--ffn-size 3072 --attention-dropout 0.1 --relu-dropout 0.0 --dropout 0.1 "
            "--n-positions 1024 --embedding-size 768 --activation gelu "
            "--embeddings-scale False --n-segments 2 --learn-embeddings True "
            "--share-word-embeddings False --dict-endtoken __start__ --fp16 True "
            "--model-file <YOUR MODEL FILE>"
        ),
        "result": (
            "(subject to some variance, you may see the following as a result of validation of the model)\n"
            "{'exs': 7801, 'accuracy': 0.846 ...}"
        ),
    },
    {
        "title": "Cross-Encoder Transformer Reddit Pretrained Model",
        "id": "pretrained_transformers",
        "path": "zoo:pretrained_transformers/cross_model_huge_reddit",
        "agent": "transformer/crossencoder",
        "task": "pretrained_transformers",
        "project": "https://github.com/facebookresearch/ParlAI/tree/master/projects/polyencoder/",
        "description": (
            "Cross-Encoder pretrained on Reddit. Use this model as an ``--init-model`` for a cross-encoder "
            "when fine-tuning on another task. For more details on how to train, see the project page."
        ),
        "example": (
            "parlai train_model "
            "--init-model zoo:pretrained_transformers/cross_model_huge_reddit/model "
            "-t convai2 "
            "--model transformer/crossencoder --batchsize 16 --eval-batchsize 10 "
            "--warmup_updates 1000 --lr-scheduler-patience 0 --lr-scheduler-decay 0.4 "
            "-lr 5e-05 --data-parallel True --history-size 20 --label-truncate 72 "
            "--text-truncate 360 --num-epochs 12.0 --max_train_time 200000 -veps 0.5 "
            "-vme 2500 --validation-metric accuracy --validation-metric-mode max "
            "--save-after-valid True --log_every_n_secs 20 --candidates inline --fp16 True "
            "--dict-tokenizer bpe --dict-lower True --optimizer adamax --output-scaling 0.06 "
            "--variant xlm --reduction-type first --share-encoders False "
            "--learn-positional-embeddings True --n-layers 12 --n-heads 12 --ffn-size 3072 "
            "--attention-dropout 0.1 --relu-dropout 0.0 --dropout 0.1 --n-positions 1024 "
            "--embedding-size 768 --activation gelu --embeddings-scale False --n-segments 2 "
            "--learn-embeddings True --dict-endtoken __start__ "
            "--model-file <YOUR MODEL FILE>"
        ),
        "result": (
            "(subject to some variance, you may see the following as a result of validation of the model)\n"
            "{'exs': 7801, 'accuracy': 0.903 ...}"
        ),
    },
    {
        "title": "Cross-Encoder Transformer Wikipedia/Toronto Books Pretrained Model",
        "id": "pretrained_transformers",
        "path": "zoo:pretrained_transformers/cross_model_huge_wikito",
        "agent": "transformer/crossencoder",
        "task": "pretrained_transformers",
        "project": "https://github.com/facebookresearch/ParlAI/tree/master/projects/polyencoder/",
        "description": (
            "Cross-Encoder pretrained on Wikipedia/Toronto Books. Use this model as an ``--init-model`` for a poly-encoder "
            "when fine-tuning on another task. For more details on how to train, see the project page."
        ),
        "example": (
            "parlai train_model "
            "--init-model zoo:pretrained_transformers/cross_model_huge_wikito/model "
            "-t convai2 "
            "--model transformer/crossencoder --batchsize 16 --eval-batchsize 10 "
            "--warmup_updates 1000 --lr-scheduler-patience 0 --lr-scheduler-decay 0.4 "
            "-lr 5e-05 --data-parallel True --history-size 20 --label-truncate 72 "
            "--text-truncate 360 --num-epochs 12.0 --max_train_time 200000 -veps 0.5 "
            "-vme 2500 --validation-metric accuracy --validation-metric-mode max "
            "--save-after-valid True --log_every_n_secs 20 --candidates inline --fp16 True "
            "--dict-tokenizer bpe --dict-lower True --optimizer adamax --output-scaling 0.06 "
            "--variant xlm --reduction-type first --share-encoders False "
            "--learn-positional-embeddings True --n-layers 12 --n-heads 12 --ffn-size 3072 "
            "--attention-dropout 0.1 --relu-dropout 0.0 --dropout 0.1 --n-positions 1024 "
            "--embedding-size 768 --activation gelu --embeddings-scale False --n-segments 2 "
            "--learn-embeddings True --dict-endtoken __start__ "
            "--model-file <YOUR MODEL FILE>"
        ),
        "result": (
            "(subject to some variance, you may see the following as a result of validation of the model)\n"
            "{'exs': 7801, 'accuracy': 0.873 ...}"
        ),
    },
    {
        "title": "Poly-Encoder Transformer ConvAI2 Model",
        "id": "pretrained_transformers",
        "path": "zoo:pretrained_transformers/model_poly",
        "agent": "transformer/polyencoder",
        "task": "convai2",
        "project": "https://github.com/facebookresearch/ParlAI/tree/master/projects/polyencoder/",
        "description": (
            "Polyencoder pretrained on Reddit and fine-tuned on ConvAI2 scoring 89+ hits @ 1/20. See the pretrained_transformers directory for a list of other available pretrained transformers"
        ),
        "example": (
            "parlai interactive -mf "
            "zoo:pretrained_transformers/model_poly/model -t convai2"
        ),
        "result": (
            "hi how are you doing ?\n"
            "[Polyencoder]: i am alright . i am back from the library .\n"
            "Enter Your Message: oh, what do you do for a living?\n"
            "[Polyencoder]: i work at the museum downtown . i love it there .\n"
            "Enter Your Message: what is your favorite drink?\n"
            "[Polyencoder]: i am more of a tea guy . i get my tea from china .\n"
        ),
        "example2": (
            "parlai eval_model -mf zoo:pretrained_transformers/model_poly/model -t convai2 --eval-candidates inline"
        ),
        "result2": (
            "[ Finished evaluating tasks ['convai2'] using datatype valid ]\n"
            "{'exs': 7801, 'accuracy': 0.8942, 'f1': 0.9065, 'hits@1': 0.894, 'hits@5': 0.99, 'hits@10': 0.997, 'hits@100': 1.0, 'bleu': 0.8941, 'lr': 5e-09, 'total_train_updates': 0, 'examples': 7801, 'loss': 3004.0, 'mean_loss': 0.385, 'mean_rank': 1.234, 'mrr': 0.9359}"
        ),
    },
    {
        "title": "Bi-Encoder Transformer ConvAI2 Model",
        "id": "pretrained_transformers",
        "path": "zoo:pretrained_transformers/model_bi",
        "agent": "transformer/biencoder",
        "task": "convai2",
        "project": "https://github.com/facebookresearch/ParlAI/tree/master/projects/polyencoder/",
        "description": (
            "Bi-encoder pretrained on Reddit and fine-tuned on ConvAI2 scoring ~87 hits @ 1/20."
        ),
        "example": (
            "parlai interactive -mf "
            "zoo:pretrained_transformers/model_bi/model -t convai2"
        ),
        "result": (
            "hi how are you doing ?\n"
            "[Biencoder]: my mother is from russia .\n"
            "Enter Your Message: oh cool, whereabouts ?\n"
            "[Biencoder]: no , she passed away when i was 18 . thinking about russian recipes she taught me ,\n"
            "Enter Your Message: what do you cook?\n"
            "[Biencoder]: like meat mostly , me and my dogs love them , do you like dogs ?\n"
        ),
        "example2": (
            "parlai eval_model -mf zoo:pretrained_transformers/model_bi/model -t convai2 --eval-candidates inline"
        ),
        "result2": (
            "[ Finished evaluating tasks ['convai2'] using datatype valid ]\n"
            "{'exs': 7801, 'accuracy': 0.8686, 'f1': 0.8833, 'hits@1': 0.869, 'hits@5': 0.987, 'hits@10': 0.996, 'hits@100': 1.0, 'bleu': 0.8685, 'lr': 5e-09, 'total_train_updates': 0, 'examples': 7801, 'loss': 28.77, 'mean_loss': 0.003688, 'mean_rank': 1.301, 'mrr': 0.9197}"
        ),
    },
    {
        "title": "TransResNet (ResNet152) Image-Chat model",
        "id": "image_chat",
        "path": "zoo:image_chat/transresnet_multimodal",
        "agent": "projects.image_chat.transresnet_multimodal.transresnet_multimodal:TransresnetMultimodalAgent",  # noqa: E501
        "task": "image_chat",
        "project": "https://github.com/facebookresearch/ParlAI/tree/master/projects/image_chat",
        "description": (
            "Transresnet Multimodal Model pretrained on the Image-Chat task"
        ),
        "example": (
            "parlai eval_model -t image_chat "
            "-mf zoo:image_chat/transresnet_multimodal/model -dt test"
        ),
        "result": "{'exs': 29991, 'accuracy': 0.4032, 'f1': 0.4432, 'hits@1': 0.403, 'hits@5': 0.672, 'hits@10': 0.779, 'hits@100': 1.0, 'bleu': 0.3923,"  # noqa: E501
        "'first_round': {'hits@1/100': 0.3392, 'loss': -0.002001, 'med_rank': 3.0},"
        "'second_round': {'hits@1/100': 0.4558, 'loss': -0.002001, 'med_rank': 2.0},"
        "'third_round+': {'hits@1/100': 0.4147, 'loss': -0.002001, 'med_rank': 2.0}}"  # noqa: E501
        "'hits@10': 0.903, 'hits@100': 0.998, 'bleu': 0.4999, 'hits@1/100': 1.0, 'loss': -0.002, 'med_rank': 1.0}",  # noqa: E501
    },
    {
        "title": "Self-feeding Chatbot",
        "id": "self_feeding",
        "path": "zoo:self_feeding/model",
        "agent": "projects.self_feeding.self_feeding_agent:SelfFeedingAgent",
        "task": "self_feeding:all:train",
        "project": "https://github.com/facebookresearch/ParlAI/tree/master/projects/self_feeding",
        "description": (
            "The self-feeding chatbot of Hancock, et al., 2019 "
            "(https://arxiv.org/abs/1901.05415). This model learns from is mistakes "
            "when actually talking with users. This particular model corresponds to "
            "the model with 131k human-human chats + 60k human-bot chats + 60k "
            "feedback chats."
        ),
        "example": (
            "python projects/self_feeding/interactive.py --model-file "
            "zoo:self_feeding/hh131k_hb60k_fb60k_st1k/model --no-cuda true"
        ),
        "result": (
            "Enter Your Message: hi, my name is stephen. what's yours?\n"
            "[SelfFeeding]: hi there greg . do you have pets ? i've 2 cats named "
            "milo and fio .\n"
            "Enter Your Message: sadly, i have no pets. my landlord isn't a fan.\n"
            "[SelfFeeding]: sorry to hear that . i always had bad allergies when i "
            "liven on my farm in kansas ."
        ),
        "example2": (
            "parlai eval_model -mf "
            "zoo:self_feeding/hh131k_hb60k_fb60k_st1k/model -t self_feeding:all"
        ),
        "result2": (
            "[ Finished evaluating tasks ['self_feeding:all'] using datatype valid ]\n"
            "{'exs': 3500, 'dia_rank': 4.654, 'dia_acc': 0.3525, 'fee_rank': 1.0, "
            "'fee_acc': 1.0, 'fee_exs': 1000, 'sat_re': 0.4607, 'sat_f1': 0.5605, "
            "'sat_acc': 0.724}"
        ),
    },
    {
        "title": "Transformer Classifier Single-turn Dialogue Safety Model",
        "id": "dialogue_safety",
        "path": "zoo:dialogue_safety/single_turn/model",
        "agent": "transformer/classifier",
        "task": "dialogue_safety:adversarial,dialogue_safety:standard",
        "project": "https://github.com/facebookresearch/ParlAI/tree/master/projects/dialogue_safety",
        "description": (
            "Classifier trained on both the standard and adversarial safety tasks in addition to Wikipedia Toxic Comments."
        ),
        "example": (
            "parlai eval_model -t dialogue_safety:adversarial "
            "--round 3 -dt test -mf zoo:dialogue_safety/single_turn/model -bs 40"
        ),
        "result": (
            "{'exs': 3000, 'accuracy': 0.9627, 'f1': 0.9627, 'bleu': 9.627e-10, 'lr': 5e-09, 'total_train_updates': 0, 'examples': 3000, 'mean_loss': 0.005441, 'class___notok___recall': 0.7833, 'class___notok___prec': 0.8333, 'class___notok___f1': 0.8076, 'class___ok___recall': 0.9826, 'class___ok___prec': 0.9761, 'class___ok___f1': 0.9793, 'weighted_f1': 0.9621}"
        ),
    },
    {
        "title": "BERT Classifier Multi-turn Dialogue Safety Model",
        "id": "dialogue_safety",
        "path": "zoo:dialogue_safety/multi_turn/model",
        "agent": "bert_classifier",
        "task": "dialogue_safety:multiturn",
        "project": "https://github.com/facebookresearch/ParlAI/tree/master/projects/dialogue_safety",
        "description": (
            "Classifier trained on the multi-turn adversarial safety task in addition to both the single-turn standard and adversarial safety tasks and Wikipedia Toxic Comments."
        ),
        "example": (
            "parlai eval_model -t dialogue_safety:multiturn -dt test -mf zoo:dialogue_safety/multi_turn/model --split-lines True -bs 40"
        ),
        "result": (
            "{'exs': 3000, 'accuracy': 0.9317, 'f1': 0.9317, 'bleu': 9.317e-10, 'lr': 5e-09, 'total_train_updates': 0, 'examples': 3000, 'mean_loss': 0.008921, 'class___notok___recall': 0.7067, 'class___notok___prec': 0.6444, 'class___notok___f1': 0.6741, 'class___ok___recall': 0.9567, 'class___ok___prec': 0.9671, 'class___ok___f1': 0.9618, 'weighted_f1': 0.9331}"
        ),
    },
    {
        "title": "Integration Test Models",
        "id": "unittest",
        "path": "zoo:unittest/transformer_ranker/model",
        "task": "integration_tests",
        "description": (
            "Model files used to check backwards compatibility and code coverage of important standard models."
        ),
        "example": (
            "parlai eval_model -mf zoo:unittest/transformer_generator2/model -t integration_tests:multiturn_candidate -m transformer/generator"
        ),
        "external_website": '',
        "result": (
            """{'exs': 400, 'accuracy': 1.0, 'f1': 1.0, 'bleu-4': 0.2503, 'lr': 0.001, 'total_train_updates': 5000, 'gpu_mem_percent': 9.37e-05, 'loss': 0.0262, 'token_acc': 1.0, 'nll_loss': 7.935e-05, 'ppl': 1.0}"""
        ),
    },
    {
        "title": "ImageSeq2Seq DodecaDialogue All Tasks MT Model",
        "id": "dodecadialogue",
        "path": "zoo:dodecadialogue/all_tasks_mt/model",
        "agent": "image_seq2seq",
        "task": "#Dodeca",
        "project": "https://github.com/facebookresearch/ParlAI/tree/master/projects/dodecadialogue/",
        "description": "Image Seq2Seq model trained on all DodecaDialogue tasks",
        "example": (
            "parlai interactive -mf zoo:dodecadialogue/all_tasks_mt/model "
            "--inference beam --beam-size 3 --beam-min-length 10 --beam-block-ngram 3 --beam-context-block-ngram 3"
        ),
        "result": (
            "Enter Your Message: hi how are you?\n"
            "[ImageSeq2seq]: i ' m doing well . how are you ?\n"
            "Enter Your Message: not much, what do you like to do?\n"
            "[ImageSeq2seq]: i like to go to the park and play with my friends ."
        ),
        "example2": (
            "parlai eval_model -mf zoo:dodecadialogue/all_tasks_mt/model -t \"#Dodeca\""
            "--prepend-personality True --prepend-gold-knowledge True --image-mode no_image_model"
        ),
        "result2": (
            "[ Finished evaluating tasks ['#Dodeca'] using datatype valid ]\n"
            "                           exs  gpu_mem  loss        lr   ppl  token_acc  total_train_updates  tpb\n"
            "   WizTeacher             3939          2.161           8.678      .5325\n"
            "   all                   91526    .3371 2.807 9.375e-07 18.23      .4352               470274 2237\n"
            "   convai2                7801          2.421           11.26      .4721\n"
            "   cornell_movie         13905          3.088           21.93      .4172\n"
            "   dailydialog            8069           2.47           11.82      .4745\n"
            "   empathetic_dialogues   5738          2.414           11.18      .4505\n"
            "   igc                     486          2.619           13.73      .4718\n"
            "   image_chat:Generation 15000          3.195           24.42      .3724\n"
            "   light_dialog           6623          2.944              19      .3918\n"
            "   twitter               10405           3.61           36.98      .3656\n"
            "   ubuntu                19560          3.148            23.3      .4035"
        ),
    },
    {
        "title": "ImageSeq2Seq DodecaDialogue ConvAI2 FT Model",
        "id": "dodecadialogue",
        "path": "zoo:dodecadialogue/convai2_ft/model",
        "agent": "image_seq2seq",
        "task": "convai2",
        "project": "https://github.com/facebookresearch/ParlAI/tree/master/projects/dodecadialogue/",
        "description": (
            "Image Seq2Seq model trained on all DodecaDialogue tasks and fine-tuned on Convai2"
        ),
        "example": (
            "parlai interactive -mf zoo:dodecadialogue/convai2_ft/model -t convai2 "
            "--inference beam --beam-size 3 --beam-min-length 10 --beam-block-ngram 3 --beam-context-block-ngram 3"
        ),
        "result": (
            "[context]: your persona: i currently work for ibm in chicago.\n"
            "your persona: i'm not a basketball player though.\n"
            "your persona: i am almost 7 feet tall.\n"
            "your persona: i'd like to retire to hawaii in the next 10 years.\n"
            "Enter Your Message: hi how's it going\n"
            "[ImageSeq2seq]: i ' m doing well . how are you ?\n"
            "Enter Your Message: i'm well, i am really tall\n"
            "[ImageSeq2seq]: that ' s cool . i like simple jokes ."
        ),
        "example2": (
            "parlai eval_model -mf zoo:dodecadialogue/convai2_ft/model -t convai2"
        ),
        "result2": (
            "[ Finished evaluating tasks ['convai2'] using datatype valid ]\n"
            "    exs  gpu_mem  loss      lr   ppl  token_acc  total_train_updates   tpb\n"
            "   7801    .2993 2.415 7.5e-06 11.19      .4741                15815 845.8"
        ),
    },
    {
        "title": "ImageSeq2Seq DodecaDialogue Cornell Movie FT Model",
        "id": "dodecadialogue",
        "path": "zoo:dodecadialogue/cornell_movie_ft/model",
        "agent": "image_seq2seq",
        "task": "cornell_movie",
        "project": "https://github.com/facebookresearch/ParlAI/tree/master/projects/dodecadialogue/",
        "description": (
            "Image Seq2Seq model trained on all DodecaDialogue tasks and fine-tuned on the Cornell Movie task"
        ),
        "example": (
            "parlai interactive -mf zoo:dodecadialogue/cornell_movie_ft/model "
            "--inference beam --beam-size 10 --beam-min-length 20 --beam-block-ngram 3 --beam-context-block-ngram 3"
        ),
        "result": (
            "Enter Your Message: hi how's it going?\n"
            "[ImageSeq2seq]: oh , it ' s great . i ' m having a great time . how are you doing ?\n"
            "Enter Your Message: i'm doing well, what do you like to do?\n"
            "[ImageSeq2seq]: i like to go to the movies . what about you ? do you have any hobbies ?"
        ),
        "example2": (
            "parlai eval_model -mf zoo:dodecadialogue/cornell_movie_ft/model -t cornell_movie"
        ),
        "result2": (
            "[ Finished evaluating tasks ['cornell_movie'] using datatype valid ]\n"
            "     exs  gpu_mem  loss      lr   ppl  token_acc  total_train_updates   tpb\n"
            "   13905   .07094 2.967 2.5e-06 19.43      .4290                29496 15.76"
        ),
    },
    {
        "title": "ImageSeq2Seq DodecaDialogue DailyDialog FT Model",
        "id": "dodecadialogue",
        "path": "zoo:dodecadialogue/daily_dialog_ft/model",
        "agent": "image_seq2seq",
        "task": "dailydialog",
        "project": "https://github.com/facebookresearch/ParlAI/tree/master/projects/dodecadialogue/",
        "description": (
            "Image Seq2Seq model trained on all DodecaDialogue tasks and fine-tuned on the DailyDialog task"
        ),
        "example": (
            "parlai interactive -mf zoo:dodecadialogue/daily_dialog_ft/model "
            "--inference beam --beam-size 5 --beam-min-length 10 --beam-block-ngram 3 --beam-context-block-ngram 3"
        ),
        "result": (
            "Enter Your Message: hi how's it going\n"
            "[ImageSeq2seq]: i ' m doing well . how about you ?\n"
            "Enter Your Message: not much, what do you like to do?\n"
            "[ImageSeq2seq]: i like to go to the beach and play volleyball ."
        ),
        "example2": (
            "parlai eval_model -mf zoo:dodecadialogue/daily_dialog_ft/model -t dailydialog"
        ),
        "result2": (
            "[ Finished evaluating tasks ['dailydialog'] using datatype valid ]\n"
            "    exs  gpu_mem  loss      lr   ppl  token_acc  total_train_updates   tpb\n"
            "   8069   .06787 2.326 7.5e-06 10.24      .5093               150959 15.67"
        ),
    },
    {
        "title": "ImageSeq2Seq DodecaDialogue ELI5 FT Model",
        "id": "dodecadialogue",
        "path": "zoo:dodecadialogue/eli5_ft/model",
        "agent": "image_seq2seq",
        "project": "https://github.com/facebookresearch/ParlAI/tree/master/projects/dodecadialogue/",
        "task": "TBD",
        "description": (
            "Image Seq2Seq model trained on all DodecaDialogue tasks and fine-tuned on the ELI5 task"
        ),
        "example": (
            "parlai interactive -mf zoo:dodecadialogue/eli5_ft/model "
            "--inference beam --beam-size 10 --beam-min-length 200 --beam-block-ngram 3 --beam-context-block-ngram 3"
        ),
        "result": (
            "Enter Your Message: Hi, can you tell me about quantum physics?\n"
            "[ImageSeq2seq]: yes , i can . quantum physics is the study of how particles "
            "interact with each other , and how they interact with other particles . "
            "it ' s important to note that quantum mechanics is n ' t the same as "
            "classical physics . classical physics is a study of the properties of "
            "particles , and what they do . in classical physics , there are two "
            "types of particles : quarks and neutrinos . quarks are made up of quarks , "
            "neutrinos , and electrons . neutrinos are made of protons , neutrons , "
            "electrons , and neutrons . they ' re all the same thing , but they all "
            "have the same properties . so , if you ' re interested in quantum physics , "
            "you might want to check out / r / askscience . there ' s a subreddit "
            "for that sort of thing . edit : i ' m not sure what you mean by "
            "\" quantum physics \" , but i ' ll let you know if you want to know more . "
            "edit 2 : thanks for the gold !"
        ),
    },
    {
        "title": "ImageSeq2Seq DodecaDialogue Empathetic Dialogue FT Model",
        "id": "dodecadialogue",
        "path": "zoo:dodecadialogue/empathetic_dialogues_ft/model",
        "agent": "image_seq2seq",
        "task": "empathetic_dialogues",
        "project": "https://github.com/facebookresearch/ParlAI/tree/master/projects/dodecadialogue/",
        "description": (
            "Image Seq2Seq model trained on all DodecaDialogue tasks and fine-tuned on the Empathetic Dialogue task"
        ),
        "example": (
            "parlai interactive -mf zoo:dodecadialogue/empathetic_dialogues_ft/model "
            "--inference beam --beam-size 5 --beam-min-length 10 --beam-block-ngram 3 --beam-context-block-ngram 3"
        ),
        "result": (
            "Enter Your Message: hi, how's it going?\n"
            "[ImageSeq2seq]: i ' m doing well . how are you ?\n"
            "Enter Your Message: i'm fine, feeling a little sad\n"
            "[ImageSeq2seq]: that ' s too bad . what ' s going on ?"
        ),
        "example2": (
            "parlai eval_model -mf zoo:dodecadialogue/empathetic_dialogues_ft/model -t empathetic_dialogues"
        ),
        "result2": (
            "[ Finished evaluating tasks ['empathetic_dialogues'] using datatype valid ]\n"
            "    exs  gpu_mem  loss      lr   ppl  token_acc  total_train_updates  tpb\n"
            "   5738    .3278 2.405 7.5e-06 11.08      .4517                20107 1914"
        ),
    },
    {
        "title": "ImageSeq2Seq DodecaDialogue Image Grounded Conversations FT Model",
        "id": "dodecadialogue",
        "path": "zoo:dodecadialogue/igc_ft/model",
        "agent": "image_seq2seq",
        "task": "igc",
        "project": "https://github.com/facebookresearch/ParlAI/tree/master/projects/dodecadialogue/",
        "description": (
            "Image Seq2Seq model trained on all DodecaDialogue tasks and fine-tuned on the Image Grounded Conversations task"
        ),
        "example": (
            "parlai eval_model -mf zoo:dodecadialogue/igc_ft/model -t igc:responseOnly"
        ),
        "result": (
            "[ Finished evaluating tasks ['igc:responseOnly'] using datatype valid ]\n"
            "    exs  gpu_mem  loss    lr   ppl  token_acc  total_train_updates   tpb\n"
            "    162    .0726 2.832 1e-06 16.98      .4405                10215 9.852"
        ),
    },
    {
        "title": "ImageSeq2Seq DodecaDialogue Image Chat FT Model",
        "id": "dodecadialogue",
        "path": "zoo:dodecadialogue/image_chat_ft/model",
        "agent": "image_seq2seq",
        "task": "image_chat",
        "project": "https://github.com/facebookresearch/ParlAI/tree/master/projects/dodecadialogue/",
        "description": (
            "Image Seq2Seq model trained on all DodecaDialogue tasks and fine-tuned on the Image Chat task"
        ),
        "example": (
            "parlai eval_model -mf zoo:dodecadialogue/image_chat_ft/model -t image_chat:generation "
            "--image-mode no_image_model"
        ),
        "result": (
            "[ Finished evaluating tasks ['image_chat:generation'] using datatype valid ]\n"
            "     exs  gpu_mem  loss        lr   ppl  token_acc  total_train_updates  tpb\n"
            "   15000    .2231 4.353 3.125e-07 77.73      .2905               321001 1653"
        ),
    },
    {
        "title": "ImageSeq2Seq DodecaDialogue LIGHT Dialogue FT Model",
        "id": "dodecadialogue",
        "path": "zoo:dodecadialogue/light_dialog_ft/model",
        "agent": "image_seq2seq",
        "task": "light_dialog",
        "project": "https://github.com/facebookresearch/ParlAI/tree/master/projects/dodecadialogue/",
        "description": (
            "Image Seq2Seq model trained on all DodecaDialogue tasks and fine-tuned on the LIGHT Dialogue task"
        ),
        "example": (
            "parlai interactive -mf zoo:dodecadialogue/light_dialog_ft/model "
            "--inference beam --beam-size 5 --beam-min-length 20 --beam-block-ngram 3 --beam-context-block-ngram 3"
        ),
        "result": (
            "Enter Your Message: hi how's it going?\n"
            "[ImageSeq2seq]: i ' m doing well . how about you ? what ' s going on in the world today ?\n"
            "Enter Your Message: not much, wish it had some more epic battles!\n"
            "[ImageSeq2seq]: me too . it ' s been so long since i ' ve seen a battle like this . do you have a favorite battle ?"
        ),
        "example2": (
            "parlai eval_model -mf zoo:dodecadialogue/light_dialog_ft/model -t light_dialog"
        ),
        "result2": (
            "[ Finished evaluating tasks ['light_dialog'] using datatype valid ]\n"
            "    exs  gpu_mem  loss      lr   ppl  token_acc  total_train_updates   tpb\n"
            "   6623   .07002 2.927 7.5e-06 18.66      .3927                38068 20.81"
        ),
    },
    {
        "title": "ImageSeq2Seq DodecaDialogue pushshift.io Reddit FT Model",
        "id": "dodecadialogue",
        "path": "zoo:dodecadialogue/reddit_ft/model",
        "agent": "image_seq2seq",
        "project": "https://github.com/facebookresearch/ParlAI/tree/master/projects/dodecadialogue/",
        "task": "TBD",
        "description": (
            "Image Seq2Seq model trained on all DodecaDialogue tasks and fine-tuned on the pushshift.io Reddit task"
        ),
        "example": (
            "parlai interactive -mf zoo:dodecadialogue/reddit_ft/model "
            "--inference beam --beam-size 5 --beam-min-length 20 --beam-block-ngram 3 --beam-context-block-ngram 3"
        ),
        "result": (
            "Enter Your Message: hi how's it going?\n"
            "[ImageSeq2seq]: hi , i ' m doing pretty well . how are you ? : ) and yourself ? : d\n"
            "Enter Your Message: just hanging in there, you up to anything fun?\n"
            "[ImageSeq2seq]: not really . i just got home from work . i ' ll be back in a few hours ."
        ),
    },
    {
        "title": "ImageSeq2Seq DodecaDialogue Twitter FT Model",
        "id": "dodecadialogue",
        "path": "zoo:dodecadialogue/twitter_ft/model",
        "agent": "image_seq2seq",
        "task": "twitter",
        "project": "https://github.com/facebookresearch/ParlAI/tree/master/projects/dodecadialogue/",
        "description": (
            "Image Seq2Seq model trained on all DodecaDialogue tasks and fine-tuned on the Twitter task"
        ),
        "example": (
            "parlai interactive -mf zoo:dodecadialogue/twitter_ft/model "
            "--inference beam --beam-size 10 --beam-min-length 20 --beam-block-ngram 3 --beam-context-block-ngram 3"
        ),
        "result": (
            "Enter Your Message: hi how's it going?\n"
            "[ImageSeq2seq]: it ' s going well ! how are you ? @ smiling_face_with_heart - eyes @\n"
            "Enter Your Message: im doing well, what do you like to do\n"
            "[ImageSeq2seq]: hi ! i ' m doing well ! i like to read , watch movies , play video games , and listen to music . how about you ?"
        ),
        "example2": (
            "parlai eval_model -mf zoo:dodecadialogue/twitter_ft/model -t twitter"
        ),
        "result2": (
            "[ Finished evaluating tasks ['twitter'] using datatype valid ]\n"
            "     exs  gpu_mem  loss      lr   ppl  token_acc  total_train_updates  tpb\n"
            "   10405    .3807 3.396 7.5e-06 29.83      .3883               524029 2395"
        ),
    },
    {
        "title": "ImageSeq2Seq DodecaDialogue Ubuntu V2 FT Model",
        "id": "dodecadialogue",
        "path": "zoo:dodecadialogue/ubuntu_ft/model",
        "agent": "image_seq2seq",
        "task": "ubuntu",
        "project": "https://github.com/facebookresearch/ParlAI/tree/master/projects/dodecadialogue/",
        "description": (
            "Image Seq2Seq model trained on all DodecaDialogue tasks and fine-tuned on the Ubuntu V2 task"
        ),
        "example": (
            "parlai interactive -mf zoo:dodecadialogue/ubuntu_ft/model "
            "--inference beam --beam-size 2 --beam-min-length 10 --beam-block-ngram 3 --beam-context-block-ngram 3"
        ),
        "result": (
            "Enter Your Message: hi how's it going?\n"
            "[ImageSeq2seq]: i ' m fine . . . you ? .\n"
            "Enter Your Message: doing ok, what do you like to do?\n"
            "[ImageSeq2seq]: i like to read , write , and read ."
        ),
        "example2": (
            "parlai eval_model -mf zoo:dodecadialogue/ubuntu_ft/model -t ubuntu"
        ),
        "result2": (
            "[ Finished evaluating tasks ['ubuntu'] using datatype valid ]\n"
            "     exs  gpu_mem  loss      lr   ppl  token_acc  total_train_updates  tpb\n"
            "   19560    .3833 2.844 2.5e-05 17.18      .4389               188076 3130"
        ),
    },
    {
        "title": "ImageSeq2Seq DodecaDialogue Wizard of Wikipedia FT Model",
        "id": "dodecadialogue",
        "path": "zoo:dodecadialogue/wizard_of_wikipedia_ft/model",
        "agent": "image_seq2seq",
        "task": "wizard_of_wikipedia:Generator",
        "project": "https://github.com/facebookresearch/ParlAI/tree/master/projects/dodecadialogue/",
        "description": (
            "Image Seq2Seq model trained on all DodecaDialogue tasks and fine-tuned on the Wizard of Wikipedia task"
        ),
        "example": (
            "parlai interactive -mf zoo:dodecadialogue/wizard_of_wikipedia_ft/model "
            "--inference beam --beam-size 10 --beam-min-length 10 --beam-block-ngram 3 --beam-context-block-ngram 3 -t wizard_of_wikipedia"
        ),
        "result": (
            "Please choose one of the following topics by typing A, B, C, ..., etc. :\n"
            "\n"
            "A: Denver Art Museum\n"
            "B: Joke\n"
            "C: Sport utility vehicle\n"
            "D: Chocolate brownie\n"
            "E: [NO TOPIC]\n"
            "\n"
            "Enter Your Message: D\n"
            "[ Your chosen topic is: Chocolate brownie ]\n"
            "/private/home/kshuster/ParlAI/parlai/core/torch_ranker_agent.py:670: UserWarning: [ Executing eval mode with provided inline set of candidates ]\n"
            "  ''.format(mode)\n"
            "[ Using chosen sentence from Wikpedia ]: A chocolate brownie (commonly referred to as simply brownie) is a square, baked, chocolate dessert.\n"
            "[ImageSeq2seq]: i love chocolate brownies . they ' re my favorite .\n"
            "Enter Your Message: me too! do you ever make them?\n"
            "[ Using chosen sentence from Wikpedia ]: Brownies are typically eaten by hand, often accompanied by milk, served warm with ice cream (a la mode), topped with whipped cream, or sprinkled with powdered sugar and fudge.\n"
            "[ImageSeq2seq]: i don ' t make them , but i would love to ."
        ),
        "example2": (
            "parlai eval_model -mf zoo:dodecadialogue/wizard_of_wikipedia_ft/model -t wizard_of_wikipedia:Generator --prepend-gold-knowledge true"
        ),
        "result2": (
            "[ Finished evaluating tasks ['wizard_of_wikipedia:Generator'] using datatype valid ]\n"
            "    exs  gpu_mem  loss      lr   ppl  token_acc  total_train_updates  tpb\n"
            "   3939    .3823 2.144 7.5e-06 8.532      .5348                22908 2852"
        ),
    },
    {
        "title": "ImageSeq2Seq DodecaDialogue Base Model",
        "id": "dodecadialogue",
        "path": "zoo:dodecadialogue/base_model/model",
        "agent": "image_seq2seq",
        "project": "https://github.com/facebookresearch/ParlAI/tree/master/projects/dodecadialogue/",
        "task": "#Dodeca",
        "description": (
            "Image Seq2Seq base model, from which all DodecaDialogue models were trained"
        ),
        "example": (
            "parlai train_model -t \"#Dodeca\" --prepend-gold-knowledge true --prepend-personality true -mf /tmp/dodeca_model --init-model zoo:dodecadialogue/base_model/model --dict-file zoo:dodecadialogue/dict/dodeca.dict --model image_seq2seq --dict-tokenizer bpe --dict-lower true -bs 32 -eps 0.5 -esz 512 --ffn-size 2048 --fp16 false --n-heads 16 --n-layers 8 --n-positions 512 --text-truncate 512 --label-truncate 128 --variant xlm -lr 7e-6 --lr-scheduler reduceonplateau --optimizer adamax --dropout 0.1 --validation-every-n-secs 3600 --validation-metric ppl --validation-metric-mode min --validation-patience 10 --activation gelu --embeddings-scale true --learn-positional-embeddings true --betas 0.9,0.999 --warmup-updates 2000 --gradient-clip 0.1"
        ),
        "result": "A trained model (logs omitted)",
    },
    {
        "title": "BlendedSkillTalk: BlendedSkillTalk single-task model",
        "id": "blended_skill_talk",
        "path": "zoo:blended_skill_talk/bst_single_task/model",
        "agent": "transformer/polyencoder",
        "task": "blended_skill_talk",
        "project": 'https://github.com/facebookresearch/ParlAI/tree/master/projects/bst',
        "description": "Pretrained polyencoder retrieval model fine-tuned on the BlendedSkillTalk dialogue task.",
        "example": "parlai interactive -mf zoo:blended_skill_talk/bst_single_task/model -t blended_skill_talk",
        "result": 'Results vary.',
        "example2": "parlai eval_model -mf zoo:blended_skill_talk/bst_single_task/model -t blended_skill_talk -dt test",
        "result2": """09:51:57 | Finished evaluating tasks ['blended_skill_talk'] using datatype test
    accuracy  bleu-4  exs    f1  gpu_mem  hits@1  hits@10  hits@100  hits@5  loss   mrr  rank   tpb
       .7920   .7785 5482 .8124    .0370   .7920    .9788         1   .9542 .8251 .8636 1.866 19.76
""",
    },
    {
        "title": "BlendedSkillTalk: ConvAI2 single-task model",
        "id": "blended_skill_talk",
        "path": "zoo:blended_skill_talk/convai2_single_task/model",
        "agent": "transformer/polyencoder",
        "task": "blended_skill_talk",
        "project": 'https://github.com/facebookresearch/ParlAI/tree/master/projects/bst',
        "description": "Pretrained polyencoder retrieval model fine-tuned on the ConvAI2 dialogue task.",
        "example": "parlai eval_model -mf zoo:blended_skill_talk/convai2_single_task/model -t blended_skill_talk -dt test",
        "result": """10:23:53 | Finished evaluating tasks ['blended_skill_talk'] using datatype test
    accuracy  bleu-4  exs    f1  gpu_mem  hits@1  hits@10  hits@100  hits@5  loss   mrr  rank   tpb
       .7678   .7553 5482 .7902   .07928   .7678    .9728         1   .9414 .9337 .8451  2.04 19.76
""",
    },
    {
        "title": "BlendedSkillTalk: EmpatheticDialogues single-task model",
        "id": "blended_skill_talk",
        "path": "zoo:blended_skill_talk/ed_single_task/model",
        "agent": "transformer/polyencoder",
        "task": "blended_skill_talk",
        "project": 'https://github.com/facebookresearch/ParlAI/tree/master/projects/bst',
        "description": "Pretrained polyencoder retrieval model fine-tuned on the EmpatheticDialogues dialogue task.",
        "example": "parlai eval_model -mf zoo:blended_skill_talk/ed_single_task/model -t blended_skill_talk -dt test",
        "result": """10:16:47 | Finished evaluating tasks ['blended_skill_talk'] using datatype test
    accuracy  bleu-4  exs    f1  gpu_mem  hits@1  hits@10  hits@100  hits@5  loss   mrr  rank   tpb
       .6895   .6774 5482 .7219   .07928   .6895    .9509         1   .9051 1.242 .7849  2.79 19.76
""",
    },
    {
        "title": "BlendedSkillTalk: Wizard of Wikipedia single-task model",
        "id": "blended_skill_talk",
        "path": "zoo:blended_skill_talk/wizard_single_task/model",
        "agent": "transformer/polyencoder",
        "task": "blended_skill_talk",
        "project": 'https://github.com/facebookresearch/ParlAI/tree/master/projects/bst',
        "description": "Pretrained polyencoder retrieval model fine-tuned on the Wizard of Wikipedia dialogue task.",
        "example": "parlai eval_model -mf zoo:blended_skill_talk/wizard_single_task/model -t blended_skill_talk -dt test",
        "result": """10:34:46 | Finished evaluating tasks ['blended_skill_talk'] using datatype test
    accuracy  bleu-4  exs    f1  gpu_mem  hits@1  hits@10  hits@100  hits@5  loss   mrr  rank   tpb
       .6742   .6616 5482 .7059   .07928   .6742    .9445         1   .8902 1.321 .7706 2.962 19.76
""",
    },
    {
        "title": "BlendedSkillTalk: MT Single-Skills model",
        "id": "blended_skill_talk",
        "path": "zoo:blended_skill_talk/multi_task/model",
        "agent": "transformer/polyencoder",
        "task": "blended_skill_talk",
        "project": 'https://github.com/facebookresearch/ParlAI/tree/master/projects/bst',
        "description": "Pretrained polyencoder retrieval model fine-tuned on the ConvAI2, EmpatheticDialogues, and Wizard of Wikipedia dialogue tasks.",
        "example": "parlai eval_model -mf zoo:blended_skill_talk/multi_task/model -t blended_skill_talk -dt test",
        "result": """10:23:35 | Finished evaluating tasks ['blended_skill_talk'] using datatype test
    accuracy  bleu-4  exs    f1  gpu_mem  hits@1  hits@10  hits@100  hits@5  loss   mrr  rank   tpb
       .8010   .7872 5482 .8204   .07928   .8010    .9779         1   .9564 .8154 .8697 1.908 19.76
""",
    },
    {
        "title": "BlendedSkillTalk: MT Single-Skills model fine-tuned on BST",
        "id": "blended_skill_talk",
        "path": "zoo:blended_skill_talk/multi_task_bst_tuned/model",
        "agent": "transformer/polyencoder",
        "task": "blended_skill_talk",
        "project": 'https://github.com/facebookresearch/ParlAI/tree/master/projects/bst',
        "description": "Pretrained polyencoder retrieval model fine-tuned on the ConvAI2, EmpatheticDialogues, and Wizard of Wikipedia dialogue tasks, and then further fine-tuned on the BlendedSkillTalk dialogue task.",
        "example": "parlai eval_model -mf zoo:blended_skill_talk/multi_task_bst_tuned/model -t blended_skill_talk -dt test",
        "result": """10:36:01 | Finished evaluating tasks ['blended_skill_talk'] using datatype test
    accuracy  bleu-4  exs    f1  gpu_mem  hits@1  hits@10  hits@100  hits@5  loss   mrr  rank   tpb
       .8378   .8230 5482 .8543   .07928   .8378    .9872         1   .9704 .5897 .8963 1.604 19.76
""",
    },
    {
        "title": "Tutorial Transformer Generator",
        "id": "tutorial_transformer_generator",
        "path": "zoo:tutorial_transformer_generator/model",
        "task": "pushshift.io",
        "description": (
            "Small (87M paramter) generative transformer, pretrained on pushshift.io Reddit."
        ),
        "example": "parlai interactive -mf zoo:tutorial_transformer_generator/model",
        "external_website": '',
        "result": (
            "Enter Your Message: hi, how are you today?\n"
            "[TransformerGenerator]: i ' m doing well , how about you ?\n"
            "Enter Your Message: I'm giving a tutorial on chatbots!\n"
            "[TransformerGenerator]: that ' s awesome ! what ' s it about ?\n"
            "Enter Your Message: bots just like you\n"
            "[TransformerGenerator]: i ' ll be sure to check it out !"
        ),
    },
    {
        "title": "Blender 90M",
        "id": "blender",
        "path": "zoo:blender/blender_90M/model",
        "agent": "transformer/generator",
        "task": "blended_skill_talk",
        "project": "https://github.com/facebookresearch/ParlAI/tree/master/projects/blender",
        "description": (
            "90< parameter generative model finetuned on blended_skill_talk tasks."
        ),
        "example": (
            "python parlai/scripts/safe_interactive.py -mf zoo:blender/blender_90M/model -t blended_skill_talk"
        ),
        "result": (
            "Enter Your Message: Hi what's up?\n"
            "[TransformerGenerator]: hello , how are you ? i just got back from working at a law firm , how about you ?"
        ),
    },
    {
        "title": "Blender 2.7B",
        "id": "blender",
        "path": "zoo:blender/blender_3B/model",
        "agent": "transformer/generator",
        "task": "blended_skill_talk",
        "project": "https://github.com/facebookresearch/ParlAI/tree/master/projects/blender",
        "description": (
            "2.7B parameter generative model finetuned on blended_skill_talk tasks."
        ),
        "example": (
            "python parlai/scripts/safe_interactive.py -mf zoo:blender/blender_3B/model -t blended_skill_talk"
        ),
        "result": (
            "Enter Your Message: Hi how are you?\n"
            "[TransformerGenerator]: I'm doing well. How are you doing? What do you like to do in your spare time?"
        ),
    },
    {
        "title": "Blender 9.4B",
        "id": "blender",
        "path": "zoo:blender/blender_9B/model",
        "agent": "transformer/generator",
        "task": "blended_skill_talk",
        "project": "https://github.com/facebookresearch/ParlAI/tree/master/projects/blender",
        "description": (
            "9.4B parameter generative model finetuned on blended_skill_talk tasks."
        ),
        "example": (
            "python parlai/scripts/safe_interactive.py -mf zoo:blender/blender_9B/model -t blended_skill_talk"
        ),
        "result": (
            "Enter Your Message: Hi!\n"
            "[TransformerGenerator]: What do you do for a living? I'm a student at Miami University."
        ),
    },
    {
        "title": "Reddit 2.7B",
        "id": "blender",
        "path": "zoo:blender/reddit_3B/model",
        "agent": "transformer/generator",
        "task": "pushshift.io",
        "project": "https://github.com/facebookresearch/ParlAI/tree/master/projects/blender",
        "description": (
            "2.7B parameter generative model finetuned on blended_skill_talk tasks."
        ),
        "example": (
            "parlai train_model -t blended_skill_talk,wizard_of_wikipedia,convai2:normalized,empathetic_dialogues --multitask-weights 1,3,3,3 -veps 0.25 --attention-dropout 0.0 --batchsize 128 --model transformer/generator --embedding-size 2560 --ffn-size 10240 --variant prelayernorm --n-heads 32 --n-positions 128 --n-encoder-layers 2 --n-decoder-layers 24 --history-add-global-end-token end --delimiter '  ' --dict-tokenizer bytelevelbpe  --dropout 0.1 --fp16 True --init-model zoo:blender/reddit_3B/model --dict-file zoo:blender/reddit_3B/model.dict --label-truncate 128 --log_every_n_secs 10 -lr 7e-06 --lr-scheduler reduceonplateau --lr-scheduler-patience 3 --optimizer adam --relu-dropout 0.0 --activation gelu --model-parallel true --save-after-valid True --text-truncate 128 --truncate 128 --warmup_updates 100 --fp16-impl mem_efficient --update-freq 2 --gradient-clip 0.1 --skip-generation True -vp 10 -vmt ppl -vmm min --model-file /tmp/test_train_27B"
        ),
        "result": "Results vary.",
    },
    {
        "title": "Reddit 9.4B",
        "id": "blender",
        "path": "zoo:blender/reddit_9B/model",
        "agent": "transformer/generator",
        "task": "pushshift.io",
        "project": "https://github.com/facebookresearch/ParlAI/tree/master/projects/blender",
        "description": (
            "9.4B parameter generative model finetuned on blended_skill_talk tasks."
        ),
        "example": (
            "parlai train_model -t blended_skill_talk,wizard_of_wikipedia,convai2:normalized,empathetic_dialogues --multitask-weights 1,3,3,3 -veps 0.25 --attention-dropout 0.0 --batchsize 8 --eval-batchsize 64 --model transformer/generator --embedding-size 4096 --ffn-size 16384 --variant prelayernorm --n-heads 32 --n-positions 128 --n-encoder-layers 4 --n-decoder-layers 32 --history-add-global-end-token end --dict-tokenizer bytelevelbpe --dropout 0.1 --fp16 True --init-model zoo:blender/reddit_9B/model --dict-file zoo:blender/reddit_9B/model.dict --label-truncate 128 -lr 3e-06 -dynb full --lr-scheduler cosine --max-lr-steps 9000 --lr-scheduler-patience 3 --optimizer adam --relu-dropout 0.0 --activation gelu --model-parallel true --save-after-valid False --text-truncate 128 --truncate 128 --warmup_updates 1000 --fp16-impl mem_efficient --update-freq 4 --log-every-n-secs 30 --gradient-clip 0.1 --skip-generation True -vp 10 --max-train-time 84600 -vmt ppl -vmm min --model-file /tmp/test_train_94B"
        ),
        "result": "Results vary.",
    },
    {
        "title": "BART",
        "id": "bart",
        "path": "zoo:bart/bart_large/model",
        "agent": "bart",
        "external_website": "https://arxiv.org/abs/1910.13461",
        "task": "wikipedia_plus_toronto_books",
        "description": (
            "BART: Denoising Sequence-to-Sequence Pre-training for Natural "
            "Language Generation, Translation, and Comprehension."
        ),
        "example": (
            "parlai eval_model -mf zoo:bart/bart_large/model -t convai2 -bs 64"
        ),
        "result": (
            "Finished evaluating tasks ['convai2'] using datatype valid\n"
            "accuracy   bleu-4    exs      f1  gpu_mem    loss    ppl  token_acc   tpb\n"
            "0        .0004641   7801  .02084    .4878   5.041  154.6      .2042  1652"
        ),
        "example2": (
            "parlai train_model -m bart -mf /tmp/model_file -t convai2 -bs 24 --fp16 true -eps 1 -lr 1e-5 --optimizer adam"
        ),
        "result2": (
            "valid:\n"
            "accuracy  bleu-4  exs    f1  gpu_mem  loss    lr   ppl  token_acc  total_train_updates   tpb\n"
            ".0001282  .01229 7801 .2035    .6361 2.386 1e-05 10.87      .4741                 5478 321.3"
        ),
    },
    {
<<<<<<< HEAD
        "title": "Style-controlled generation: C75-D+ generator",
        "id": "style_gen",
        "path": "zoo:style_gen/c75_labeled_dialogue_generator/model",
        "agent": "style_gen",
        "task": "style_gen",
        "project": 'https://github.com/facebookresearch/ParlAI/tree/master/parlai/agents/style_gen',
        "description": "Generator trained on dialogue datasets, with 75% of train examples appended with Image-Chat personality labels",
        "example": "python examples/eval_model.py --datatype test --model style_gen --model-file zoo:style_gen/c75_labeled_dialogue_generator/model --skip-generation True --task style_gen:LabeledBlendedSkillTalk --use-style-frac 1.00",
        "result": """11:32:59 | Finished evaluating tasks ['style_gen:LabeledBlendedSkillTalk'] using datatype test
    exs  gpu_mem  loss   ppl  token_acc   tpb
   5482    .4899 2.245 9.442      .4879 19.94""",
=======
        "title": "Unlikelihood ConvAI2 context and label repetition model",
        "id": "dialogue_unlikelihood",
        "path": "zoo:dialogue_unlikelihood/rep_convai2_ctxt_and_label/model",
        "agent": "projects.dialogue_unlikelihood.agents:RepetitionUnlikelihoodAgent",
        "task": "convai2",
        "project": "https://github.com/facebookresearch/ParlAI/tree/master/projects/dialogue_unlikelihood",
        "description": (
            "Dialogue model finetuned on ConvAI2 with context and label repetition unlikelihood"
        ),
        "example": (
            "python parlai/scripts/interactive.py -mf zoo:dialogue_unlikelihood/rep_convai2_ctxt_and_label/model -m projects.dialogue_unlikelihood.agents:RepetitionUnlikelihoodAgent"
        ),
        "result": (
            "Enter Your Message: Hi.\n"
            "[RepetitionUnlikelihood]: hi , how are you doing today ?"
        ),
    },
    {
        "title": "Unlikelihood ConvAI2 context repetition model",
        "id": "dialogue_unlikelihood",
        "path": "zoo:dialogue_unlikelihood/rep_convai2_ctxt/model",
        "agent": "projects.dialogue_unlikelihood.agents:RepetitionUnlikelihoodAgent",
        "task": "convai2",
        "project": "https://github.com/facebookresearch/ParlAI/tree/master/projects/dialogue_unlikelihood",
        "description": (
            "Dialogue model finetuned on ConvAI2 with context repetition unlikelihood"
        ),
        "example": (
            "python parlai/scripts/interactive.py -mf zoo:dialogue_unlikelihood/rep_convai2_ctxt/model -m projects.dialogue_unlikelihood.agents:RepetitionUnlikelihoodAgent"
        ),
        "result": (
            "Enter Your Message: Hi.\n"
            "[RepetitionUnlikelihood]: hi , how are you doing today ?"
        ),
    },
    {
        "title": "Unlikelihood ConvAI2 label repetition model",
        "id": "dialogue_unlikelihood",
        "path": "zoo:dialogue_unlikelihood/rep_convai2_label/model",
        "agent": "projects.dialogue_unlikelihood.agents:RepetitionUnlikelihoodAgent",
        "task": "convai2",
        "project": "https://github.com/facebookresearch/ParlAI/tree/master/projects/dialogue_unlikelihood",
        "description": (
            "Dialogue model finetuned on ConvAI2 with label repetition unlikelihood"
        ),
        "example": (
            "python parlai/scripts/interactive.py -mf zoo:dialogue_unlikelihood/rep_convai2_label/model -m projects.dialogue_unlikelihood.agents:RepetitionUnlikelihoodAgent"
        ),
        "result": (
            "Enter Your Message: Hi.\n"
            "[RepetitionUnlikelihood]: hi , how are you doing today ?"
        ),
    },
    {
        "title": "Unlikelihood ELI5 context and label repetition model",
        "id": "dialogue_unlikelihood",
        "path": "zoo:dialogue_unlikelihood/rep_eli5_ctxt_and_label/model",
        "agent": "projects.dialogue_unlikelihood.agents:RepetitionUnlikelihoodAgent",
        "task": "eli5",
        "project": "https://github.com/facebookresearch/ParlAI/tree/master/projects/dialogue_unlikelihood",
        "description": (
            "Dialogue model finetuned on ELI5 with context and label repetition unlikelihood"
        ),
        "example": (
            "python parlai/scripts/interactive.py -mf zoo:dialogue_unlikelihood/rep_eli5_ctxt_and_label/model -m projects.dialogue_unlikelihood.agents:RepetitionUnlikelihoodAgent"
        ),
        "result": ("Enter Your Message: Hi.\n" "[RepetitionUnlikelihood]: hi ."),
    },
    {
        "title": "Unlikelihood ELI5 context repetition model",
        "id": "dialogue_unlikelihood",
        "path": "zoo:dialogue_unlikelihood/rep_celi5_ctxt/model",
        "agent": "projects.dialogue_unlikelihood.agents:RepetitionUnlikelihoodAgent",
        "task": "eli5",
        "project": "https://github.com/facebookresearch/ParlAI/tree/master/projects/dialogue_unlikelihood",
        "description": (
            "Dialogue model finetuned on ELI5 with context repetition unlikelihood"
        ),
        "example": (
            "python parlai/scripts/interactive.py -mf zoo:dialogue_unlikelihood/rep_eli5_ctxt/model -m projects.dialogue_unlikelihood.agents:RepetitionUnlikelihoodAgent"
        ),
        "result": ("Enter Your Message: Hi.\n" "[RepetitionUnlikelihood]: hi ."),
    },
    {
        "title": "Unlikelihood ELI5 label repetition model",
        "id": "dialogue_unlikelihood",
        "path": "zoo:dialogue_unlikelihood/rep_eli5_label/model",
        "agent": "projects.dialogue_unlikelihood.agents:RepetitionUnlikelihoodAgent",
        "task": "eli5",
        "project": "https://github.com/facebookresearch/ParlAI/tree/master/projects/dialogue_unlikelihood",
        "description": (
            "Dialogue model finetuned on ELI5 with label repetition unlikelihood"
        ),
        "example": (
            "python parlai/scripts/interactive.py -mf zoo:dialogue_unlikelihood/rep_eli5_label/model -m projects.dialogue_unlikelihood.agents:RepetitionUnlikelihoodAgent"
        ),
        "result": ("Enter Your Message: Hi.\n" "[RepetitionUnlikelihood]: hi ."),
    },
    {
        "title": "Unlikelihood Wizard of Wikipedia context and label repetition model",
        "id": "dialogue_unlikelihood",
        "path": "zoo:dialogue_unlikelihood/rep_wiki_ctxt_and_label/model",
        "agent": "projects.dialogue_unlikelihood.agents:RepetitionUnlikelihoodAgent",
        "task": "wizard_of_wikipedia:GeneratorTeacher",
        "project": "https://github.com/facebookresearch/ParlAI/tree/master/projects/dialogue_unlikelihood",
        "description": (
            "Dialogue model finetuned on Wizard of Wikipedia with context and label repetition unlikelihood"
        ),
        "example": (
            "python parlai/scripts/interactive.py -mf zoo:dialogue_unlikelihood/rep_wiki_ctxt_and_label/model -m projects.dialogue_unlikelihood.agents:RepetitionUnlikelihoodAgent"
        ),
        "result": ("Enter Your Message: Hi.\n" "[RepetitionUnlikelihood]: hi ."),
    },
    {
        "title": "Unlikelihood Wizard of Wikipedia context repetition model",
        "id": "dialogue_unlikelihood",
        "path": "zoo:dialogue_unlikelihood/rep_wiki_ctxt/model",
        "agent": "projects.dialogue_unlikelihood.agents:RepetitionUnlikelihoodAgent",
        "task": "wizard_of_wikipedia:GeneratorTeacher",
        "project": "https://github.com/facebookresearch/ParlAI/tree/master/projects/dialogue_unlikelihood",
        "description": (
            "Dialogue model finetuned on Wizard of Wikipedia with context repetition unlikelihood"
        ),
        "example": (
            "python parlai/scripts/interactive.py -mf zoo:dialogue_unlikelihood/rep_wiki_ctxt/model -m projects.dialogue_unlikelihood.agents:RepetitionUnlikelihoodAgent"
        ),
        "result": ("Enter Your Message: Hi.\n" "[RepetitionUnlikelihood]: hi ."),
    },
    {
        "title": "Unlikelihood Wizard of Wikipedia label repetition model",
        "id": "dialogue_unlikelihood",
        "path": "zoo:dialogue_unlikelihood/rep_wiki_label/model",
        "agent": "projects.dialogue_unlikelihood.agents:RepetitionUnlikelihoodAgent",
        "task": "wizard_of_wikipedia:GeneratorTeacher",
        "project": "https://github.com/facebookresearch/ParlAI/tree/master/projects/dialogue_unlikelihood",
        "description": (
            "Dialogue model finetuned on Wizard of Wikipedia with label repetition unlikelihood"
        ),
        "example": (
            "python parlai/scripts/interactive.py -mf zoo:dialogue_unlikelihood/rep_wiki_label/model -m projects.dialogue_unlikelihood.agents:RepetitionUnlikelihoodAgent"
        ),
        "result": ("Enter Your Message: Hi.\n" "[RepetitionUnlikelihood]: hi ."),
    },
    {
        "title": "Unlikelihood vocab alpha 1e0 model",
        "id": "dialogue_unlikelihood",
        "path": "zoo:dialogue_unlikelihood/vocab_alpha1e0/model",
        "agent": "projects.dialogue_unlikelihood.agents:RepetitionUnlikelihoodAgent",
        "task": "convai2",
        "project": "https://github.com/facebookresearch/ParlAI/tree/master/projects/dialogue_unlikelihood",
        "description": (
            "Dialogue model finetuned on convai2 with vocab unlikelihood, alpha value 1e0"
        ),
        "example": (
            "python parlai/scripts/interactive.py -mf zoo:dialogue_unlikelihood/vocab_alpha1e0/model -m projects.dialogue_unlikelihood.agents:TransformerSequenceVocabUnlikelihoodAgent"
        ),
        "result": (
            "Enter Your Message: Hi.\n"
            "[TransformerSequenceVocabUnlikelihood]: hi there ! how are you ?"
        ),
    },
    {
        "title": "Unlikelihood vocab alpha 1e1 model",
        "id": "dialogue_unlikelihood",
        "path": "zoo:dialogue_unlikelihood/vocab_alpha1e1/model",
        "agent": "projects.dialogue_unlikelihood.agents:RepetitionUnlikelihoodAgent",
        "task": "convai2",
        "project": "https://github.com/facebookresearch/ParlAI/tree/master/projects/dialogue_unlikelihood",
        "description": (
            "Dialogue model finetuned on convai2 with vocab unlikelihood, alpha value 1e1"
        ),
        "example": (
            "python parlai/scripts/interactive.py -mf zoo:dialogue_unlikelihood/vocab_alpha1e1/model -m projects.dialogue_unlikelihood.agents:TransformerSequenceVocabUnlikelihoodAgent"
        ),
        "result": (
            "Enter Your Message: Hi.\n"
            "[TransformerSequenceVocabUnlikelihood]: hi how are you today"
        ),
    },
    {
        "title": "Unlikelihood vocab alpha 1e2 model",
        "id": "dialogue_unlikelihood",
        "path": "zoo:dialogue_unlikelihood/vocab_alpha1e2/model",
        "agent": "projects.dialogue_unlikelihood.agents:RepetitionUnlikelihoodAgent",
        "task": "convai2",
        "project": "https://github.com/facebookresearch/ParlAI/tree/master/projects/dialogue_unlikelihood",
        "description": (
            "Dialogue model finetuned on convai2 with vocab unlikelihood, alpha value 1e2"
        ),
        "example": (
            "python parlai/scripts/interactive.py -mf zoo:dialogue_unlikelihood/vocab_alpha1e2/model -m projects.dialogue_unlikelihood.agents:TransformerSequenceVocabUnlikelihoodAgent"
        ),
        "result": (
            "Enter Your Message: Hi.\n"
            "[TransformerSequenceVocabUnlikelihood]: hello , how are you ?"
        ),
    },
    {
        "title": "Unlikelihood vocab alpha 1e3 model",
        "id": "dialogue_unlikelihood",
        "path": "zoo:dialogue_unlikelihood/vocab_alpha1e3/model",
        "agent": "projects.dialogue_unlikelihood.agents:RepetitionUnlikelihoodAgent",
        "task": "convai2",
        "project": "https://github.com/facebookresearch/ParlAI/tree/master/projects/dialogue_unlikelihood",
        "description": (
            "Dialogue model finetuned on convai2 with vocab unlikelihood, alpha value 1e3"
        ),
        "example": (
            "python parlai/scripts/interactive.py -mf zoo:dialogue_unlikelihood/vocab_alpha1e3/model -m projects.dialogue_unlikelihood.agents:TransformerSequenceVocabUnlikelihoodAgent"
        ),
        "result": (
            "Enter Your Message: Hi.\n"
            "[TransformerSequenceVocabUnlikelihood]: hi there !"
        ),
>>>>>>> 675c6575
    },
]<|MERGE_RESOLUTION|>--- conflicted
+++ resolved
@@ -1238,7 +1238,222 @@
         ),
     },
     {
-<<<<<<< HEAD
+        "title": "Unlikelihood ConvAI2 context and label repetition model",
+        "id": "dialogue_unlikelihood",
+        "path": "zoo:dialogue_unlikelihood/rep_convai2_ctxt_and_label/model",
+        "agent": "projects.dialogue_unlikelihood.agents:RepetitionUnlikelihoodAgent",
+        "task": "convai2",
+        "project": "https://github.com/facebookresearch/ParlAI/tree/master/projects/dialogue_unlikelihood",
+        "description": (
+            "Dialogue model finetuned on ConvAI2 with context and label repetition unlikelihood"
+        ),
+        "example": (
+            "python parlai/scripts/interactive.py -mf zoo:dialogue_unlikelihood/rep_convai2_ctxt_and_label/model -m projects.dialogue_unlikelihood.agents:RepetitionUnlikelihoodAgent"
+        ),
+        "result": (
+            "Enter Your Message: Hi.\n"
+            "[RepetitionUnlikelihood]: hi , how are you doing today ?"
+        ),
+    },
+    {
+        "title": "Unlikelihood ConvAI2 context repetition model",
+        "id": "dialogue_unlikelihood",
+        "path": "zoo:dialogue_unlikelihood/rep_convai2_ctxt/model",
+        "agent": "projects.dialogue_unlikelihood.agents:RepetitionUnlikelihoodAgent",
+        "task": "convai2",
+        "project": "https://github.com/facebookresearch/ParlAI/tree/master/projects/dialogue_unlikelihood",
+        "description": (
+            "Dialogue model finetuned on ConvAI2 with context repetition unlikelihood"
+        ),
+        "example": (
+            "python parlai/scripts/interactive.py -mf zoo:dialogue_unlikelihood/rep_convai2_ctxt/model -m projects.dialogue_unlikelihood.agents:RepetitionUnlikelihoodAgent"
+        ),
+        "result": (
+            "Enter Your Message: Hi.\n"
+            "[RepetitionUnlikelihood]: hi , how are you doing today ?"
+        ),
+    },
+    {
+        "title": "Unlikelihood ConvAI2 label repetition model",
+        "id": "dialogue_unlikelihood",
+        "path": "zoo:dialogue_unlikelihood/rep_convai2_label/model",
+        "agent": "projects.dialogue_unlikelihood.agents:RepetitionUnlikelihoodAgent",
+        "task": "convai2",
+        "project": "https://github.com/facebookresearch/ParlAI/tree/master/projects/dialogue_unlikelihood",
+        "description": (
+            "Dialogue model finetuned on ConvAI2 with label repetition unlikelihood"
+        ),
+        "example": (
+            "python parlai/scripts/interactive.py -mf zoo:dialogue_unlikelihood/rep_convai2_label/model -m projects.dialogue_unlikelihood.agents:RepetitionUnlikelihoodAgent"
+        ),
+        "result": (
+            "Enter Your Message: Hi.\n"
+            "[RepetitionUnlikelihood]: hi , how are you doing today ?"
+        ),
+    },
+    {
+        "title": "Unlikelihood ELI5 context and label repetition model",
+        "id": "dialogue_unlikelihood",
+        "path": "zoo:dialogue_unlikelihood/rep_eli5_ctxt_and_label/model",
+        "agent": "projects.dialogue_unlikelihood.agents:RepetitionUnlikelihoodAgent",
+        "task": "eli5",
+        "project": "https://github.com/facebookresearch/ParlAI/tree/master/projects/dialogue_unlikelihood",
+        "description": (
+            "Dialogue model finetuned on ELI5 with context and label repetition unlikelihood"
+        ),
+        "example": (
+            "python parlai/scripts/interactive.py -mf zoo:dialogue_unlikelihood/rep_eli5_ctxt_and_label/model -m projects.dialogue_unlikelihood.agents:RepetitionUnlikelihoodAgent"
+        ),
+        "result": ("Enter Your Message: Hi.\n" "[RepetitionUnlikelihood]: hi ."),
+    },
+    {
+        "title": "Unlikelihood ELI5 context repetition model",
+        "id": "dialogue_unlikelihood",
+        "path": "zoo:dialogue_unlikelihood/rep_celi5_ctxt/model",
+        "agent": "projects.dialogue_unlikelihood.agents:RepetitionUnlikelihoodAgent",
+        "task": "eli5",
+        "project": "https://github.com/facebookresearch/ParlAI/tree/master/projects/dialogue_unlikelihood",
+        "description": (
+            "Dialogue model finetuned on ELI5 with context repetition unlikelihood"
+        ),
+        "example": (
+            "python parlai/scripts/interactive.py -mf zoo:dialogue_unlikelihood/rep_eli5_ctxt/model -m projects.dialogue_unlikelihood.agents:RepetitionUnlikelihoodAgent"
+        ),
+        "result": ("Enter Your Message: Hi.\n" "[RepetitionUnlikelihood]: hi ."),
+    },
+    {
+        "title": "Unlikelihood ELI5 label repetition model",
+        "id": "dialogue_unlikelihood",
+        "path": "zoo:dialogue_unlikelihood/rep_eli5_label/model",
+        "agent": "projects.dialogue_unlikelihood.agents:RepetitionUnlikelihoodAgent",
+        "task": "eli5",
+        "project": "https://github.com/facebookresearch/ParlAI/tree/master/projects/dialogue_unlikelihood",
+        "description": (
+            "Dialogue model finetuned on ELI5 with label repetition unlikelihood"
+        ),
+        "example": (
+            "python parlai/scripts/interactive.py -mf zoo:dialogue_unlikelihood/rep_eli5_label/model -m projects.dialogue_unlikelihood.agents:RepetitionUnlikelihoodAgent"
+        ),
+        "result": ("Enter Your Message: Hi.\n" "[RepetitionUnlikelihood]: hi ."),
+    },
+    {
+        "title": "Unlikelihood Wizard of Wikipedia context and label repetition model",
+        "id": "dialogue_unlikelihood",
+        "path": "zoo:dialogue_unlikelihood/rep_wiki_ctxt_and_label/model",
+        "agent": "projects.dialogue_unlikelihood.agents:RepetitionUnlikelihoodAgent",
+        "task": "wizard_of_wikipedia:GeneratorTeacher",
+        "project": "https://github.com/facebookresearch/ParlAI/tree/master/projects/dialogue_unlikelihood",
+        "description": (
+            "Dialogue model finetuned on Wizard of Wikipedia with context and label repetition unlikelihood"
+        ),
+        "example": (
+            "python parlai/scripts/interactive.py -mf zoo:dialogue_unlikelihood/rep_wiki_ctxt_and_label/model -m projects.dialogue_unlikelihood.agents:RepetitionUnlikelihoodAgent"
+        ),
+        "result": ("Enter Your Message: Hi.\n" "[RepetitionUnlikelihood]: hi ."),
+    },
+    {
+        "title": "Unlikelihood Wizard of Wikipedia context repetition model",
+        "id": "dialogue_unlikelihood",
+        "path": "zoo:dialogue_unlikelihood/rep_wiki_ctxt/model",
+        "agent": "projects.dialogue_unlikelihood.agents:RepetitionUnlikelihoodAgent",
+        "task": "wizard_of_wikipedia:GeneratorTeacher",
+        "project": "https://github.com/facebookresearch/ParlAI/tree/master/projects/dialogue_unlikelihood",
+        "description": (
+            "Dialogue model finetuned on Wizard of Wikipedia with context repetition unlikelihood"
+        ),
+        "example": (
+            "python parlai/scripts/interactive.py -mf zoo:dialogue_unlikelihood/rep_wiki_ctxt/model -m projects.dialogue_unlikelihood.agents:RepetitionUnlikelihoodAgent"
+        ),
+        "result": ("Enter Your Message: Hi.\n" "[RepetitionUnlikelihood]: hi ."),
+    },
+    {
+        "title": "Unlikelihood Wizard of Wikipedia label repetition model",
+        "id": "dialogue_unlikelihood",
+        "path": "zoo:dialogue_unlikelihood/rep_wiki_label/model",
+        "agent": "projects.dialogue_unlikelihood.agents:RepetitionUnlikelihoodAgent",
+        "task": "wizard_of_wikipedia:GeneratorTeacher",
+        "project": "https://github.com/facebookresearch/ParlAI/tree/master/projects/dialogue_unlikelihood",
+        "description": (
+            "Dialogue model finetuned on Wizard of Wikipedia with label repetition unlikelihood"
+        ),
+        "example": (
+            "python parlai/scripts/interactive.py -mf zoo:dialogue_unlikelihood/rep_wiki_label/model -m projects.dialogue_unlikelihood.agents:RepetitionUnlikelihoodAgent"
+        ),
+        "result": ("Enter Your Message: Hi.\n" "[RepetitionUnlikelihood]: hi ."),
+    },
+    {
+        "title": "Unlikelihood vocab alpha 1e0 model",
+        "id": "dialogue_unlikelihood",
+        "path": "zoo:dialogue_unlikelihood/vocab_alpha1e0/model",
+        "agent": "projects.dialogue_unlikelihood.agents:RepetitionUnlikelihoodAgent",
+        "task": "convai2",
+        "project": "https://github.com/facebookresearch/ParlAI/tree/master/projects/dialogue_unlikelihood",
+        "description": (
+            "Dialogue model finetuned on convai2 with vocab unlikelihood, alpha value 1e0"
+        ),
+        "example": (
+            "python parlai/scripts/interactive.py -mf zoo:dialogue_unlikelihood/vocab_alpha1e0/model -m projects.dialogue_unlikelihood.agents:TransformerSequenceVocabUnlikelihoodAgent"
+        ),
+        "result": (
+            "Enter Your Message: Hi.\n"
+            "[TransformerSequenceVocabUnlikelihood]: hi there ! how are you ?"
+        ),
+    },
+    {
+        "title": "Unlikelihood vocab alpha 1e1 model",
+        "id": "dialogue_unlikelihood",
+        "path": "zoo:dialogue_unlikelihood/vocab_alpha1e1/model",
+        "agent": "projects.dialogue_unlikelihood.agents:RepetitionUnlikelihoodAgent",
+        "task": "convai2",
+        "project": "https://github.com/facebookresearch/ParlAI/tree/master/projects/dialogue_unlikelihood",
+        "description": (
+            "Dialogue model finetuned on convai2 with vocab unlikelihood, alpha value 1e1"
+        ),
+        "example": (
+            "python parlai/scripts/interactive.py -mf zoo:dialogue_unlikelihood/vocab_alpha1e1/model -m projects.dialogue_unlikelihood.agents:TransformerSequenceVocabUnlikelihoodAgent"
+        ),
+        "result": (
+            "Enter Your Message: Hi.\n"
+            "[TransformerSequenceVocabUnlikelihood]: hi how are you today"
+        ),
+    },
+    {
+        "title": "Unlikelihood vocab alpha 1e2 model",
+        "id": "dialogue_unlikelihood",
+        "path": "zoo:dialogue_unlikelihood/vocab_alpha1e2/model",
+        "agent": "projects.dialogue_unlikelihood.agents:RepetitionUnlikelihoodAgent",
+        "task": "convai2",
+        "project": "https://github.com/facebookresearch/ParlAI/tree/master/projects/dialogue_unlikelihood",
+        "description": (
+            "Dialogue model finetuned on convai2 with vocab unlikelihood, alpha value 1e2"
+        ),
+        "example": (
+            "python parlai/scripts/interactive.py -mf zoo:dialogue_unlikelihood/vocab_alpha1e2/model -m projects.dialogue_unlikelihood.agents:TransformerSequenceVocabUnlikelihoodAgent"
+        ),
+        "result": (
+            "Enter Your Message: Hi.\n"
+            "[TransformerSequenceVocabUnlikelihood]: hello , how are you ?"
+        ),
+    },
+    {
+        "title": "Unlikelihood vocab alpha 1e3 model",
+        "id": "dialogue_unlikelihood",
+        "path": "zoo:dialogue_unlikelihood/vocab_alpha1e3/model",
+        "agent": "projects.dialogue_unlikelihood.agents:RepetitionUnlikelihoodAgent",
+        "task": "convai2",
+        "project": "https://github.com/facebookresearch/ParlAI/tree/master/projects/dialogue_unlikelihood",
+        "description": (
+            "Dialogue model finetuned on convai2 with vocab unlikelihood, alpha value 1e3"
+        ),
+        "example": (
+            "python parlai/scripts/interactive.py -mf zoo:dialogue_unlikelihood/vocab_alpha1e3/model -m projects.dialogue_unlikelihood.agents:TransformerSequenceVocabUnlikelihoodAgent"
+        ),
+        "result": (
+            "Enter Your Message: Hi.\n"
+            "[TransformerSequenceVocabUnlikelihood]: hi there !"
+        ),
+    },
+    {
         "title": "Style-controlled generation: C75-D+ generator",
         "id": "style_gen",
         "path": "zoo:style_gen/c75_labeled_dialogue_generator/model",
@@ -1250,221 +1465,5 @@
         "result": """11:32:59 | Finished evaluating tasks ['style_gen:LabeledBlendedSkillTalk'] using datatype test
     exs  gpu_mem  loss   ppl  token_acc   tpb
    5482    .4899 2.245 9.442      .4879 19.94""",
-=======
-        "title": "Unlikelihood ConvAI2 context and label repetition model",
-        "id": "dialogue_unlikelihood",
-        "path": "zoo:dialogue_unlikelihood/rep_convai2_ctxt_and_label/model",
-        "agent": "projects.dialogue_unlikelihood.agents:RepetitionUnlikelihoodAgent",
-        "task": "convai2",
-        "project": "https://github.com/facebookresearch/ParlAI/tree/master/projects/dialogue_unlikelihood",
-        "description": (
-            "Dialogue model finetuned on ConvAI2 with context and label repetition unlikelihood"
-        ),
-        "example": (
-            "python parlai/scripts/interactive.py -mf zoo:dialogue_unlikelihood/rep_convai2_ctxt_and_label/model -m projects.dialogue_unlikelihood.agents:RepetitionUnlikelihoodAgent"
-        ),
-        "result": (
-            "Enter Your Message: Hi.\n"
-            "[RepetitionUnlikelihood]: hi , how are you doing today ?"
-        ),
-    },
-    {
-        "title": "Unlikelihood ConvAI2 context repetition model",
-        "id": "dialogue_unlikelihood",
-        "path": "zoo:dialogue_unlikelihood/rep_convai2_ctxt/model",
-        "agent": "projects.dialogue_unlikelihood.agents:RepetitionUnlikelihoodAgent",
-        "task": "convai2",
-        "project": "https://github.com/facebookresearch/ParlAI/tree/master/projects/dialogue_unlikelihood",
-        "description": (
-            "Dialogue model finetuned on ConvAI2 with context repetition unlikelihood"
-        ),
-        "example": (
-            "python parlai/scripts/interactive.py -mf zoo:dialogue_unlikelihood/rep_convai2_ctxt/model -m projects.dialogue_unlikelihood.agents:RepetitionUnlikelihoodAgent"
-        ),
-        "result": (
-            "Enter Your Message: Hi.\n"
-            "[RepetitionUnlikelihood]: hi , how are you doing today ?"
-        ),
-    },
-    {
-        "title": "Unlikelihood ConvAI2 label repetition model",
-        "id": "dialogue_unlikelihood",
-        "path": "zoo:dialogue_unlikelihood/rep_convai2_label/model",
-        "agent": "projects.dialogue_unlikelihood.agents:RepetitionUnlikelihoodAgent",
-        "task": "convai2",
-        "project": "https://github.com/facebookresearch/ParlAI/tree/master/projects/dialogue_unlikelihood",
-        "description": (
-            "Dialogue model finetuned on ConvAI2 with label repetition unlikelihood"
-        ),
-        "example": (
-            "python parlai/scripts/interactive.py -mf zoo:dialogue_unlikelihood/rep_convai2_label/model -m projects.dialogue_unlikelihood.agents:RepetitionUnlikelihoodAgent"
-        ),
-        "result": (
-            "Enter Your Message: Hi.\n"
-            "[RepetitionUnlikelihood]: hi , how are you doing today ?"
-        ),
-    },
-    {
-        "title": "Unlikelihood ELI5 context and label repetition model",
-        "id": "dialogue_unlikelihood",
-        "path": "zoo:dialogue_unlikelihood/rep_eli5_ctxt_and_label/model",
-        "agent": "projects.dialogue_unlikelihood.agents:RepetitionUnlikelihoodAgent",
-        "task": "eli5",
-        "project": "https://github.com/facebookresearch/ParlAI/tree/master/projects/dialogue_unlikelihood",
-        "description": (
-            "Dialogue model finetuned on ELI5 with context and label repetition unlikelihood"
-        ),
-        "example": (
-            "python parlai/scripts/interactive.py -mf zoo:dialogue_unlikelihood/rep_eli5_ctxt_and_label/model -m projects.dialogue_unlikelihood.agents:RepetitionUnlikelihoodAgent"
-        ),
-        "result": ("Enter Your Message: Hi.\n" "[RepetitionUnlikelihood]: hi ."),
-    },
-    {
-        "title": "Unlikelihood ELI5 context repetition model",
-        "id": "dialogue_unlikelihood",
-        "path": "zoo:dialogue_unlikelihood/rep_celi5_ctxt/model",
-        "agent": "projects.dialogue_unlikelihood.agents:RepetitionUnlikelihoodAgent",
-        "task": "eli5",
-        "project": "https://github.com/facebookresearch/ParlAI/tree/master/projects/dialogue_unlikelihood",
-        "description": (
-            "Dialogue model finetuned on ELI5 with context repetition unlikelihood"
-        ),
-        "example": (
-            "python parlai/scripts/interactive.py -mf zoo:dialogue_unlikelihood/rep_eli5_ctxt/model -m projects.dialogue_unlikelihood.agents:RepetitionUnlikelihoodAgent"
-        ),
-        "result": ("Enter Your Message: Hi.\n" "[RepetitionUnlikelihood]: hi ."),
-    },
-    {
-        "title": "Unlikelihood ELI5 label repetition model",
-        "id": "dialogue_unlikelihood",
-        "path": "zoo:dialogue_unlikelihood/rep_eli5_label/model",
-        "agent": "projects.dialogue_unlikelihood.agents:RepetitionUnlikelihoodAgent",
-        "task": "eli5",
-        "project": "https://github.com/facebookresearch/ParlAI/tree/master/projects/dialogue_unlikelihood",
-        "description": (
-            "Dialogue model finetuned on ELI5 with label repetition unlikelihood"
-        ),
-        "example": (
-            "python parlai/scripts/interactive.py -mf zoo:dialogue_unlikelihood/rep_eli5_label/model -m projects.dialogue_unlikelihood.agents:RepetitionUnlikelihoodAgent"
-        ),
-        "result": ("Enter Your Message: Hi.\n" "[RepetitionUnlikelihood]: hi ."),
-    },
-    {
-        "title": "Unlikelihood Wizard of Wikipedia context and label repetition model",
-        "id": "dialogue_unlikelihood",
-        "path": "zoo:dialogue_unlikelihood/rep_wiki_ctxt_and_label/model",
-        "agent": "projects.dialogue_unlikelihood.agents:RepetitionUnlikelihoodAgent",
-        "task": "wizard_of_wikipedia:GeneratorTeacher",
-        "project": "https://github.com/facebookresearch/ParlAI/tree/master/projects/dialogue_unlikelihood",
-        "description": (
-            "Dialogue model finetuned on Wizard of Wikipedia with context and label repetition unlikelihood"
-        ),
-        "example": (
-            "python parlai/scripts/interactive.py -mf zoo:dialogue_unlikelihood/rep_wiki_ctxt_and_label/model -m projects.dialogue_unlikelihood.agents:RepetitionUnlikelihoodAgent"
-        ),
-        "result": ("Enter Your Message: Hi.\n" "[RepetitionUnlikelihood]: hi ."),
-    },
-    {
-        "title": "Unlikelihood Wizard of Wikipedia context repetition model",
-        "id": "dialogue_unlikelihood",
-        "path": "zoo:dialogue_unlikelihood/rep_wiki_ctxt/model",
-        "agent": "projects.dialogue_unlikelihood.agents:RepetitionUnlikelihoodAgent",
-        "task": "wizard_of_wikipedia:GeneratorTeacher",
-        "project": "https://github.com/facebookresearch/ParlAI/tree/master/projects/dialogue_unlikelihood",
-        "description": (
-            "Dialogue model finetuned on Wizard of Wikipedia with context repetition unlikelihood"
-        ),
-        "example": (
-            "python parlai/scripts/interactive.py -mf zoo:dialogue_unlikelihood/rep_wiki_ctxt/model -m projects.dialogue_unlikelihood.agents:RepetitionUnlikelihoodAgent"
-        ),
-        "result": ("Enter Your Message: Hi.\n" "[RepetitionUnlikelihood]: hi ."),
-    },
-    {
-        "title": "Unlikelihood Wizard of Wikipedia label repetition model",
-        "id": "dialogue_unlikelihood",
-        "path": "zoo:dialogue_unlikelihood/rep_wiki_label/model",
-        "agent": "projects.dialogue_unlikelihood.agents:RepetitionUnlikelihoodAgent",
-        "task": "wizard_of_wikipedia:GeneratorTeacher",
-        "project": "https://github.com/facebookresearch/ParlAI/tree/master/projects/dialogue_unlikelihood",
-        "description": (
-            "Dialogue model finetuned on Wizard of Wikipedia with label repetition unlikelihood"
-        ),
-        "example": (
-            "python parlai/scripts/interactive.py -mf zoo:dialogue_unlikelihood/rep_wiki_label/model -m projects.dialogue_unlikelihood.agents:RepetitionUnlikelihoodAgent"
-        ),
-        "result": ("Enter Your Message: Hi.\n" "[RepetitionUnlikelihood]: hi ."),
-    },
-    {
-        "title": "Unlikelihood vocab alpha 1e0 model",
-        "id": "dialogue_unlikelihood",
-        "path": "zoo:dialogue_unlikelihood/vocab_alpha1e0/model",
-        "agent": "projects.dialogue_unlikelihood.agents:RepetitionUnlikelihoodAgent",
-        "task": "convai2",
-        "project": "https://github.com/facebookresearch/ParlAI/tree/master/projects/dialogue_unlikelihood",
-        "description": (
-            "Dialogue model finetuned on convai2 with vocab unlikelihood, alpha value 1e0"
-        ),
-        "example": (
-            "python parlai/scripts/interactive.py -mf zoo:dialogue_unlikelihood/vocab_alpha1e0/model -m projects.dialogue_unlikelihood.agents:TransformerSequenceVocabUnlikelihoodAgent"
-        ),
-        "result": (
-            "Enter Your Message: Hi.\n"
-            "[TransformerSequenceVocabUnlikelihood]: hi there ! how are you ?"
-        ),
-    },
-    {
-        "title": "Unlikelihood vocab alpha 1e1 model",
-        "id": "dialogue_unlikelihood",
-        "path": "zoo:dialogue_unlikelihood/vocab_alpha1e1/model",
-        "agent": "projects.dialogue_unlikelihood.agents:RepetitionUnlikelihoodAgent",
-        "task": "convai2",
-        "project": "https://github.com/facebookresearch/ParlAI/tree/master/projects/dialogue_unlikelihood",
-        "description": (
-            "Dialogue model finetuned on convai2 with vocab unlikelihood, alpha value 1e1"
-        ),
-        "example": (
-            "python parlai/scripts/interactive.py -mf zoo:dialogue_unlikelihood/vocab_alpha1e1/model -m projects.dialogue_unlikelihood.agents:TransformerSequenceVocabUnlikelihoodAgent"
-        ),
-        "result": (
-            "Enter Your Message: Hi.\n"
-            "[TransformerSequenceVocabUnlikelihood]: hi how are you today"
-        ),
-    },
-    {
-        "title": "Unlikelihood vocab alpha 1e2 model",
-        "id": "dialogue_unlikelihood",
-        "path": "zoo:dialogue_unlikelihood/vocab_alpha1e2/model",
-        "agent": "projects.dialogue_unlikelihood.agents:RepetitionUnlikelihoodAgent",
-        "task": "convai2",
-        "project": "https://github.com/facebookresearch/ParlAI/tree/master/projects/dialogue_unlikelihood",
-        "description": (
-            "Dialogue model finetuned on convai2 with vocab unlikelihood, alpha value 1e2"
-        ),
-        "example": (
-            "python parlai/scripts/interactive.py -mf zoo:dialogue_unlikelihood/vocab_alpha1e2/model -m projects.dialogue_unlikelihood.agents:TransformerSequenceVocabUnlikelihoodAgent"
-        ),
-        "result": (
-            "Enter Your Message: Hi.\n"
-            "[TransformerSequenceVocabUnlikelihood]: hello , how are you ?"
-        ),
-    },
-    {
-        "title": "Unlikelihood vocab alpha 1e3 model",
-        "id": "dialogue_unlikelihood",
-        "path": "zoo:dialogue_unlikelihood/vocab_alpha1e3/model",
-        "agent": "projects.dialogue_unlikelihood.agents:RepetitionUnlikelihoodAgent",
-        "task": "convai2",
-        "project": "https://github.com/facebookresearch/ParlAI/tree/master/projects/dialogue_unlikelihood",
-        "description": (
-            "Dialogue model finetuned on convai2 with vocab unlikelihood, alpha value 1e3"
-        ),
-        "example": (
-            "python parlai/scripts/interactive.py -mf zoo:dialogue_unlikelihood/vocab_alpha1e3/model -m projects.dialogue_unlikelihood.agents:TransformerSequenceVocabUnlikelihoodAgent"
-        ),
-        "result": (
-            "Enter Your Message: Hi.\n"
-            "[TransformerSequenceVocabUnlikelihood]: hi there !"
-        ),
->>>>>>> 675c6575
     },
 ]