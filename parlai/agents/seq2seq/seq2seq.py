# Copyright (c) 2017-present, Facebook, Inc.
# All rights reserved.
# This source code is licensed under the BSD-style license found in the
# LICENSE file in the root directory of this source tree. An additional grant
# of patent rights can be found in the PATENTS file in the same directory.

from parlai.core.agents import Agent
from parlai.core.dict import DictionaryAgent

from torch.autograd import Variable
from torch import optim
import torch.nn as nn
import torch.nn.functional as F
import torch
import os
import random


class Seq2seqAgent(Agent):
    """Agent which takes an input sequence and produces an output sequence.

    For more information, see Sequence to Sequence Learning with Neural
    Networks `(Sutskever et al. 2014) <https://arxiv.org/abs/1409.3215>`_.
    """

    @staticmethod
    def add_cmdline_args(argparser):
        """Add command-line arguments specifically for this agent."""
        DictionaryAgent.add_cmdline_args(argparser)
        agent = argparser.add_argument_group('Seq2Seq Arguments')
        agent.add_argument('-hs', '--hiddensize', type=int, default=128,
                           help='size of the hidden layers and embeddings')
        agent.add_argument('-nl', '--numlayers', type=int, default=2,
                           help='number of hidden layers')
        agent.add_argument('-lr', '--learningrate', type=float, default=0.5,
                           help='learning rate')
        agent.add_argument('-dr', '--dropout', type=float, default=0.1,
                           help='dropout rate')
        agent.add_argument('-att', '--attention', type=int, default=0,
                           help='if greater than 0, use attention of specified'
                                ' length while decoding')
        agent.add_argument('--no-cuda', action='store_true', default=False,
                           help='disable GPUs even if available')
        agent.add_argument('--gpu', type=int, default=-1,
                           help='which GPU device to use')
        agent.add_argument('-rc', '--rank-candidates', type='bool',
                           default=False,
                           help='rank candidates if available. this is done by'
                                ' computing the mean score per token for each '
                                'candidate and selecting the highest scoring.')
        agent.add_argument('-tr', '--truncate', type='bool', default=True,
<<<<<<< HEAD
                           help='truncate input & output lengths to speed up '
                           'training (may reduce accuracy). This fixes all '
                           'input and output to have a maximum length and to '
                           'be similar in length to one another by throwing '
                           'away extra tokens. This reduces the total amount '
                           'of padding in the batches.')
=======
            help='truncate input & output lengths to speed up training ' +
                 '(may reduce accuracy). This fixes all input and output ' +
                 'to have a maximum length and to be similar in length to ' +
                 'one another by throwing away extra tokens. This reduces ' +
                 'the total amount of padding in the batches.')
        agent.add_argument('-enc', '--encoder', default='gru',
                           choices=['rnn', 'gru', 'lstm'],
                           help='Choose between different encoder modules.')
        agent.add_argument('-dec', '--decoder', default='shared',
                           choices=['shared', 'rnn', 'gru', 'lstm'],
                           help='Choose between different decoder modules.'
                                'If set to shared, uses the exact same module'
                                ' and weights as the encoder.')
>>>>>>> ab0fefcf

    def __init__(self, opt, shared=None):
        """Set up model if shared params not set, otherwise no work to do."""
        super().__init__(opt, shared)
        if not shared:
            # this is not a shared instance of this class, so do full
            # initialization. if shared is set, only set up shared members.

            # check for cuda
            self.use_cuda = not opt.get('no_cuda') and torch.cuda.is_available()
            if self.use_cuda:
                print('[ Using CUDA ]')
                torch.cuda.set_device(opt['gpu'])

            if opt.get('model_file') and os.path.isfile(opt['model_file']):
                # load model parameters if available
                print('Loading existing model params from ' + opt['model_file'])
                new_opt, self.states = self.load(opt['model_file'])
                # override options with stored ones
                opt = self.override_opt(new_opt)

            self.dict = DictionaryAgent(opt)
            self.id = 'Seq2Seq'
            # we use START markers to start our output
            self.START = self.dict.start_token
            self.START_TENSOR = torch.LongTensor(self.dict.parse(self.START))
            # we use END markers to end our output
            self.END = self.dict.end_token
            self.END_TENSOR = torch.LongTensor(self.dict.parse(self.END))
            # get index of null token from dictionary (probably 0)
            self.NULL_IDX = self.dict.txt2vec(self.dict.null_token)[0]

            # store important params directly
            hsz = opt['hiddensize']
            self.hidden_size = hsz
            self.num_layers = opt['numlayers']
            self.learning_rate = opt['learningrate']
            self.rank = opt['rank_candidates']
            self.longest_label = 1
            self.truncate = opt['truncate']
            self.attention = opt['attention']

            # set up tensors
            self.zeros = torch.zeros(self.num_layers, 1, hsz)
            self.xs = torch.LongTensor(1, 1)
            self.ys = torch.LongTensor(1, 1)
            self.cands = torch.LongTensor(1, 1, 1)
            self.cand_scores = torch.FloatTensor(1)
            self.cand_lengths = torch.LongTensor(1)

            # set up modules
            self.criterion = nn.NLLLoss()
            # lookup table stores word embeddings
            self.lt = nn.Embedding(len(self.dict), hsz,
                                   padding_idx=self.NULL_IDX,
                                   scale_grad_by_freq=True)
            opt_to_class = {'rnn': nn.RNN, 'gru': nn.GRU, 'lstm': nn.LSTM}
            # encoder captures the input text
            enc_class = opt_to_class[opt['encoder']]
            self.encoder = enc_class(hsz, hsz, opt['numlayers'])
            # decoder produces our output states
            if opt['decoder'] == 'shared':
                self.decoder = self.encoder
            else:
                dec_class = opt_to_class[opt['decoder']]
                self.decoder = dec_class(hsz, hsz, opt['numlayers'])
            # linear layer helps us produce outputs from final decoder state
            self.h2o = nn.Linear(hsz, len(self.dict))
            # droput on the linear layer helps us generalize
            self.dropout = nn.Dropout(opt['dropout'])

            self.use_attention = False
            # if attention is greater than 0, set up additional members
            if self.attention > 0:
                self.use_attention = True
                self.max_length = self.attention
                # combines input and previous hidden output layer
                self.attn = nn.Linear(hsz * 2, self.max_length)
                # combines attention weights with encoder outputs
                self.attn_combine = nn.Linear(hsz * 2, hsz)

            # set up optims for each module
            lr = opt['learningrate']
            self.optims = {
                'lt': optim.SGD(self.lt.parameters(), lr=lr),
                'encoder': optim.SGD(self.encoder.parameters(), lr=lr),
                'decoder': optim.SGD(self.decoder.parameters(), lr=lr),
                'h2o': optim.SGD(self.h2o.parameters(), lr=lr),
            }

            if hasattr(self, 'states'):
                # set loaded states if applicable
                self.set_states(self.states)

            if self.use_cuda:
                self.cuda()

        self.reset()

    def override_opt(self, new_opt):
        """Set overridable opts from loaded opt file.

        Print out each added key and each overriden key.
        Only override args specific to the model.
        """
        model_args = {'hiddensize', 'numlayers'}
        for k, v in new_opt.items():
            if k not in model_args:
                # skip non-model args
                continue
            if k not in self.opt:
                print('Adding new option [ {k}: {v} ]'.format(k=k, v=v))
            elif self.opt[k] != v:
                print('Overriding option [ {k}: {old} => {v}]'.format(
                      k=k, old=self.opt[k], v=v))
            self.opt[k] = v
        return self.opt

    def parse(self, text):
        """Convert string to token indices."""
        return self.dict.txt2vec(text)

    def v2t(self, vec):
        """Convert token indices to string of tokens."""
        return self.dict.vec2txt(vec)

    def cuda(self):
        """Push parameters to the GPU."""
        self.START_TENSOR = self.START_TENSOR.cuda(async=True)
        self.END_TENSOR = self.END_TENSOR.cuda(async=True)
        self.zeros = self.zeros.cuda(async=True)
        self.xs = self.xs.cuda(async=True)
        self.ys = self.ys.cuda(async=True)
        self.cands = self.cands.cuda(async=True)
        self.cand_scores = self.cand_scores.cuda(async=True)
        self.cand_lengths = self.cand_lengths.cuda(async=True)
        self.criterion.cuda()
        self.lt.cuda()
        self.encoder.cuda()
        self.decoder.cuda()
        self.h2o.cuda()
        self.dropout.cuda()
        self.softmax.cuda()
        if self.use_attention:
            self.attn.cuda()
            self.attn_combine.cuda()

    def hidden_to_idx(self, hidden, dropout=False):
        """Convert hidden state vectors into indices into the dictionary."""
        if hidden.size(0) > 1:
            raise RuntimeError('bad dimensions of tensor:', hidden)
        hidden = hidden.squeeze(0)
        scores = self.h2o(hidden)
        if dropout:
            scores = self.dropout(scores)
        scores = F.log_softmax(scores)
        _max_score, idx = scores.max(1)
        return idx, scores

    def zero_grad(self):
        """Zero out optimizers."""
        for optimizer in self.optims.values():
            optimizer.zero_grad()

    def update_params(self):
        """Do one optimization step."""
        for optimizer in self.optims.values():
            optimizer.step()

    def reset(self):
        """Reset observation and episode_done."""
        self.observation = None
        self.episode_done = True

    def observe(self, observation):
        """Save the observation for the next step."""
        # shallow copy observation (deep copy can be expensive)
        observation = observation.copy()
        if not self.episode_done:
            # if the last example wasn't the end of an episode, then we need to
            # recall what was said in that example
            prev_dialogue = self.observation['text']
            observation['text'] = prev_dialogue + '\n' + observation['text']
        self.observation = observation
        self.episode_done = observation['episode_done']
        return observation

    def _encode(self, xs):
        """Call encoder and return output and hidden states."""
        batchsize = len(xs)

        # first encode context
        xes = self.lt(xs).transpose(0, 1)
        if self.zeros.size(1) != batchsize:
            self.zeros.resize_(self.num_layers, batchsize, self.hidden_size).fill_(0)
        h0 = Variable(self.zeros)
        encoder_output, hidden = self.encoder(xes, h0)
        encoder_output = encoder_output.transpose(0, 1)

        if self.use_attention:
            if encoder_output.size(1) > self.max_length:
                offset = encoder_output.size(1) - self.max_length
                encoder_output = encoder_output.narrow(1, offset, self.max_length)

        return encoder_output, hidden


    def _apply_attention(self, xes, encoder_output, encoder_hidden):
        """Apply attention to encoder hidden layer."""
        attn_weights = F.softmax(self.attn(torch.cat((xes[0], encoder_hidden[-1]), 1)))

        if attn_weights.size(1) > encoder_output.size(1):
            attn_weights = attn_weights.narrow(1, 0, encoder_output.size(1) )

        attn_applied = torch.bmm(attn_weights.unsqueeze(1), encoder_output).squeeze(1)

        output = torch.cat((xes[0], attn_applied), 1)
        output = self.attn_combine(output).unsqueeze(0)
        output = F.relu(output)

        return output


    def _decode_and_train(self, batchsize, xes, ys, encoder_output, hidden):
        # update the model based on the labels
        self.zero_grad()
        loss = 0

        output_lines = [[] for _ in range(batchsize)]

        # keep track of longest label we've ever seen
        self.longest_label = max(self.longest_label, ys.size(1))
        for i in range(ys.size(1)):
            output = self._apply_attention(xes, encoder_output, hidden) if self.use_attention else xes

            output, hidden = self.decoder(output, hidden)
            preds, scores = self.hidden_to_idx(output, dropout=True)
            y = ys.select(1, i)
            loss += self.criterion(scores, y)
            # use the true token as the next input instead of predicted
            # this produces a biased prediction but better training
            xes = self.lt(y).unsqueeze(0)
            for b in range(batchsize):
                # convert the output scores to tokens
                token = self.v2t([preds.data[b]])
                output_lines[b].append(token)

        loss.backward()
        self.update_params()

        if random.random() < 0.1:
            # sometimes output a prediction for debugging
            print('prediction:', ' '.join(output_lines[0]),
                      '\nlabel:', self.dict.vec2txt(ys.data[0]))

        return output_lines

    def _decode_only(self, batchsize, xes, ys, encoder_output, hidden):
        # just produce a prediction without training the model
        done = [False for _ in range(batchsize)]
        total_done = 0
        max_len = 0

        output_lines = [[] for _ in range(batchsize)]

        # now, generate a response from scratch
        while(total_done < batchsize) and max_len < self.longest_label:
            # keep producing tokens until we hit END or max length for each
            # example in the batch
            output = self._apply_attention(xes, encoder_output, hidden) if self.use_attention else xes

            output, hidden = self.decoder(output, hidden)
            preds, scores = self.hidden_to_idx(output, dropout=False)

            xes = self.lt(preds.unsqueeze(0))
            max_len += 1
            for b in range(batchsize):
                if not done[b]:
                    # only add more tokens for examples that aren't done yet
                    token = self.v2t([preds.data[b]])
                    if token == self.END:
                        # if we produced END, we're done
                        done[b] = True
                        total_done += 1
                    else:
                        output_lines[b].append(token)

        if random.random() < 0.1:
            # sometimes output a prediction for debugging
            print('prediction:', ' '.join(output_lines[0]))

        return output_lines

    def _score_candidates(self, cands, xe, encoder_output, hidden):
        # score each candidate separately

        # cands are exs_with_cands x cands_per_ex x words_per_cand
        # cview is total_cands x words_per_cand
        cview = cands.view(-1, cands.size(2))
        cands_xes = xe.expand(xe.size(0), cview.size(0), xe.size(2))
        sz = hidden.size()
        cands_hn = (
            hidden.view(sz[0], sz[1], 1, sz[2])
            .expand(sz[0], sz[1], cands.size(1), sz[2])
            .contiguous()
            .view(sz[0], -1, sz[2])
        )

        sz = encoder_output.size()
        cands_encoder_output = (
            encoder_output.contiguous()
            .view(sz[0], 1, sz[1], sz[2])
            .expand(sz[0], cands.size(1), sz[1], sz[2])
            .contiguous()
            .view(-1, sz[1], sz[2])
        )

        cand_scores = Variable(
                    self.cand_scores.resize_(cview.size(0)).fill_(0))
        cand_lengths = Variable(
                    self.cand_lengths.resize_(cview.size(0)).fill_(0))

        for i in range(cview.size(1)):
            output = self._apply_attention(cands_xes, cands_encoder_output, cands_hn) \
                    if self.use_attention else cands_xes

            output, cands_hn = self.decoder(output, cands_hn)
            preds, scores = self.hidden_to_idx(output, dropout=False)
            cs = cview.select(1, i)
            non_nulls = cs.ne(self.NULL_IDX)
            cand_lengths += non_nulls.long()
            score_per_cand = torch.gather(scores, 1, cs.unsqueeze(1))
            cand_scores += score_per_cand.squeeze() * non_nulls.float()
            cands_xes = self.lt(cs).unsqueeze(0)

        # set empty scores to -1, so when divided by 0 they become -inf
        cand_scores -= cand_lengths.eq(0).float()
        # average the scores per token
        cand_scores /= cand_lengths.float()

        cand_scores = cand_scores.view(cands.size(0), cands.size(1))
        srtd_scores, text_cand_inds = cand_scores.sort(1, True)
        text_cand_inds = text_cand_inds.data

        return text_cand_inds
<<<<<<< HEAD
=======

>>>>>>> ab0fefcf

    def predict(self, xs, ys=None, cands=None):
        """Produce a prediction from our model.

        Update the model using the targets if available, otherwise rank
        candidates as well if they are available.
        """
        batchsize = len(xs)
        text_cand_inds = None
        encoder_output, hidden = self._encode(xs)

        # next we use END as an input to kick off our decoder
        x = Variable(self.START_TENSOR)
        xe = self.lt(x).unsqueeze(1)
        xes = xe.expand(xe.size(0), batchsize, xe.size(2))

        # list of output tokens for each example in the batch
        output_lines = None

        if ys is not None:
            output_lines = self._decode_and_train(batchsize, xes, ys,
                                                  encoder_output, hidden)

        else:
            if cands is not None:
<<<<<<< HEAD
                text_cand_inds = self._score_candidates(cands, xe,
                                                        encoder_output, hidden)
=======
                text_cand_inds = self._score_candidates(cands, xe, encoder_output, hidden)

            output_lines = self._decode_only(batchsize, xes, ys,encoder_output, hidden)


        return output_lines, text_cand_inds

    #TODO Remove this
    def predict(self, xs, ys=None, cands=None):
        """Produce a prediction from our model. Update the model using the
        targets if available.
        """
        batchsize = len(xs)
        text_cand_inds = None

        # first encode context
        xes = self.lt(xs).transpose(0, 1)
        if self.zeros.size(1) != batchsize:
            self.zeros.resize_(self.num_layers, batchsize, self.hidden_size).fill_(0)
        h0 = Variable(self.zeros)
        _output, hn = self.encoder(xes, h0)

        # next we use END as an input to kick off our decoder
        x = Variable(self.START_TENSOR)
        xe = self.lt(x).unsqueeze(1)
        xes = xe.expand(xe.size(0), batchsize, xe.size(2))

        # list of output tokens for each example in the batch
        output_lines = [[] for _ in range(batchsize)]

        if ys is not None:
            # update the model based on the labels
            self.zero_grad()
            loss = 0
            # keep track of longest label we've ever seen
            self.longest_label = max(self.longest_label, ys.size(1))
            for i in range(ys.size(1)):
                output, hn = self.decoder(xes, hn)
                preds, scores = self.hidden_to_idx(output, dropout=True)
                y = ys.select(1, i)
                loss += self.criterion(scores, y)
                # use the true token as the next input instead of predicted
                # this produces a biased prediction but better training
                xes = self.lt(y).unsqueeze(0)
                for b in range(batchsize):
                    # convert the output scores to tokens
                    token = self.v2t([preds.data[b]])
                    output_lines[b].append(token)

            loss.backward()
            self.update_params()

            if random.random() < 0.1:
                # sometimes output a prediction for debugging
                print('prediction:', ' '.join(output_lines[0]),
                      '\nlabel:', self.dict.vec2txt(ys.data[0]))
        else:
            # just produce a prediction without training the model
            done = [False for _ in range(batchsize)]
            total_done = 0
            max_len = 0

            if cands:
                # score each candidate separately

                # cands are exs_with_cands x cands_per_ex x words_per_cand
                # cview is total_cands x words_per_cand
                cview = cands.view(-1, cands.size(2))
                cands_xes = xe.expand(xe.size(0), cview.size(0), xe.size(2))
                sz = hn.size()
                cands_hn = (
                    hn.view(sz[0], sz[1], 1, sz[2])
                    .expand(sz[0], sz[1], cands.size(1), sz[2])
                    .contiguous()
                    .view(sz[0], -1, sz[2])
                )

                cand_scores = Variable(
                    self.cand_scores.resize_(cview.size(0)).fill_(0))
                cand_lengths = Variable(
                    self.cand_lengths.resize_(cview.size(0)).fill_(0))
>>>>>>> ab0fefcf

            output_lines = self._decode_only(batchsize, xes, ys,
                                             encoder_output, hidden)

        return output_lines, text_cand_inds

    def batchify(self, observations):
        """Convert a list of observations into input & target tensors."""
        # valid examples
        exs = [ex for ex in observations if 'text' in ex]
        # the indices of the valid (non-empty) tensors
        valid_inds = [i for i, ex in enumerate(observations) if 'text' in ex]

        # set up the input tensors
        batchsize = len(exs)
        # tokenize the text
        xs = None
        if batchsize > 0:
            parsed = [self.parse(ex['text']) for ex in exs]
            max_x_len = max([len(x) for x in parsed])
            if self.truncate:
                # shrink xs to to limit batch computation
                min_x_len = min([len(x) for x in parsed])
                max_x_len = min(min_x_len + 12, max_x_len, 48)
                parsed = [x[-max_x_len:] for x in parsed]
            xs = torch.LongTensor(batchsize, max_x_len).fill_(0)
            # pack the data to the right side of the tensor for this model
            for i, x in enumerate(parsed):
                offset = max_x_len - len(x)
                for j, idx in enumerate(x):
                    xs[i][j + offset] = idx
            if self.use_cuda:
                # copy to gpu
                self.xs.resize_(xs.size())
                self.xs.copy_(xs, async=True)
                xs = Variable(self.xs)
            else:
                xs = Variable(xs)

        # set up the target tensors
        ys = None
        if batchsize > 0 and any(['labels' in ex for ex in exs]):
            # randomly select one of the labels to update on, if multiple
            # append END to each label
            labels = [random.choice(ex.get('labels', [''])) + ' ' + self.END for ex in exs]
            parsed = [self.parse(y) for y in labels]
            max_y_len = max(len(y) for y in parsed)
            if self.truncate:
                # shrink ys to to limit batch computation
                min_y_len = min(len(y) for y in parsed)
                max_y_len = min(min_y_len + 12, max_y_len, 48)
                parsed = [y[:max_y_len] for y in parsed]
            ys = torch.LongTensor(batchsize, max_y_len).fill_(0)
            for i, y in enumerate(parsed):
                for j, idx in enumerate(y):
                    ys[i][j] = idx
            if self.use_cuda:
                # copy to gpu
                self.ys.resize_(ys.size())
                self.ys.copy_(ys, async=True)
                ys = Variable(self.ys)
            else:
                ys = Variable(ys)

        # set up candidates
        cands = None
        valid_cands = None
        if ys is None and self.rank:
            # only do ranking when no targets available and ranking flag set
            parsed = []
            valid_cands = []
            for i in valid_inds:
                if 'label_candidates' in observations[i]:
                    # each candidate tuple is a pair of the parsed version and
                    # the original full string
                    cs = list(observations[i]['label_candidates'])
                    parsed.append([self.parse(c) for c in cs])
                    valid_cands.append((i, cs))
            if len(parsed) > 0:
                # TODO: store lengths of cands separately, so don't have zero
                # padding for varying number of cands per example
                # found cands, pack them into tensor
                max_c_len = max(max(len(c) for c in cs) for cs in parsed)
                max_c_cnt = max(len(cs) for cs in parsed)
                cands = torch.LongTensor(len(parsed), max_c_cnt, max_c_len).fill_(0)
                for i, cs in enumerate(parsed):
                    for j, c in enumerate(cs):
                        for k, idx in enumerate(c):
                            cands[i][j][k] = idx
                if self.use_cuda:
                    # copy to gpu
                    self.cands.resize_(cands.size())
                    self.cands.copy_(cands, async=True)
                    cands = Variable(self.cands)
                else:
                    cands = Variable(cands)

        return xs, ys, valid_inds, cands, valid_cands

    def batch_act(self, observations):
        batchsize = len(observations)
        # initialize a table of replies with this agent's id
        batch_reply = [{'id': self.getID()} for _ in range(batchsize)]

        # convert the observations into batches of inputs and targets
        # valid_inds tells us the indices of all valid examples
        # e.g. for input [{}, {'text': 'hello'}, {}, {}], valid_inds is [1]
        # since the other three elements had no 'text' field
        xs, ys, valid_inds, cands, valid_cands = self.batchify(observations)

        if xs is None:
            # no valid examples, just return the empty responses we set up
            return batch_reply

        # produce predictions either way, but use the targets if available

        predictions, text_cand_inds = self.predict(xs, ys, cands)

        for i in range(len(predictions)):
            # map the predictions back to non-empty examples in the batch
            # we join with spaces since we produce tokens one at a time
            curr = batch_reply[valid_inds[i]]
            curr['text'] = ' '.join(c for c in predictions[i] if c != self.END
                                    and c != self.dict.null_token)

        if text_cand_inds is not None:
            for i in range(len(valid_cands)):
                order = text_cand_inds[i]
                batch_idx, curr_cands = valid_cands[i]
                curr = batch_reply[batch_idx]
                curr['text_candidates'] = [curr_cands[idx] for idx in order
                                           if idx < len(curr_cands)]

        return batch_reply

    def act(self):
        # call batch_act with this batch of one
        return self.batch_act([self.observation])[0]

    def save(self, path=None):
        path = self.opt.get('model_file', None) if path is None else path

        if path and hasattr(self, 'lt'):
            model = {}
            model['lt'] = self.lt.state_dict()
            model['encoder'] = self.encoder.state_dict()
            model['decoder'] = self.decoder.state_dict()
            model['h2o'] = self.h2o.state_dict()
            model['longest_label'] = self.longest_label
            model['opt'] = self.opt

            with open(path, 'wb') as write:
                torch.save(model, write)

    def shutdown(self):
        """Save the state of the model when shutdown."""
        path = self.opt.get('model_file', None)
        if path is not None:
            self.save(path + '.shutdown_state')
        super().shutdown()

    def load(self, path):
        """Return opt and model states."""
        with open(path, 'rb') as read:
            model = torch.load(read)

        return model['opt'], model

    def set_states(self, states):
        """Set the state dicts of the modules from saved states."""
        self.lt.load_state_dict(states['lt'])
        self.encoder.load_state_dict(states['encoder'])
        self.decoder.load_state_dict(states['decoder'])
        self.h2o.load_state_dict(states['h2o'])
        self.longest_label = states['longest_label']<|MERGE_RESOLUTION|>--- conflicted
+++ resolved
@@ -49,19 +49,12 @@
                                 ' computing the mean score per token for each '
                                 'candidate and selecting the highest scoring.')
         agent.add_argument('-tr', '--truncate', type='bool', default=True,
-<<<<<<< HEAD
                            help='truncate input & output lengths to speed up '
                            'training (may reduce accuracy). This fixes all '
                            'input and output to have a maximum length and to '
                            'be similar in length to one another by throwing '
                            'away extra tokens. This reduces the total amount '
                            'of padding in the batches.')
-=======
-            help='truncate input & output lengths to speed up training ' +
-                 '(may reduce accuracy). This fixes all input and output ' +
-                 'to have a maximum length and to be similar in length to ' +
-                 'one another by throwing away extra tokens. This reduces ' +
-                 'the total amount of padding in the batches.')
         agent.add_argument('-enc', '--encoder', default='gru',
                            choices=['rnn', 'gru', 'lstm'],
                            help='Choose between different encoder modules.')
@@ -70,7 +63,6 @@
                            help='Choose between different decoder modules.'
                                 'If set to shared, uses the exact same module'
                                 ' and weights as the encoder.')
->>>>>>> ab0fefcf
 
     def __init__(self, opt, shared=None):
         """Set up model if shared params not set, otherwise no work to do."""
@@ -416,10 +408,6 @@
         text_cand_inds = text_cand_inds.data
 
         return text_cand_inds
-<<<<<<< HEAD
-=======
-
->>>>>>> ab0fefcf
 
     def predict(self, xs, ys=None, cands=None):
         """Produce a prediction from our model.
@@ -445,92 +433,8 @@
 
         else:
             if cands is not None:
-<<<<<<< HEAD
                 text_cand_inds = self._score_candidates(cands, xe,
                                                         encoder_output, hidden)
-=======
-                text_cand_inds = self._score_candidates(cands, xe, encoder_output, hidden)
-
-            output_lines = self._decode_only(batchsize, xes, ys,encoder_output, hidden)
-
-
-        return output_lines, text_cand_inds
-
-    #TODO Remove this
-    def predict(self, xs, ys=None, cands=None):
-        """Produce a prediction from our model. Update the model using the
-        targets if available.
-        """
-        batchsize = len(xs)
-        text_cand_inds = None
-
-        # first encode context
-        xes = self.lt(xs).transpose(0, 1)
-        if self.zeros.size(1) != batchsize:
-            self.zeros.resize_(self.num_layers, batchsize, self.hidden_size).fill_(0)
-        h0 = Variable(self.zeros)
-        _output, hn = self.encoder(xes, h0)
-
-        # next we use END as an input to kick off our decoder
-        x = Variable(self.START_TENSOR)
-        xe = self.lt(x).unsqueeze(1)
-        xes = xe.expand(xe.size(0), batchsize, xe.size(2))
-
-        # list of output tokens for each example in the batch
-        output_lines = [[] for _ in range(batchsize)]
-
-        if ys is not None:
-            # update the model based on the labels
-            self.zero_grad()
-            loss = 0
-            # keep track of longest label we've ever seen
-            self.longest_label = max(self.longest_label, ys.size(1))
-            for i in range(ys.size(1)):
-                output, hn = self.decoder(xes, hn)
-                preds, scores = self.hidden_to_idx(output, dropout=True)
-                y = ys.select(1, i)
-                loss += self.criterion(scores, y)
-                # use the true token as the next input instead of predicted
-                # this produces a biased prediction but better training
-                xes = self.lt(y).unsqueeze(0)
-                for b in range(batchsize):
-                    # convert the output scores to tokens
-                    token = self.v2t([preds.data[b]])
-                    output_lines[b].append(token)
-
-            loss.backward()
-            self.update_params()
-
-            if random.random() < 0.1:
-                # sometimes output a prediction for debugging
-                print('prediction:', ' '.join(output_lines[0]),
-                      '\nlabel:', self.dict.vec2txt(ys.data[0]))
-        else:
-            # just produce a prediction without training the model
-            done = [False for _ in range(batchsize)]
-            total_done = 0
-            max_len = 0
-
-            if cands:
-                # score each candidate separately
-
-                # cands are exs_with_cands x cands_per_ex x words_per_cand
-                # cview is total_cands x words_per_cand
-                cview = cands.view(-1, cands.size(2))
-                cands_xes = xe.expand(xe.size(0), cview.size(0), xe.size(2))
-                sz = hn.size()
-                cands_hn = (
-                    hn.view(sz[0], sz[1], 1, sz[2])
-                    .expand(sz[0], sz[1], cands.size(1), sz[2])
-                    .contiguous()
-                    .view(sz[0], -1, sz[2])
-                )
-
-                cand_scores = Variable(
-                    self.cand_scores.resize_(cview.size(0)).fill_(0))
-                cand_lengths = Variable(
-                    self.cand_lengths.resize_(cview.size(0)).fill_(0))
->>>>>>> ab0fefcf
 
             output_lines = self._decode_only(batchsize, xes, ys,
                                              encoder_output, hidden)
