#!/usr/bin/env python3

# Copyright (c) Facebook, Inc. and its affiliates.
# This source code is licensed under the MIT license found in the
# LICENSE file in the root directory of this source tree.

from parlai.core.torch_generator_agent import TorchGeneratorAgent
from parlai.utils.misc import warn_once
from .modules import Seq2seq, opt_to_kwargs

import torch
import torch.nn as nn


class Seq2seqAgent(TorchGeneratorAgent):
    """
    Agent which takes an input sequence and produces an output sequence.

    This model supports encoding the input and decoding the output via one of
    several flavors of RNN. It then uses a linear layer (whose weights can
    be shared with the embedding layer) to convert RNN output states into
    output tokens. This model supports greedy decoding, selecting the
    highest probability token at each time step, as well as beam
    search.

    For more information, see the following papers:
    - Neural Machine Translation by Jointly Learning to Align and Translate
      `(Bahdanau et al. 2014) <arxiv.org/abs/1409.0473>`_
    - Sequence to Sequence Learning with Neural Networks
      `(Sutskever et al. 2014) <arxiv.org/abs/1409.3215>`_
    - Effective Approaches to Attention-based Neural Machine Translation
      `(Luong et al. 2015) <arxiv.org/abs/1508.04025>`_
    """

    @classmethod
    def add_cmdline_args(cls, argparser):
        """
        Add command-line arguments specifically for this agent.
        """
        agent = argparser.add_argument_group('Seq2Seq Arguments')
        agent.add_argument(
            '-hs',
            '--hiddensize',
            type=int,
            default=128,
            help='size of the hidden layers',
        )
        agent.add_argument(
            '-esz',
            '--embeddingsize',
            type=int,
            default=128,
            help='size of the token embeddings',
        )
        agent.add_argument(
            '-nl', '--numlayers', type=int, default=2, help='number of hidden layers'
        )
        agent.add_argument(
            '-dr', '--dropout', type=float, default=0.1, help='dropout rate'
        )
        agent.add_argument(
            '-bi',
            '--bidirectional',
            type='bool',
            default=False,
            help='whether to encode the context with a ' 'bidirectional rnn',
        )
        agent.add_argument(
            '-att',
            '--attention',
            default='none',
            choices=['none', 'concat', 'general', 'dot', 'local'],
            help='Choices: none, concat, general, local. '
            'If set local, also set attention-length. '
            '(see arxiv.org/abs/1508.04025)',
        )
        agent.add_argument(
            '-attl',
            '--attention-length',
            default=48,
            type=int,
            help='Length of local attention.',
        )
        agent.add_argument(
            '--attention-time',
            default='post',
            choices=['pre', 'post'],
            help='Whether to apply attention before or after ' 'decoding.',
        )
        agent.add_argument(
            '-rnn',
            '--rnn-class',
            default='lstm',
            choices=Seq2seq.RNN_OPTS.keys(),
            help='Choose between different types of RNNs.',
        )
        agent.add_argument(
            '-dec',
            '--decoder',
            default='same',
            choices=['same', 'shared'],
            help='Choose between different decoder modules. '
            'Default "same" uses same class as encoder, '
            'while "shared" also uses the same weights. '
            'Note that shared disabled some encoder '
            'options--in particular, bidirectionality.',
        )
        agent.add_argument(
            '-lt',
            '--lookuptable',
            default='unique',
            choices=['unique', 'enc_dec', 'dec_out', 'all'],
            help='The encoder, decoder, and output modules can '
            'share weights, or not. '
            'Unique has independent embeddings for each. '
            'Enc_dec shares the embedding for the encoder '
            'and decoder. '
            'Dec_out shares decoder embedding and output '
            'weights. '
            'All shares all three weights.',
        )
        agent.add_argument(
            '-soft',
            '--numsoftmax',
            default=1,
            type=int,
            help='default 1, if greater then uses mixture of '
            'softmax (see arxiv.org/abs/1711.03953).',
        )
        agent.add_argument(
            '-idr',
            '--input-dropout',
            type=float,
            default=0.0,
            help='Probability of replacing tokens with UNK in training.',
        )

        super(Seq2seqAgent, cls).add_cmdline_args(argparser)
        return agent

    @staticmethod
    def model_version():
        """
        Return current version of this model, counting up from 0.

        Models may not be backwards-compatible with older versions. Version 1 split from
        version 0 on Aug 29, 2018. Version 2 split from version 1 on Nov 13, 2018 To use
        version 0, use --model legacy:seq2seq:0 To use version 1, use --model
        legacy:seq2seq:1 (legacy agent code is located in parlai/agents/legacy_agents).
        """
        return 2

    def __init__(self, opt, shared=None):
        """
        Set up model.
        """
        super().__init__(opt, shared)
        self.id = 'Seq2Seq'

    def build_model(self, states=None):
        """
        Initialize model, override to change model setup.
        """
        opt = self.opt
        if not states:
            states = {}

        kwargs = opt_to_kwargs(opt)
        model = Seq2seq(
            len(self.dict),
            opt['embeddingsize'],
            opt['hiddensize'],
            padding_idx=self.NULL_IDX,
            start_idx=self.START_IDX,
            end_idx=self.END_IDX,
            unknown_idx=self.dict[self.dict.unk_token],
            longest_label=states.get('longest_label', 1),
            **kwargs,
        )

        if opt.get('dict_tokenizer') == 'bpe' and opt['embedding_type'] != 'random':
            print('skipping preinitialization of embeddings for bpe')
        elif not states and opt['embedding_type'] != 'random':
            # `not states`: only set up embeddings if not loading model
            self._copy_embeddings(model.decoder.lt.weight, opt['embedding_type'])
            if opt['lookuptable'] in ['unique', 'dec_out']:
                # also set encoder lt, since it's not shared
                self._copy_embeddings(
                    model.encoder.lt.weight, opt['embedding_type'], log=False
                )

        if states:
            # set loaded states if applicable
<<<<<<< HEAD
            self.model.load_state_dict(states['model'])
=======
            model.load_state_dict(states['model'])
>>>>>>> ea199598

        if opt['embedding_type'].endswith('fixed'):
            print('Seq2seq: fixing embedding weights.')
            model.decoder.lt.weight.requires_grad = False
            model.encoder.lt.weight.requires_grad = False
            if opt['lookuptable'] in ['dec_out', 'all']:
                model.output.weight.requires_grad = False

<<<<<<< HEAD
        return self.model
=======
        return model
>>>>>>> ea199598

    def build_criterion(self):
        # set up criteria
        if self.opt.get('numsoftmax', 1) > 1:
            return nn.NLLLoss(ignore_index=self.NULL_IDX, reduction='sum')
        else:
            return nn.CrossEntropyLoss(ignore_index=self.NULL_IDX, reduction='sum')

    def batchify(self, *args, **kwargs):
        """
        Override batchify options for seq2seq.
        """
        kwargs['sort'] = True  # need sorted for pack_padded
        return super().batchify(*args, **kwargs)

    def state_dict(self):
        """
        Get the model states for saving.

        Overriden to include longest_label
        """
        states = super().state_dict()
        if hasattr(self.model, 'module'):
            states['longest_label'] = self.model.module.longest_label
        else:
            states['longest_label'] = self.model.longest_label

        return states

    def load(self, path):
        """
        Return opt and model states.
        """
        states = torch.load(path, map_location=lambda cpu, _: cpu)
        # set loaded states if applicable
        self.model.load_state_dict(states['model'])
        if 'longest_label' in states:
            self.model.longest_label = states['longest_label']
        return states

    def is_valid(self, obs):
        normally_valid = super().is_valid(obs)
        if not normally_valid:
            # shortcut boolean evaluation
            return normally_valid
        contains_empties = obs['text_vec'].shape[0] == 0
        if self.is_training and contains_empties:
            warn_once(
                'seq2seq got an empty input sequence (text_vec) during training. '
                'Skipping this example, but you should check your dataset and '
                'preprocessing.'
            )
        elif not self.is_training and contains_empties:
            warn_once(
                'seq2seq got an empty input sequence (text_vec) in an '
                'evaluation example! This may affect your metrics!'
            )
        return not contains_empties<|MERGE_RESOLUTION|>--- conflicted
+++ resolved
@@ -191,11 +191,7 @@
 
         if states:
             # set loaded states if applicable
-<<<<<<< HEAD
-            self.model.load_state_dict(states['model'])
-=======
             model.load_state_dict(states['model'])
->>>>>>> ea199598
 
         if opt['embedding_type'].endswith('fixed'):
             print('Seq2seq: fixing embedding weights.')
@@ -204,11 +200,7 @@
             if opt['lookuptable'] in ['dec_out', 'all']:
                 model.output.weight.requires_grad = False
 
-<<<<<<< HEAD
-        return self.model
-=======
         return model
->>>>>>> ea199598
 
     def build_criterion(self):
         # set up criteria
