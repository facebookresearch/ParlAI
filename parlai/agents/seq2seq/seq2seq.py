--- conflicted
+++ resolved
@@ -54,11 +54,7 @@
             self.num_layers = opt['numlayers']
             self.learning_rate = opt['learningrate']
             self.use_cuda = opt.get('cuda', False)
-<<<<<<< HEAD
-            self.longest_label = 2  # TODO: 1
-=======
             self.longest_label = 1
->>>>>>> 30fbe148
 
             self.criterion = nn.NLLLoss()
             self.lt = nn.Embedding(len(self.dict), hsz, padding_idx=0,
