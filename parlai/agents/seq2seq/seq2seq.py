--- conflicted
+++ resolved
@@ -129,20 +129,6 @@
                                 'Fasttext.'
                                 'Preinitialized embeddings can also be fixed '
                                 'so they are not updated during training.')
-<<<<<<< HEAD
-        agent.add_argument('-lm', '--language-model', default='none',
-                           choices=['none', 'only', 'both'],
-                           help='Enabled language modeling training on the '
-                                'concatenated input and label data.')
-=======
-        agent.add_argument('-hist', '--history-length', default=100000, type=int,
-                           help='Number of past tokens to remember. '
-                                'Default remembers 100000 tokens.')
-        agent.add_argument('-histr', '--history-replies',
-                           default='none', type=str,
-                           choices=['none', 'model', 'label'],
-                           help='Keep replies in the history, or not.')
->>>>>>> bd092106
 
     def __init__(self, opt, shared=None):
         """Set up model if shared params not set, otherwise no work to do."""
@@ -414,53 +400,9 @@
         if self.use_cuda:
             # copy to gpu
             self.xs.resize_(xs.size())
-            self.xs.copy_(xs, async=True)
+            self.xs.copy_(xs)
             xs = Variable(self.xs)
-<<<<<<< HEAD
-        else:
-            max_x_len = max([len(x) for x in parsed_x])
-
-            # TODO: move zero padding to utility function?
-            parsed_x = [x if len(x) == max_x_len else
-                        x + deque((self.NULL_IDX,)) * (max_x_len - len(x))
-                        for x in parsed_x]
-            xs = torch.LongTensor(parsed_x)
-            if self.use_cuda:
-                # copy to gpu
-                self.xs.resize_(xs.size())
-                self.xs.copy_(xs)
-                xs = Variable(self.xs)
-            else:
-                xs = Variable(xs)
-
-        # set up the target tensors
-        ys = None
-        labels = None
-        if labels_avail:
-            # randomly select one of the labels to update on, if multiple
-            labels = [random.choice(ex.get('labels', [''])) for ex in exs]
-            # parse each label and append END
-            parsed_y = [deque(maxlen=self.truncate) for _ in labels]
-            for dq, y in zip(parsed_y, labels):
-                dq.extendleft(reversed(self.parse(y)))
-            for y in parsed_y:
-                y.append(self.END_IDX)
-            if lm:
-                for x, y in zip(parsed_x, parsed_y):
-                    if y.maxlen is not None:
-                        y = deque(y, maxlen=y.maxlen * 2)
-                    y.extendleft(reversed(x))
-
-            max_y_len = max(len(y) for y in parsed_y)
-            parsed_y = [y if len(y) == max_y_len else
-                        y + deque((self.NULL_IDX,)) * (max_y_len - len(y))
-                        for y in parsed_y]
-            ys = torch.LongTensor(parsed_y)
-            if self.use_cuda:
-                # copy to gpu
-=======
             if ys is not None:
->>>>>>> bd092106
                 self.ys.resize_(ys.size())
                 self.ys.copy_(ys)
                 ys = Variable(self.ys)
