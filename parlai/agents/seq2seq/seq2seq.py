--- conflicted
+++ resolved
@@ -144,15 +144,12 @@
 
         # all instances may need some params
         self.truncate = opt['truncate'] if opt['truncate'] > 0 else None
-<<<<<<< HEAD
-        self.history = deque(maxlen=(
-            opt['history_length'] if opt['history_length'] > 0 else None))
+        self.history = {}
+        
         # check for cuda
         self.use_cuda = not opt.get('no_cuda') and torch.cuda.is_available()
-
-=======
-        self.history = {}
->>>>>>> 3d0b35db
+        
+
         if shared:
             # set up shared properties
             self.dict = shared['dict']
