# Copyright (c) Facebook, Inc. and its affiliates.
# This source code is licensed under the MIT license found in the
# LICENSE file in the root directory of this source tree.

from parlai.core.agents import Agent
from parlai.core.utils import warn_once
from parlai.core.utils import padded_3d
from parlai.core.torch_ranker_agent import TorchRankerAgent
from parlai.core.torch_generator_agent import TorchGeneratorAgent

from .modules import TransformerMemNetModel
from .modules import TransformerGeneratorModel

import torch


warn_once(
    "Public release transformer models are currently in beta. The name of "
    "command line options may change or disappear before a stable release. We "
    "welcome your feedback. Please file feedback as issues at "
    "https://github.com/facebookresearch/ParlAI/issues/new"
)


def add_common_cmdline_args(argparser):
    argparser.add_argument(
        '-esz',
        '--embedding-size',
        type=int,
        default=300,
        help='Size of all embedding layers',
    )
    argparser.add_argument('-nl', '--n-layers', type=int, default=2)
    argparser.add_argument(
        '-hid',
        '--ffn-size',
        type=int,
        default=300,
        help='Hidden size of the FFN layers',
    )
    argparser.add_argument(
        '--dropout', type=float, default=0.0, help='Dropout used in Vaswani 2017.'
    )
    argparser.add_argument(
        '--attention-dropout',
        type=float,
        default=0.0,
        help='Dropout used after attention softmax.',
    )
    argparser.add_argument(
        '--relu-dropout',
        type=float,
        default=0.0,
        help='Dropout used after ReLU. From tensor2tensor.',
    )
    argparser.add_argument(
        '--n-heads', type=int, default=2, help='Number of multihead attention heads'
    )
    argparser.add_argument('--learn-positional-embeddings', type='bool', default=False)
    argparser.add_argument('--embeddings-scale', type='bool', default=True)
<<<<<<< HEAD
    argparser.add_argument('--n-positions', type=int, default=None, hidden=True,
                           help='Number of positional embeddings to learn. Defaults '
                                'to truncate or 1024 if not provided.')
    argparser.add_argument('--n-segments', type=int, default=0,
                           help='The number of segments that support the model. '
                                'If zero no segment and no langs_embedding.')
    argparser.add_argument('--variant', choices={'aiayn', 'xlm'}, default='aiayn',
                           help='Chooses locations of layer norms, etc.')
    argparser.add_argument('--activation', choices={'relu', 'gelu'}, default='relu',
                           help='Nonlinear activation to use. AIAYN uses relu, but '
                                'more recent papers prefer gelu.')
    argparser.add_argument('--output-scaling', type=float, default=1.0,
                           help='scale the output of every transformer by this quantity.')
    argparser.add_argument('--share-word-embeddings', type='bool', default=True,
                           help='Share word embeddings table for candidate and context'
                           'in the memory network')
=======
    argparser.add_argument(
        '--n-positions',
        type=int,
        default=None,
        hidden=True,
        help='Number of positional embeddings to learn. Defaults '
        'to truncate or 1024 if not provided.',
    )
    argparser.add_argument(
        '--n-segments',
        type=int,
        default=0,
        help='The number of segments that support the model. '
        'If zero no segment and no langs_embedding.',
    )
    argparser.add_argument(
        '--variant',
        choices={'aiayn', 'xlm'},
        default='aiayn',
        help='Chooses locations of layer norms, etc.',
    )
    argparser.add_argument(
        '--activation',
        choices={'relu', 'gelu'},
        default='relu',
        help='Nonlinear activation to use. AIAYN uses relu, but '
        'more recent papers prefer gelu.',
    )
>>>>>>> 9489d4b8


class Transformer(Agent):
    """
    Placeholder class, which just throws an error telling the user to specify
    whether they want the ranker or the generator.
    """

    def __init__(self, opt, shared=None):
        raise RuntimeError(
            "`--model transformer` is not a valid choice. Please select either "
            "`--model transformer/ranker` or `--model transformer/generator"
        )


class TransformerRankerAgent(TorchRankerAgent):
    @classmethod
    def add_cmdline_args(cls, argparser):
        """Add command-line arguments specifically for this agent."""
        super(TransformerRankerAgent, cls).add_cmdline_args(argparser)
        agent = argparser.add_argument_group('Transformer Arguments')
        add_common_cmdline_args(agent)
        # memory and knowledge arguments
        agent.add_argument(
            '--use-memories',
            type='bool',
            default=False,
            help='use memories: must implement the function '
            '`_vectorize_memories` to use this',
        )
        agent.add_argument(
            '--wrap-memory-encoder',
            type='bool',
            default=False,
            help='wrap memory encoder with MLP',
        )
        agent.add_argument(
            '--memory-attention',
            type=str,
            default='sqrt',
            choices=['cosine', 'dot', 'sqrt'],
            help='similarity for basic attention mechanism'
            'when using transformer to encode memories',
        )
        # model specific arguments
        agent.add_argument('--normalize-sent-emb', type='bool', default=False)
        agent.add_argument('--share-encoders', type='bool', default=True)
        argparser.add_argument(
            '--share-word-embeddings',
            type='bool',
            default=True,
            help='Share word embeddings table for candidate and context'
            'in the memory network',
        )
        agent.add_argument(
            '--learn-embeddings', type='bool', default=True, help='learn embeddings'
        )
        agent.add_argument(
            '--data-parallel',
            type='bool',
            default=False,
            help='use model in data parallel, requires ' 'multiple gpus',
        )
        agent.add_argument(
            '--reduction-type',
            type=str,
            default='mean',
            choices=['first', 'max', 'mean'],
            help='Type of reduction at the end of transformer',
        )

        argparser.set_defaults(learningrate=0.0001, optimizer='adamax', truncate=1024)
        cls.dictionary_class().add_cmdline_args(argparser)

        return agent

    def __init__(self, opt, shared=None):
        super().__init__(opt, shared)
        self.data_parallel = opt.get('data_parallel') and self.use_cuda
        if self.data_parallel:
            from parlai.core.distributed_utils import is_distributed

            if is_distributed():
                raise ValueError('Cannot combine --data-parallel and distributed mode')
            self.model = torch.nn.DataParallel(self.model)

    def _score(self, output, cands):
        if cands.dim() == 2:
            return torch.matmul(output, cands.t())
        elif cands.dim() == 3:
            return torch.bmm(output.unsqueeze(1), cands.transpose(1, 2)).squeeze(1)
        else:
            raise RuntimeError(
                'Unexpected candidate dimensions {}' ''.format(cands.dim())
            )

    def build_model(self, states=None):
        self.model = TransformerMemNetModel(self.opt, self.dict)
        if self.opt['embedding_type'] != 'random':
            self._copy_embeddings(
                self.model.embeddings.weight, self.opt['embedding_type']
            )
        return self.model

    def batchify(self, obs_batch, sort=False):
        """Override so that we can add memories to the Batch object."""
        batch = super().batchify(obs_batch, sort)
        if self.opt['use_memories']:
            valid_obs = [(i, ex) for i, ex in enumerate(obs_batch) if self.is_valid(ex)]
            valid_inds, exs = zip(*valid_obs)
            mems = None
            if any('memory_vecs' in ex for ex in exs):
                mems = [ex.get('memory_vecs', None) for ex in exs]
            batch.memory_vecs = mems
        return batch

    def _vectorize_memories(self, obs):
        # TODO: move this to Torch Ranker Agent
        raise NotImplementedError(
            'Abstract class: user must implement this function to use memories'
        )

    def vectorize(self, *args, **kwargs):
        kwargs['add_start'] = False
        kwargs['add_end'] = False
        obs = super().vectorize(*args, **kwargs)
        if self.opt['use_memories']:
            obs = self._vectorize_memories(obs)
        return obs

    def encode_candidates(self, padded_cands):
        _, cands = self.model(xs=None, mems=None, cands=padded_cands)

        return cands

    def score_candidates(self, batch, cand_vecs, cand_encs=None):
        # convoluted check that not all memories are empty
        if (
            self.opt['use_memories']
            and batch.memory_vecs is not None
            and sum(len(m) for m in batch.memory_vecs)
        ):
            mems = padded_3d(
                batch.memory_vecs, use_cuda=self.use_cuda, pad_idx=self.NULL_IDX
            )
        else:
            mems = None

        if cand_encs is not None:
            # we pre-encoded the candidates, do not re-encode here
            cand_vecs = None

        context_h, cands_h = self.model(xs=batch.text_vec, mems=mems, cands=cand_vecs)

        if cand_encs is not None:
            cands_h = cand_encs
        scores = self._score(context_h, cands_h)

        return scores


class TransformerGeneratorAgent(TorchGeneratorAgent):
    @classmethod
    def add_cmdline_args(cls, argparser):
        """Add command-line arguments specifically for this agent."""
        agent = argparser.add_argument_group('Transformer Arguments')
        add_common_cmdline_args(agent)
        cls.dictionary_class().add_cmdline_args(argparser)

        super(TransformerGeneratorAgent, cls).add_cmdline_args(argparser)
        return agent

    def build_model(self, states=None):
        self.model = TransformerGeneratorModel(self.opt, self.dict)
        if self.opt['embedding_type'] != 'random':
            self._copy_embeddings(
                self.model.encoder.embeddings.weight, self.opt['embedding_type']
            )
        if self.use_cuda:
            self.model.cuda()
        return self.model<|MERGE_RESOLUTION|>--- conflicted
+++ resolved
@@ -54,28 +54,19 @@
         help='Dropout used after ReLU. From tensor2tensor.',
     )
     argparser.add_argument(
-        '--n-heads', type=int, default=2, help='Number of multihead attention heads'
-    )
-    argparser.add_argument('--learn-positional-embeddings', type='bool', default=False)
-    argparser.add_argument('--embeddings-scale', type='bool', default=True)
-<<<<<<< HEAD
-    argparser.add_argument('--n-positions', type=int, default=None, hidden=True,
-                           help='Number of positional embeddings to learn. Defaults '
-                                'to truncate or 1024 if not provided.')
-    argparser.add_argument('--n-segments', type=int, default=0,
-                           help='The number of segments that support the model. '
-                                'If zero no segment and no langs_embedding.')
-    argparser.add_argument('--variant', choices={'aiayn', 'xlm'}, default='aiayn',
-                           help='Chooses locations of layer norms, etc.')
-    argparser.add_argument('--activation', choices={'relu', 'gelu'}, default='relu',
-                           help='Nonlinear activation to use. AIAYN uses relu, but '
-                                'more recent papers prefer gelu.')
-    argparser.add_argument('--output-scaling', type=float, default=1.0,
-                           help='scale the output of every transformer by this quantity.')
-    argparser.add_argument('--share-word-embeddings', type='bool', default=True,
-                           help='Share word embeddings table for candidate and context'
-                           'in the memory network')
-=======
+        '--n-heads',
+        type=int,
+        default=2,
+        help='Number of multihead attention heads'
+    )
+    argparser.add_argument(
+        '--learn-positional-embeddings',
+        type='bool',
+        default=False)
+    argparser.add_argument(
+        '--embeddings-scale',
+        type='bool',
+        default=True)
     argparser.add_argument(
         '--n-positions',
         type=int,
@@ -104,7 +95,17 @@
         help='Nonlinear activation to use. AIAYN uses relu, but '
         'more recent papers prefer gelu.',
     )
->>>>>>> 9489d4b8
+    argparser.add_argument(
+        '--output-scaling',
+        type=float,
+        default=1.0,
+        help='scale the output of every transformer by this quantity.')
+    argparser.add_argument(
+        '--share-word-embeddings',
+        type='bool',
+        default=True,
+        help='Share word embeddings table for candidate and context'
+             'in the memory network')
 
 
 class Transformer(Agent):
