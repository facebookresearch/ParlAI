--- conflicted
+++ resolved
@@ -315,8 +315,4 @@
             self._copy_embeddings(
                 model.encoder.embeddings.weight, self.opt['embedding_type']
             )
-<<<<<<< HEAD
-        return self.model
-=======
-        return model
->>>>>>> ea199598
+        return model