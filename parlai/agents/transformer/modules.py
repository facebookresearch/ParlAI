--- conflicted
+++ resolved
@@ -256,12 +256,6 @@
 
         return weights, context_h
 
-<<<<<<< HEAD
-    def forward(self, xs, mems, cands, segments=None):
-
-        """Forward pass."""
-        weights, context_h = self.encode_context_memory(xs, mems)
-=======
     def forward(self, xs, mems, cands, context_segments=None):
         """
         Forward pass.
@@ -277,7 +271,6 @@
             xs, mems, context_segments=context_segments
         )
         # encode the candidates
->>>>>>> cf55091c
         cands_h = self.encode_cand(cands)
 
         # possibly normalize the context and candidate representations
