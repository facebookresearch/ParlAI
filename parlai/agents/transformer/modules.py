#!/usr/bin/env python3
# Copyright (c) Facebook, Inc. and its affiliates.
# This source code is licensed under the MIT license found in the
# LICENSE file in the root directory of this source tree.

"""
Implements NN code for transformers.

Original paper: https://arxiv.org/abs/1706.03762. (Vaswani, 2017). The
`Annotated Transformer` (Rush, 2018) is an excellent reading guide which explains
much of the mechanics of the Transformer model
(http://nlp.seas.harvard.edu/2018/04/03/attention.html).

This module also supports special segments (ala BERT;
https://arxiv.org/abs/1810.04805), and a few different variations seen in the
literature (BERT and XLM; https://arxiv.org/abs/1901.07291).
"""

import math
from typing import Dict, Tuple, Optional, Union

import numpy as np
import torch
import torch.cuda
import torch.nn as nn
import torch.nn.functional as F

from parlai.core.torch_generator_agent import TorchGeneratorModel
from parlai.utils.misc import warn_once
from parlai.utils.torch import neginf, PipelineHelper

try:
    from apex.normalization.fused_layer_norm import FusedLayerNorm as LayerNorm

    APEX_LAYER_NORM = True
except ImportError:
    from torch.nn import LayerNorm

    APEX_LAYER_NORM = False

LAYER_NORM_EPS = 1e-5  # Epsilon for layer norm.


def _normalize(tensor, norm_layer):
    """
    Broadcast layer norm.
    """
    is_cpu = tensor.device == 'cpu' or tensor.device.type == 'cpu'
    if APEX_LAYER_NORM and not is_cpu:
        # fused_layer_norm has a bug around multi-device networks.
        # https://github.com/NVIDIA/apex/issues/770
        # https://github.com/NVIDIA/apex/issues/371
        with torch.cuda.device(tensor.device):
            return norm_layer(tensor)
    else:
        return norm_layer(tensor)


def _create_embeddings(dictionary, embedding_size, padding_idx):
    """
    Create and initialize word embeddings.
    """
    e = nn.Embedding(len(dictionary), embedding_size, padding_idx)
    nn.init.normal_(e.weight, mean=0, std=embedding_size ** -0.5)
    nn.init.constant_(e.weight[padding_idx], 0)
    return e


def get_n_positions_from_options(opt):
    """
    Determine n_positions from options dict.
    """
    if opt.get('n_positions'):
        # if the number of positions is explicitly provided, use that
        n_positions = opt['n_positions']
    else:
        # else, use the worst case from truncate
        n_positions = max(
            opt.get('truncate') or 0,
            opt.get('text_truncate') or 0,
            opt.get('label_truncate') or 0,
        )
        if n_positions == 0:
            n_positions = 1024
    return n_positions


class TransformerMemNetModel(nn.Module):
    """
    Model which takes context, memories, candidates and encodes them.
    """

    @classmethod
    def build_encoder(
        cls,
        opt,
        dictionary,
        embedding=None,
        padding_idx=None,
        reduction_type='mean',
        n_positions=1024,
        n_segments=0,
    ):
        n_layers = (
            opt['n_encoder_layers']
            if opt.get('n_encoder_layers', -1) > 0
            else opt['n_layers']
        )
        return TransformerEncoder(
            n_heads=opt['n_heads'],
            n_layers=n_layers,
            embedding_size=opt['embedding_size'],
            ffn_size=opt['ffn_size'],
            vocabulary_size=len(dictionary),
            embedding=embedding,
            dropout=opt['dropout'],
            attention_dropout=opt['attention_dropout'],
            relu_dropout=opt['relu_dropout'],
            padding_idx=padding_idx,
            learn_positional_embeddings=opt['learn_positional_embeddings'],
            embeddings_scale=opt['embeddings_scale'],
            reduction_type=reduction_type,
            n_positions=n_positions,
            n_segments=n_segments,
            activation=opt['activation'],
            variant=opt['variant'],
            output_scaling=opt['output_scaling'],
        )

    def __init__(self, opt, dictionary):
        super().__init__()
        self.opt = opt
        self.pad_idx = dictionary[dictionary.null_token]

        # set up embeddings
        self.embeddings = _create_embeddings(
            dictionary, opt['embedding_size'], self.pad_idx
        )

        self.share_word_embedding = opt.get('share_word_embeddings', True)
        if not self.share_word_embedding:
            self.cand_embeddings = _create_embeddings(
                dictionary, opt['embedding_size'], self.pad_idx
            )

        if not opt.get('learn_embeddings'):
            self.embeddings.weight.requires_grad = False
            if not self.share_word_embedding:
                self.cand_embeddings.weight.requires_grad = False

        n_positions = get_n_positions_from_options(opt)

        if n_positions < 0:
            raise ValueError('n_positions must be positive')

        self.reduction_type = opt.get('reduction_type', 'mean')
        self.n_segments = opt.get('n_segments', 0)

        self.context_encoder = self.build_encoder(
            opt,
            dictionary,
            self.embeddings,
            self.pad_idx,
            reduction_type=self.reduction_type,
            n_positions=n_positions,
            n_segments=self.n_segments,
        )

        if opt.get('share_encoders'):
            self.cand_encoder = TransformerResponseWrapper(
                self.context_encoder, self.context_encoder.out_dim
            )
        else:
            if not self.share_word_embedding:
                cand_embeddings = self.cand_embeddings
            else:
                cand_embeddings = self.embeddings
            self.cand_encoder = self.build_encoder(
                opt,
                dictionary,
                cand_embeddings,
                self.pad_idx,
                n_positions=n_positions,
                reduction_type=self.reduction_type,
                n_segments=self.n_segments,
            )

        # build memory encoder
        if opt.get('wrap_memory_encoder', False):
            self.memory_transformer = TransformerResponseWrapper(
                self.context_encoder, self.context_encoder.out_dim
            )
        else:
            self.memory_transformer = self.context_encoder

        self.attender = BasicAttention(
            dim=2, attn=opt['memory_attention'], residual=True
        )

    def encode_cand(self, words):
        """
        Encode the candidates.
        """
        if words is None:
            return None

        # flatten if there are many candidates
        if words.dim() == 3:
            oldshape = words.shape
            words = words.reshape(oldshape[0] * oldshape[1], oldshape[2])
        else:
            oldshape = None

        encoded = self.cand_encoder(words)

        if oldshape is not None:
            encoded = encoded.reshape(oldshape[0], oldshape[1], -1)

        return encoded

    def encode_context_memory(self, context_w, memories_w, context_segments=None):
        """
        Encode the context and memories.
        """
        # [batch, d]
        if context_w is None:
            # it's possible that only candidates were passed into the
            # forward function, return None here for LHS representation
            return None, None

        context_h = self.context_encoder(context_w, segments=context_segments)

        if memories_w is None:
            return [], context_h

        bsz = memories_w.size(0)
        memories_w = memories_w.view(-1, memories_w.size(-1))
        memories_h = self.memory_transformer(memories_w)
        memories_h = memories_h.view(bsz, -1, memories_h.size(-1))

        context_h = context_h.unsqueeze(1)
        context_h, weights = self.attender(context_h, memories_h)

        return weights, context_h

    def forward(self, xs, mems, cands, context_segments=None):
        """
        Forward pass.

        :param LongTensor[batch,seqlen] xs: input tokens IDs
        :param LongTensor[batch,num_mems,seqlen] mems: memory token IDs
        :param LongTensor[batch,num_cands,seqlen] cands: candidate token IDs
        :param LongTensor[batch,seqlen] context_segments: segment IDs for xs,
            used if n_segments is > 0 for the context encoder
        """
        # encode the context and memories together
        weights, context_h = self.encode_context_memory(
            xs, mems, context_segments=context_segments
        )
        # encode the candidates
        cands_h = self.encode_cand(cands)

        # possibly normalize the context and candidate representations
        if self.opt['normalize_sent_emb']:
            context_h = context_h / context_h.norm(2, dim=1, keepdim=True)
            cands_h = cands_h / cands_h.norm(2, dim=1, keepdim=True)

        return context_h, cands_h


def create_position_codes(n_pos, dim, out):
    """
    Create positional codes and store them in ``out``.
    """
    position_enc = np.array(
        [
            [pos / np.power(10000, 2 * j / dim) for j in range(dim // 2)]
            for pos in range(n_pos)
        ]
    )

    out[:, 0::2] = torch.FloatTensor(np.sin(position_enc)).type_as(out)
    out[:, 1::2] = torch.FloatTensor(np.cos(position_enc)).type_as(out)
    out.detach_()
    out.requires_grad = False


class TransformerResponseWrapper(nn.Module):
    """
    Wrap transformer response.

    Pushes input through transformer and MLP.
    """

    def __init__(self, transformer, hdim):
        super(TransformerResponseWrapper, self).__init__()
        dim = transformer.out_dim
        self.transformer = transformer
        self.mlp = nn.Sequential(
            nn.Linear(dim, hdim),
            nn.ReLU(),  # TODO: should this also be gelu?
            nn.Linear(hdim, dim),
        )

    def forward(self, *args):
        """
        Forward pass.
        """
        return self.mlp(self.transformer(*args))


class TransformerLinearWrapper(nn.Module):
    """
    Wrap a transformer in a linear layer.
    """

    def __init__(self, transformer, output_dim):
        super().__init__()
        self.transformer = transformer
        input_dim = transformer.out_dim
        self.additional_linear_layer = nn.Linear(input_dim, output_dim)

    def forward(self, *args):
        """
        Forward pass.

        Apply transformer, then additional linear layer.
        """
        context_h = self.transformer(*args)
        return self.additional_linear_layer(context_h)


class TransformerEncoder(nn.Module):
    """
    Transformer encoder module.

    :param int n_heads: the number of multihead attention heads.
    :param int n_layers: number of transformer layers.
    :param int embedding_size: the embedding sizes. Must be a multiple of n_heads.
    :param int ffn_size: the size of the hidden layer in the FFN
    :param embedding: an embedding matrix for the bottom layer of the transformer.
        If none, one is created for this encoder.
    :param float dropout: Dropout used around embeddings and before layer
        layer normalizations. This is used in Vaswani 2017 and works well on
        large datasets.
    :param float attention_dropout: Dropout performed after the multhead attention
        softmax. This is not used in Vaswani 2017.
    :param float relu_attention: Dropout used after the ReLU in the FFN. Not used
        in Vaswani 2017, but used in Tensor2Tensor.
    :param int padding_idx: Reserved padding index in the embeddings matrix.
    :param bool learn_positional_embeddings: If off, sinusoidal embeddings are
        used. If on, position embeddings are learned from scratch.
    :param bool embeddings_scale: Scale embeddings relative to their dimensionality.
        Found useful in fairseq.
    :param bool reduction: If true, returns the mean vector for the entire encoding
        sequence.
    :param int n_positions:
        Size of the position embeddings matrix.
    :param int n_segments:
        Number of segments/lang/sentence embeddings.
    :param activation:
        Type of nonlinear activation. Can be relu or gelu.
    :param variant:
        Which transformer architecture to use. Could be AIAYN or XLM.
        Future versions may support things like GPT-2, ...
    :param output_scaling:
        Scale the outputs by a given scalar
    """

    def __init__(
        self,
        n_heads,
        n_layers,
        embedding_size,
        ffn_size,
        vocabulary_size,
        embedding=None,
        dropout=0.0,
        attention_dropout=0.0,
        relu_dropout=0.0,
        padding_idx=0,
        learn_positional_embeddings=False,
        embeddings_scale=False,
        reduction_type='mean',
        n_positions=1024,
        activation='relu',
        variant='aiayn',
        n_segments=0,
        output_scaling=1.0,
    ):
        super(TransformerEncoder, self).__init__()

        self.embedding_size = embedding_size
        self.ffn_size = ffn_size
        self.n_layers = n_layers
        self.n_heads = n_heads
        self.dim = embedding_size
        self.embeddings_scale = embeddings_scale
        self.reduction_type = reduction_type
        self.padding_idx = padding_idx
        # this is --dropout, not --relu-dropout or --attention-dropout
        self.dropout_frac = dropout
        self.dropout = nn.Dropout(p=self.dropout_frac)
        self.variant = variant
        self.n_segments = n_segments

        self.n_positions = n_positions
        self.out_dim = embedding_size
        assert (
            embedding_size % n_heads == 0
        ), 'Transformer embedding size must be a multiple of n_heads'

        # check input formats:
        if embedding is not None:
            assert (
                embedding_size is None or embedding_size == embedding.weight.shape[1]
            ), "Embedding dim must match the embedding size."

        if embedding is not None:
            self.embeddings = embedding
        else:
            raise AssertionError(
                "This code should not execute. Left here in case we want to enable it."
            )
            assert padding_idx is not None
            self.embeddings = nn.Embedding(
                vocabulary_size, embedding_size, padding_idx=padding_idx
            )
            nn.init.normal_(self.embeddings.weight, 0, embedding_size ** -0.5)

        # create the positional embeddings
        self.position_embeddings = nn.Embedding(n_positions, embedding_size)
        if not learn_positional_embeddings:
            create_position_codes(
                n_positions, embedding_size, out=self.position_embeddings.weight
            )
        else:
            nn.init.normal_(self.position_embeddings.weight, 0, embedding_size ** -0.5)

        # embedding normalization
        if (
            self.variant == 'xlm'
            or self.variant == 'prelayernorm'
            or self.variant == 'bart'
        ):
            self.norm_embeddings = LayerNorm(self.dim, eps=LAYER_NORM_EPS)
        elif self.variant == 'aiayn':
            pass
        else:
            raise ValueError("Can't handle --variant {}".format(self.variant))

        if self.n_segments >= 1:
            self.segment_embeddings = nn.Embedding(self.n_segments, self.dim)

        # build the model
        self.layers = nn.ModuleList()
        for _ in range(self.n_layers):
            self.layers.append(
                TransformerEncoderLayer(
                    n_heads,
                    embedding_size,
                    ffn_size,
                    attention_dropout=attention_dropout,
                    relu_dropout=relu_dropout,
                    dropout=dropout,
                    variant=variant,
                    activation=activation,
                )
            )
        self.output_scaling = output_scaling

    def forward_embedding(
        self,
        input: torch.LongTensor,
        positions: Optional[torch.LongTensor] = None,
        segments: Optional[torch.LongTensor] = None,
    ) -> Tuple[torch.Tensor, torch.BoolTensor]:
        """
        Embed tokens prior to feeding into transformer.

        :param LongTensor[batch,seqlen] input:
            The input IDs
        :param LongTensor[batch,seqlen] positions:
            Positions for input IDs
        :param LongTensor[batch,seqlen]:
            If provided, additionally adds ``segments`` as extra embedding features.

        :return (tensor, mask):
            return embedded input and mask
        """
        mask = input != self.padding_idx
        if positions is None:
            positions = (mask.cumsum(dim=1, dtype=torch.int64) - 1).clamp_(min=0)
        tensor = self.embeddings(input)
        if self.embeddings_scale:
            tensor = tensor * np.sqrt(self.dim)

        if positions.max().item() > self.n_positions:
            warn_once(
                'You are inputting a sequence of {x} length, but only have '
                '--n-positions {y}. Set --truncate or increase --n-positions'.format(
                    x=positions.max().item(), y=self.n_positions
                )
            )
        position_embs = self.position_embeddings(positions).expand_as(tensor)
        tensor = tensor + position_embs

        if self.n_segments >= 1:
            if segments is None:
                segments = torch.zeros_like(input)  # type: ignore
            tensor = tensor + self.segment_embeddings(segments)

        return tensor, mask

    def forward_layers(
        self, tensor: torch.Tensor, mask: torch.BoolTensor
    ) -> torch.Tensor:
        """
        Apply transformer layers to input.

        :param tensor:
            embedded input
        :param mask:
            mask of input

        :return tensor:
            return embedding after applying transformer layers
        """
        if getattr(self.layers, 'is_model_parallel', False):
            # factored out for readability. It is equivalent to the other
            # condition
            tensor = self._apply_model_parallel(tensor, mask)
        else:
            for i in range(self.n_layers):
                tensor = self.layers[i](tensor, mask)

        return tensor

    def reduce_output(
        self, tensor: torch.Tensor, mask: torch.BoolTensor
    ) -> Tuple[torch.Tensor, Optional[torch.BoolTensor]]:
        """
        Reduce transformer output at end of forward pass.

        :param tensor:
            encoded input
        :param mask:
            mask for encoded input

        :return (tensor, mask):
            returns the reduced tensor, and mask if appropriate
        """
        tensor *= self.output_scaling
        if self.reduction_type == 'first':
            return tensor[:, 0, :], None
        elif self.reduction_type == 'max':
            return tensor.max(dim=1)[0], None
        elif self.reduction_type == 'mean':
            divisor = mask.float().sum(dim=1).unsqueeze(-1).clamp(min=1).type_as(tensor)
            output = tensor.sum(dim=1) / divisor
            return output, None
        elif self.reduction_type is None or 'none' in self.reduction_type:
            return tensor, mask
        else:
            raise ValueError(
                "Can't handle --reduction-type {}".format(self.reduction_type)
            )

    def forward(  # type: ignore
        self,
        input: torch.LongTensor,
        positions: Optional[torch.LongTensor] = None,
        segments: Optional[torch.LongTensor] = None,
    ) -> Union[torch.Tensor, Tuple[torch.Tensor, torch.BoolTensor]]:
        """
        Forward pass.

        :param LongTensor[batch,seqlen] input:
            The input IDs
        :param LongTensor[batch,seqlen] positions:
            Positions for input IDs
        :param LongTensor[batch,seqlen]:
            If provided, additionally adds ``segments`` as extra embedding features.
        """
        # embed input
        tensor, mask = self.forward_embedding(input, positions, segments)

        if self.variant == 'xlm' or self.variant == 'bart':
            tensor = _normalize(tensor, self.norm_embeddings)

        # --dropout on the embeddings
        tensor = self.dropout(tensor)

        tensor *= mask.unsqueeze(-1).type_as(tensor)

        # apply transformer layers
        tensor = self.forward_layers(tensor, mask)

        if self.variant == 'prelayernorm':
            tensor = _normalize(tensor, self.norm_embeddings)

        # reduce output
        tensor, out_mask = self.reduce_output(tensor, mask)
        if out_mask is not None:
            return tensor, out_mask
        else:
            return tensor

    def _apply_model_parallel(self, tensor, mask):
        """
        Pipeline application of model parallelism.
        """
        chunks = PipelineHelper.split((tensor, mask))
        work_items = PipelineHelper.schedule_work_items(self.layers, chunks)

        for chunk_idx, layer_nos, next_device in work_items:
            s_tensor, s_mask = chunks[chunk_idx]
            for layer_no in layer_nos:
                s_tensor = self.layers[layer_no](s_tensor, s_mask)
            chunks[chunk_idx] = PipelineHelper.chunk_to((s_tensor, s_mask), next_device)

        tensor_out, mask_out = PipelineHelper.join(chunks)
        return tensor_out


class TransformerEncoderLayer(nn.Module):
    """
    Implements a single Transformer encoder layer.
    """

    def __init__(
        self,
        n_heads,
        embedding_size,
        ffn_size,
        attention_dropout=0.0,
        relu_dropout=0.0,
        dropout=0.0,
        activation='relu',
        variant=None,
    ):
        super().__init__()
        self.dim = embedding_size
        self.ffn_dim = ffn_size
        self.activation = activation
        self.variant = variant
        self.attention = MultiHeadAttention(
            n_heads, embedding_size, dropout=attention_dropout  # --attention-dropout
        )
        self.norm1 = LayerNorm(embedding_size, eps=LAYER_NORM_EPS)
        self.ffn = TransformerFFN(
            embedding_size,
            ffn_size,
            relu_dropout=relu_dropout,
            activation=self.activation,
        )
        self.norm2 = LayerNorm(embedding_size, eps=LAYER_NORM_EPS)
        self.dropout = nn.Dropout(p=dropout)

    def forward(self, tensor, mask):
        """
        Forward pass.
        """
        residual = tensor
        if self.variant == 'prelayernorm':
            tensor = _normalize(tensor, self.norm1)
        attended_tensor, _ = self.attention(tensor, mask=mask)
        tensor = residual + self.dropout(attended_tensor)
        if self.variant == 'aiayn' or self.variant == 'xlm' or self.variant == 'bart':
            tensor = _normalize(tensor, self.norm1)
        residual = tensor
        if self.variant == 'prelayernorm':
            tensor = _normalize(tensor, self.norm2)
        tensor = residual + self.dropout(self.ffn(tensor))
        if self.variant == 'aiayn' or self.variant == 'xlm' or self.variant == 'bart':
            tensor = _normalize(tensor, self.norm2)
        tensor *= mask.unsqueeze(-1).type_as(tensor)
        return tensor


class TransformerDecoder(nn.Module):
    """
    Transformer Decoder layer.

    :param int n_heads: the number of multihead attention heads.
    :param int n_layers: number of transformer layers.
    :param int embedding_size: the embedding sizes. Must be a multiple of n_heads.
    :param int ffn_size: the size of the hidden layer in the FFN
    :param embedding: an embedding matrix for the bottom layer of the transformer.
        If none, one is created for this encoder.
    :param float dropout: Dropout used around embeddings and before layer
        layer normalizations. This is used in Vaswani 2017 and works well on
        large datasets.
    :param float attention_dropout: Dropout performed after the multhead attention
        softmax. This is not used in Vaswani 2017.
    :param float relu_attention: Dropout used after the ReLU in the FFN. Not used
        in Vaswani 2017, but used in Tensor2Tensor.
    :param int padding_idx: Reserved padding index in the embeddings matrix.
    :param bool learn_positional_embeddings: If off, sinusoidal embeddings are
        used. If on, position embeddings are learned from scratch.
    :param bool embeddings_scale: Scale embeddings relative to their dimensionality.
        Found useful in fairseq.
    :param int n_positions: Size of the position embeddings matrix.
    """

    def __init__(
        self,
        n_heads,
        n_layers,
        embedding_size,
        ffn_size,
        vocabulary_size,
        embedding=None,
        dropout=0.0,
        attention_dropout=0.0,
        relu_dropout=0.0,
        embeddings_scale=True,
        learn_positional_embeddings=False,
        padding_idx=None,
        n_positions=1024,
        n_segments=0,
        variant='aiayn',
        activation='relu',
    ):
        super().__init__()
        self.embedding_size = embedding_size
        self.ffn_size = ffn_size
        self.n_layers = n_layers
        self.n_heads = n_heads
        self.dim = embedding_size
        self.activation = activation
        self.variant = variant

        self.embeddings_scale = embeddings_scale
        self.dropout = nn.Dropout(p=dropout)  # --dropout

        self.n_positions = n_positions
        self.out_dim = embedding_size
        assert (
            embedding_size % n_heads == 0
        ), 'Transformer embedding size must be a multiple of n_heads'

        self.embeddings = embedding

        if (
            self.variant == 'xlm'
            or self.variant == 'prelayernorm'
            or self.variant == 'bart'
        ):
            self.norm_embeddings = LayerNorm(self.dim, eps=LAYER_NORM_EPS)
            if self.variant == 'xlm':
                warn_once(
                    'DEPRECATED: XLM should only be used for backwards compatibility, '
                    'as it involves a less-stable layernorm operation.'
                )
        elif self.variant == 'aiayn':
            pass
        else:
            raise ValueError("Can't handle --variant {}".format(self.variant))

        # create the positional embeddings
        self.position_embeddings = nn.Embedding(n_positions, embedding_size)
        if not learn_positional_embeddings:
            create_position_codes(
                n_positions, embedding_size, out=self.position_embeddings.weight
            )
        else:
            nn.init.normal_(self.position_embeddings.weight, 0, embedding_size ** -0.5)

        # build the model
        self.layers = nn.ModuleList()
        for _ in range(self.n_layers):
            self.layers.append(
                TransformerDecoderLayer(
                    n_heads,
                    embedding_size,
                    ffn_size,
                    attention_dropout=attention_dropout,
                    relu_dropout=relu_dropout,
                    dropout=dropout,
                    activation=activation,
                    variant=variant,
                )
            )

    def forward_embedding(
        self,
        input: torch.LongTensor,
        positions: Optional[torch.LongTensor] = None,
        segments: Optional[torch.LongTensor] = None,
    ):
        """
        Embed tokens prior to feeding into transformer.

        :param LongTensor[batch, seqlen] input:
            The target input IDs
        :param LongTensor[batch, seqlen] positions:
            Positions for input IDs. If None, computes defaults.
        :param LongTensor[batch, seqlen] segements:
            Segment IDs for extra embedding features. If None, not used.

        :return (tensor, mask):
            embeded input and mask
        """
        tensor = self.embeddings(input)
        if self.embeddings_scale:
            tensor = tensor * np.sqrt(self.dim)
        if self.variant == 'xlm':
            tensor = _normalize(tensor, self.norm_embeddings)
        if positions.max().item() > self.n_positions:
            warn_once(
                'You are inputting a sequence of {x} length, but only have '
                '--n-positions {y}. Set --truncate or increase --n-positions'.format(
                    x=positions.max().item(), y=self.n_positions
                )
            )
        tensor = tensor + self.position_embeddings(positions).expand_as(tensor)

        return tensor

    def forward(self, input, encoder_state, incr_state=None):
        """
        Forward pass.

        :param LongTensor[batch,seqlen] input:
            The decoder inputs (partial or full decoded token IDs).
        :param encoder_state:
            Output from the encoder module forward pass.
        :param incr_state:
            The incremental state: a dictionary whose keys index the layers and whose
            values contain the incremental state for each layer.
        """
        encoder_output, encoder_mask = encoder_state

        seq_len = input.size(1)
        positions = input.new(seq_len).long()
        positions = torch.arange(seq_len, out=positions).unsqueeze(0)

        if incr_state is not None:
            # We're doing incremental decoding, so select only the most recent position
            input = input[:, -1:]
            if positions is not None:
                positions = positions[:, -1:]
        else:
            incr_state = {}

<<<<<<< HEAD
        tensor = self.embeddings(input)
        if self.embeddings_scale:
            tensor = tensor * np.sqrt(self.dim)
        if self.variant == 'xlm':
            tensor = _normalize(tensor, self.norm_embeddings)
        if positions.max().item() > self.n_positions:
            warn_once(
                'You are inputting a sequence of {x} length, but only have '
                '--n-positions {y}. Set --truncate or increase --n-positions'.format(
                    x=positions.max().item(), y=self.n_positions
                )
            )
        tensor = tensor + self.position_embeddings(positions).expand_as(tensor)
        if self.variant == 'bart':
            tensor = _normalize(tensor, self.norm_embeddings)
=======
        tensor = self.forward_embedding(input, positions)

>>>>>>> 28df48cd
        tensor = self.dropout(tensor)  # --dropout

        new_incr_state = {}
        if getattr(self.layers, 'is_model_parallel', False):
            tensor, new_incr_state = self._apply_model_parallel(
                tensor, encoder_output, encoder_mask, incr_state
            )
        else:
            for idx, layer in enumerate(self.layers):
                tensor, new_incr_state[idx] = layer(
                    x=tensor,
                    encoder_output=encoder_output,
                    encoder_mask=encoder_mask,
                    incr_state=incr_state.get(idx),
                )

        if self.variant == 'prelayernorm':
            tensor = _normalize(tensor, self.norm_embeddings)

        return tensor, new_incr_state

    def _apply_model_parallel(self, tensor, encoder_output, encoder_mask, incr_state):
        """
        Pipeline application of model parallelism.
        """
        chunks = PipelineHelper.split(
            (tensor, encoder_output, encoder_mask, incr_state)
        )
        work_items = PipelineHelper.schedule_work_items(self.layers, chunks)

        new_incr_state = [{} for _ in chunks]

        for chunk_idx, layer_nos, next_device in work_items:
            s_tensor, s_enc_out, s_enc_mask, s_incr_state = chunks[chunk_idx]
            for layer_no in layer_nos:
                s_tensor, new_incr_state[chunk_idx][layer_no] = self.layers[layer_no](
                    x=s_tensor,
                    encoder_output=s_enc_out,
                    encoder_mask=s_enc_mask,
                    incr_state=s_incr_state.get(layer_no),
                )
            chunks[chunk_idx] = PipelineHelper.chunk_to(
                (s_tensor, s_enc_out, s_enc_mask, s_incr_state), next_device
            )

        tensor_out = PipelineHelper.join([c[0] for c in chunks])
        new_incr_state = PipelineHelper.join(new_incr_state)

        return tensor_out, new_incr_state


class TransformerDecoderLayer(nn.Module):
    """
    Implements a single Transformer decoder layer.

    Decoder layers are similar to encoder layers but:

    1. Self-attention is limited in a casaul (auto-regressive) manner.
    2. Attend over all of the encoder states.
    """

    def __init__(
        self,
        n_heads,
        embedding_size,
        ffn_size,
        attention_dropout=0.0,
        relu_dropout=0.0,
        dropout=0.0,
        activation='relu',
        variant='aiayn',
    ):
        super().__init__()
        self.dim = embedding_size
        self.ffn_dim = ffn_size
        self.variant = variant
        self.activation = activation
        self.dropout = nn.Dropout(p=dropout)

        self.self_attention = MultiHeadAttention(
            n_heads, embedding_size, dropout=attention_dropout
        )
        self.norm1 = LayerNorm(embedding_size, eps=LAYER_NORM_EPS)

        self.encoder_attention = MultiHeadAttention(
            n_heads, embedding_size, dropout=attention_dropout
        )
        self.norm2 = LayerNorm(embedding_size, eps=LAYER_NORM_EPS)

        self.ffn = TransformerFFN(
            embedding_size, ffn_size, relu_dropout=relu_dropout, activation=activation
        )
        self.norm3 = LayerNorm(embedding_size, eps=LAYER_NORM_EPS)

    def forward(self, x, encoder_output, encoder_mask, incr_state=None):
        """
        Forward pass.

        The incremental state is a dict with values for self- and encoder-attention
        states.
        """

        if incr_state is None:
            incr_state = {}

        decoder_mask = self._create_selfattn_mask(x)
        # first self attn
        residual = x
        if self.variant == 'prelayernorm':
            x = _normalize(x, self.norm1)

        # don't peak into the future!
        x, final_self_attn_incr_state = self.self_attention(
            query=x,
            mask=decoder_mask,
            incr_state=incr_state.get('self_attn'),
            static_kv=False,
        )
        x = self.dropout(x)  # --dropout
        x = x + residual
        if self.variant == 'aiayn' or self.variant == 'xlm' or self.variant == 'bart':
            x = _normalize(x, self.norm1)

        residual = x
        # encoder_attn_layer_norm norm 2
        if self.variant == 'prelayernorm':
            x = _normalize(x, self.norm2)
        x, final_encoder_attn_incr_state = self.encoder_attention(
            query=x,
            key=encoder_output,
            value=encoder_output,
            mask=encoder_mask,
            incr_state=incr_state.get('encoder_attn'),
            static_kv=True,
        )
        x = self.dropout(x)  # --dropout
        x = residual + x
        if self.variant == 'aiayn' or self.variant == 'xlm' or self.variant == 'bart':
            x = _normalize(x, self.norm2)

        # finally the ffn
        residual = x
        if self.variant == 'prelayernorm':
            x = _normalize(x, self.norm3)
        x = self.ffn(x)
        x = self.dropout(x)  # --dropout
        x = residual + x
        if self.variant == 'aiayn' or self.variant == 'xlm' or self.variant == 'bart':
            x = _normalize(x, self.norm3)

        new_incr_state = {
            'self_attn': final_self_attn_incr_state,
            'encoder_attn': final_encoder_attn_incr_state,
        }
        return x, new_incr_state

    def _create_selfattn_mask(self, x):
        # figure out how many timestamps we need
        bsz = x.size(0)
        time = x.size(1)
        # make sure that we don't look into the future
        mask = torch.tril(x.new(time, time).fill_(1))
        # broadcast across batch
        mask = mask.unsqueeze(0).expand(bsz, -1, -1)
        return mask

    def reorder_incremental_state(
        self, incremental_state: Dict[str, dict], inds: torch.Tensor
    ) -> Dict[str, dict]:
        """
        Reorder all incremental-state tensors for this layer.
        """
        attn_types = {
            'self_attn': self.self_attention,
            'encoder_attn': self.encoder_attention,
        }
        return {
            attn_type: attn.reorder_incremental_state(
                incremental_state[attn_type], inds
            )
            for attn_type, attn in attn_types.items()
        }


class TransformerGeneratorModel(TorchGeneratorModel):
    """
    Implements a full generator model, with one encoder and one decoder.
    """

    @classmethod
    def build_encoder(
        cls,
        opt,
        dictionary,
        embedding=None,
        padding_idx=None,
        reduction_type='mean',
        n_positions=1024,
        n_segments=0,
    ):
        n_layers = (
            opt['n_encoder_layers']
            if opt.get('n_encoder_layers', -1) > 0
            else opt['n_layers']
        )
        return TransformerEncoder(
            n_heads=opt['n_heads'],
            n_layers=n_layers,
            embedding_size=opt['embedding_size'],
            ffn_size=opt['ffn_size'],
            vocabulary_size=len(dictionary),
            embedding=embedding,
            dropout=opt['dropout'],
            attention_dropout=opt['attention_dropout'],
            relu_dropout=opt['relu_dropout'],
            padding_idx=padding_idx,
            learn_positional_embeddings=opt['learn_positional_embeddings'],
            embeddings_scale=opt['embeddings_scale'],
            reduction_type=reduction_type,
            n_positions=n_positions,
            n_segments=n_segments,
            activation=opt['activation'],
            variant=opt['variant'],
            output_scaling=opt['output_scaling'],
        )

    @classmethod
    def build_decoder(
        cls,
        opt,
        dictionary,
        embedding=None,
        padding_idx=None,
        n_positions=1024,
        n_segments=0,
    ):
        n_layers = (
            opt['n_decoder_layers']
            if opt.get('n_decoder_layers', -1) > 0
            else opt['n_layers']
        )
        return TransformerDecoder(
            n_heads=opt['n_heads'],
            n_layers=n_layers,
            embedding_size=opt['embedding_size'],
            ffn_size=opt['ffn_size'],
            vocabulary_size=len(dictionary),
            embedding=embedding,
            dropout=opt['dropout'],
            attention_dropout=opt['attention_dropout'],
            relu_dropout=opt['relu_dropout'],
            padding_idx=padding_idx,
            learn_positional_embeddings=opt['learn_positional_embeddings'],
            embeddings_scale=opt['embeddings_scale'],
            n_positions=n_positions,
            activation=opt['activation'],
            variant=opt['variant'],
            n_segments=n_segments,
        )

    def __init__(self, opt, dictionary):
        self.pad_idx = dictionary[dictionary.null_token]
        self.start_idx = dictionary[dictionary.start_token]
        self.end_idx = dictionary[dictionary.end_token]
        super().__init__(self.pad_idx, self.start_idx, self.end_idx)
        self.embeddings = _create_embeddings(
            dictionary, opt['embedding_size'], self.pad_idx
        )

        if opt.get('n_positions'):
            # if the number of positions is explicitly provided, use that
            n_positions = opt['n_positions']
        else:
            # else, use the worst case from truncate
            n_positions = max(
                opt.get('truncate') or 0,
                opt.get('text_truncate') or 0,
                opt.get('label_truncate') or 0,
            )
            if n_positions == 0:
                # default to 1024
                n_positions = 1024
        n_segments = opt.get('n_segments', 0)

        if n_positions < 0:
            raise ValueError('n_positions must be positive')

        self.encoder = self.build_encoder(
            opt,
            dictionary,
            self.embeddings,
            self.pad_idx,
            reduction_type=None,
            n_positions=n_positions,
            n_segments=n_segments,
        )
        self.decoder = self.build_decoder(
            opt, dictionary, self.embeddings, self.pad_idx, n_positions=n_positions
        )

    def reorder_encoder_states(self, encoder_states, indices):
        """
        Reorder the encoder states.

        See ``TorchGeneratorModel.reorder_encoder_states`` for a description.
        """
        enc, mask = encoder_states
        if not torch.is_tensor(indices):
            indices = torch.LongTensor(indices).to(enc.device)
        enc = torch.index_select(enc, 0, indices)
        mask = torch.index_select(mask, 0, indices)
        return enc, mask

    def reorder_decoder_incremental_state(
        self, incremental_state: Dict[int, dict], inds: torch.Tensor
    ) -> Dict[int, dict]:
        """
        Reorder the decoder incremental state.

        See ``TorchGeneratorModel.reorder_decoder_incremental_state`` for a description.

        Here, incremental_state is a dict whose keys are layer indices and whose values
        are dicts containing the incremental state for that layer.
        """
        return {
            idx: layer.reorder_incremental_state(incremental_state[idx], inds)
            for idx, layer in enumerate(self.decoder.layers)
        }

    def output(self, tensor):
        """
        Compute output logits.
        """
        # project back to vocabulary
        output = F.linear(tensor, self.embeddings.weight)
        # compatibility with fairseq: fairseq sometimes reuses BOS tokens and
        # we need to force their probability of generation to be 0.
        output[:, :, self.start_idx] = neginf(output.dtype)
        return output


class BasicAttention(nn.Module):
    """
    Implements simple/classical attention.
    """

    def __init__(self, dim=1, attn='cosine', residual=False, get_weights=True):
        super().__init__()
        if attn == 'cosine':
            self.cosine = nn.CosineSimilarity(dim=dim)
        self.attn = attn
        self.dim = dim
        self.get_weights = get_weights
        self.residual = residual

    def forward(self, xs, ys, mask_ys=None, values=None):
        """
        Compute attention.

        Attend over ys with query xs to obtain weights, then apply weights to
        values (ys if yalues is None)

        Args:
            xs: B x query_len x dim (queries)
            ys: B x key_len x dim (keys)
            mask_ys: B x key_len (mask)
            values: B x value_len x dim (values); if None, default to ys
        """
        bsz = xs.size(0)
        y_len = ys.size(1)
        x_len = xs.size(1)
        if self.attn == 'cosine':
            l1 = self.cosine(xs, ys).unsqueeze(self.dim - 1)
        else:
            l1 = torch.bmm(xs, ys.transpose(1, 2))
            if self.attn == 'sqrt':
                d_k = ys.size(-1)
                l1 = l1 / math.sqrt(d_k)
        if mask_ys is not None:
            attn_mask = (mask_ys == 0).view(bsz, 1, y_len)
            attn_mask = attn_mask.repeat(1, x_len, 1)
            l1.masked_fill(attn_mask, neginf(l1.dtype))
        l2 = F.softmax(l1, dim=self.dim, dtype=torch.float).type_as(l1)
        if values is None:
            values = ys
        lhs_emb = torch.bmm(l2, values)

        # # add back the query
        if self.residual:
            lhs_emb = lhs_emb.add(xs)

        if self.get_weights:
            return lhs_emb.squeeze(self.dim - 1), l2
        else:
            return lhs_emb.squeeze(self.dim - 1)


class MultiHeadAttention(nn.Module):
    """
    Implements MultiHeadAttention; this is the core workhorse of the Transformer.

    See Vaswani (2017) for an extensive description.
    """

    def __init__(self, n_heads, dim, dropout=0):
        super(MultiHeadAttention, self).__init__()
        self.n_heads = n_heads
        self.dim = dim

        self.attn_dropout = nn.Dropout(p=dropout)  # --attention-dropout
        self.q_lin = nn.Linear(dim, dim)
        self.k_lin = nn.Linear(dim, dim)
        self.v_lin = nn.Linear(dim, dim)
        # TODO: merge for the initialization step
        nn.init.xavier_normal_(self.q_lin.weight)
        nn.init.xavier_normal_(self.k_lin.weight)
        nn.init.xavier_normal_(self.v_lin.weight)
        # and set biases to 0
        self.out_lin = nn.Linear(dim, dim)

        nn.init.xavier_normal_(self.out_lin.weight)

    def forward(  # type: ignore
        # TODO: remove type ignore with pytorch 1.5:
        # https://github.com/pytorch/pytorch/pull/31057
        self,
        query: torch.Tensor,
        key: Optional[torch.Tensor] = None,
        value: Optional[torch.Tensor] = None,
        mask: torch.Tensor = None,
        incr_state: Optional[Dict[str, torch.Tensor]] = None,
        static_kv: bool = False,
    ) -> Tuple[torch.Tensor, Dict[str, torch.Tensor]]:
        """
        Forward pass.

        :param query: attention query
        :param key: attention key
        :param value: attention value
        :param mask: tensor in which True means that we are allowing attention and False
          means we are blocking it. Mask is:
          - [B, key_len] (encoder self-attn and decoder enc/dec attn)
          - [B, query_len, key_len] (decoder self-attn)
          - [B, 1, 1] (decoder self-attn with incr_state caching)
        :param incr_state: dictionary with values representing the previous states of
          the key, value, and mask
        :param static_kv: True if the key and value are held constant during decoding
          (as in encoder/decoder attention)
        :return: (final attended tensor, new incremental state)
        """

        batch_size, query_len, dim = query.size()
        assert (
            dim == self.dim
        ), 'Dimensions do not match: {} query vs {} configured'.format(dim, self.dim)
        assert mask is not None, 'Mask is None, please specify a mask'
        n_heads = self.n_heads
        dim_per_head = dim // n_heads
        scale = math.sqrt(dim_per_head)

        def prepare_head(tensor):
            # input is [batch_size, seq_len, n_heads * dim_per_head]
            # output is [batch_size * n_heads, seq_len, dim_per_head]
            bsz, seq_len, _ = tensor.size()
            tensor = tensor.view(batch_size, tensor.size(1), n_heads, dim_per_head)
            tensor = (
                tensor.transpose(1, 2)
                .contiguous()
                .view(batch_size * n_heads, seq_len, dim_per_head)
            )
            return tensor

        # q, k, v are the transformed values
        if key is None and value is None:
            # self attention
            key = value = query
            _, _key_len, dim = query.size()
        elif value is None:
            # key and value are the same, but query differs
            # self attention
            value = key

        assert key is not None  # let mypy know we sorted this
        _, _key_len, dim = key.size()

        q = prepare_head(self.q_lin(query))
        k = prepare_head(self.k_lin(key))
        v = prepare_head(self.v_lin(value))

        # Prepend incremental states. For each of the key, value, and mask, see if
        # a previous incremental state exists, and if so, reshape it to match the shape
        # of the new state. Concatenate the previous and new states to match what the
        # full state would have been if we had not cached. (If we are using static_kv,
        # these three states are unchanging, so just re-use the cached states.)
        if incr_state is None:
            incr_state = {}
        if 'prev_key' in incr_state:
            prev_key = incr_state['prev_key'].view(
                batch_size * n_heads, -1, dim_per_head
            )
            if static_kv:
                k = prev_key
            else:
                k = torch.cat([prev_key, k], dim=1)
        if 'prev_value' in incr_state:
            prev_value = incr_state['prev_value'].view(
                batch_size * n_heads, -1, dim_per_head
            )
            if static_kv:
                v = prev_value
            else:
                v = torch.cat([prev_value, v], dim=1)
        if 'prev_mask' in incr_state:
            if static_kv:
                mask = incr_state['prev_mask']
            else:
                mask = torch.cat([incr_state['prev_mask'], mask], dim=2)
                # Prepend along the key_len dimension (analogous to
                # incr_state['prev_key'])

        # Save new incremental states. We reshape to allow for reordering along batch
        # dimension.
        new_incr_state = {
            'prev_key': k.view(batch_size, n_heads, -1, dim_per_head),
            'prev_value': v.view(batch_size, n_heads, -1, dim_per_head),
            'prev_mask': mask,
        }

        full_key_len = k.size(1)
        dot_prod = q.div_(scale).bmm(k.transpose(1, 2))
        # [B * n_heads, query_len, key_len]
        attn_mask = (
            (mask == 0)
            .view(batch_size, 1, -1, full_key_len)
            .repeat(1, n_heads, 1, 1)
            .expand(batch_size, n_heads, query_len, full_key_len)
            .view(batch_size * n_heads, query_len, full_key_len)
        )
        assert attn_mask.shape == dot_prod.shape
        dot_prod.masked_fill_(attn_mask, neginf(dot_prod.dtype))

        attn_weights = F.softmax(
            dot_prod, dim=-1, dtype=torch.float  # type: ignore
        ).type_as(query)
        attn_weights = self.attn_dropout(attn_weights)  # --attention-dropout

        attentioned = attn_weights.bmm(v)
        attentioned = (
            attentioned.type_as(query)
            .view(batch_size, n_heads, query_len, dim_per_head)
            .transpose(1, 2)
            .contiguous()
            .view(batch_size, query_len, dim)
        )

        out = self.out_lin(attentioned)

        return out, new_incr_state

    def reorder_incremental_state(
        self, incremental_state: Dict[str, torch.Tensor], inds: torch.Tensor
    ) -> Dict[str, torch.Tensor]:
        """
        Reorder the input incremental-state tensors.
        """
        return {
            key: torch.index_select(val, 0, inds.to(val.device)).contiguous()
            for key, val in incremental_state.items()
        }


class TransformerFFN(nn.Module):
    """
    Implements the FFN part of the transformer.
    """

    def __init__(self, dim, dim_hidden, relu_dropout=0, activation='relu'):
        super(TransformerFFN, self).__init__()
        self.relu_dropout = nn.Dropout(p=relu_dropout)
        if activation == 'relu':
            self.nonlinear = F.relu
        elif activation == 'gelu':
            self.nonlinear = F.gelu
        else:
            raise ValueError(
                "Don't know how to handle --activation {}".format(activation)
            )
        self.lin1 = nn.Linear(dim, dim_hidden)
        self.lin2 = nn.Linear(dim_hidden, dim)
        nn.init.xavier_uniform_(self.lin1.weight)
        nn.init.xavier_uniform_(self.lin2.weight)
        # TODO: initialize biases to 0

    def forward(self, x):
        """
        Forward pass.
        """
        x = self.nonlinear(self.lin1(x))
        x = self.relu_dropout(x)  # --relu-dropout
        x = self.lin2(x)
        return x<|MERGE_RESOLUTION|>--- conflicted
+++ resolved
@@ -815,6 +815,8 @@
                 )
             )
         tensor = tensor + self.position_embeddings(positions).expand_as(tensor)
+        if self.variant == 'bart':
+            tensor = _normalize(tensor, self.norm_embeddings)
 
         return tensor
 
@@ -844,26 +846,8 @@
         else:
             incr_state = {}
 
-<<<<<<< HEAD
-        tensor = self.embeddings(input)
-        if self.embeddings_scale:
-            tensor = tensor * np.sqrt(self.dim)
-        if self.variant == 'xlm':
-            tensor = _normalize(tensor, self.norm_embeddings)
-        if positions.max().item() > self.n_positions:
-            warn_once(
-                'You are inputting a sequence of {x} length, but only have '
-                '--n-positions {y}. Set --truncate or increase --n-positions'.format(
-                    x=positions.max().item(), y=self.n_positions
-                )
-            )
-        tensor = tensor + self.position_embeddings(positions).expand_as(tensor)
-        if self.variant == 'bart':
-            tensor = _normalize(tensor, self.norm_embeddings)
-=======
         tensor = self.forward_embedding(input, positions)
 
->>>>>>> 28df48cd
         tensor = self.dropout(tensor)  # --dropout
 
         new_incr_state = {}
