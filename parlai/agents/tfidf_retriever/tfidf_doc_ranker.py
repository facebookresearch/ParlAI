--- conflicted
+++ resolved
@@ -16,11 +16,7 @@
 
 from . import utils
 from . import tokenizers
-<<<<<<< HEAD
-from parlai.core.logging_utils import logger
-=======
 from parlai.utils.logging import logger
->>>>>>> 6ad0d3d6
 
 
 class TfidfDocRanker(object):
