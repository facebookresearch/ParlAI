--- conflicted
+++ resolved
@@ -27,6 +27,8 @@
 
 
 class MaxPriorityQueue(Sequence):
+    """Fixed-size priority queue keeping the max_size largest items."""
+
     def __init__(self, max_size):
         self.capacity = max_size
         self.lst = []
@@ -117,15 +119,11 @@
             help='length penalty for responses')
         parser.add_argument(
             '-hsz', '--history_size', type=int, default=1,
-<<<<<<< HEAD
-            help='number of utterances from the dialogue history to take use as the query')
+            help='number of utterances from the dialogue history to take use '
+                 'as the query')
         parser.add_argument(
             '--label_candidates_file', type=str, default=None,
             help='file of candidate responses to choose from')
-=======
-            help='number of utterances from the dialogue history to take use '
-                 'as the query')
->>>>>>> cd9cd142
 
     def __init__(self, opt, shared=None):
         super().__init__(opt)
@@ -138,7 +136,7 @@
         if opt.get('label_candidates_file'):
             f = open(opt.get('label_candidates_file'))
             self.label_candidates = f.read().split('\n')
-            
+
     def reset(self):
         self.observation = None
         self.history = []
@@ -157,7 +155,7 @@
     def act(self):
         if self.opt.get('datatype', '').startswith('train'):
             self.dictionary.act()
-        
+
         obs = self.observation
         reply = {}
         reply['id'] = self.getID()
@@ -169,9 +167,9 @@
         if hasattr(self, 'label_candidates'):
             cands = self.label_candidates
         if cands:
-            text = ' '.join(
-                self.history[max(0, len(self.history) -
-                                 self.opt.get('history_size', 1)):len(self.history)])
+            hist_sz = self.opt.get('history_size', 1)
+            left_idx = max(0, len(self.history) - hist_sz)
+            text = ' '.join(self.history[left_idx:len(self.history)])
             rep = self.build_query_representation(text)
             reply['text_candidates'] = (
                 rank_candidates(rep, cands,
