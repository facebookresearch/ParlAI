--- conflicted
+++ resolved
@@ -212,88 +212,6 @@
     return output
 
 
-<<<<<<< HEAD
-=======
-def fp16_optimizer_wrapper(
-    optimizer: torch.optim.Optimizer,  # type: ignore
-    verbose: bool = False,
-    dynamic_loss_scale: bool = True,
-    loss_initial_scale: float = 2.0 ** 17,
-):
-    """
-    Wrap the an optimizer with FP16 loss scaling protection.
-
-    Requires apex to be installed. Will throw an ImportError if it is not.
-
-    :param optimizer:
-        Any torch optimizer
-    :param bool verbose:
-        Enables verbose output in the FP16 optimizer. Turning this on can help
-        debug when FP16 is underperforming.
-    :param bool dynamic_loss_scaling:
-        FP16 requires loss scaling to avoid underflows. It is recommended this
-        stays on, but advanced users may want it off.
-    :param float loss_initial_scale:
-        Initial loss scaling. Default chosen empirically, but models with very low
-        or high loss values may need this adjusted. Stick with powers of 2.
-
-    :returns:
-        An APEX FP16 optimizer. Please note this has different requirements on
-        how backward() and step() are called.
-    """
-    try:
-        import apex.fp16_utils
-    except ImportError:
-        raise ImportError(
-            'No fp16 support without apex. Please install it from '
-            'https://github.com/NVIDIA/apex'
-        )
-    return apex.fp16_utils.FP16_Optimizer(
-        optimizer,
-        dynamic_loss_scale=dynamic_loss_scale,
-        verbose=verbose,
-        # TODO: We may later want to remove this flag. Right now it
-        # empirically improves the first few backward passes, but future APEX
-        # improvements may make this unnecessary.
-        dynamic_loss_args={'init_scale': loss_initial_scale},
-    )
-
-
-def fp16_available() -> bool:
-    try:
-        import apex.fp16_utils  # noqa: F401
-
-        return True
-    except ImportError:
-        warn_once(
-            'You set --fp16 true, but fp16 is unavailable. To use fp16, please '
-            'install APEX from https://github.com/NVIDIA/apex.'
-        )
-        return False
-
-
-class FP16SafeCrossEntropy(torch.nn.Module):
-    """
-    FP16-safe cross entropy loss.
-
-    This avoids overflow in the softmax by doing the operation in FP32.
-    """
-
-    def __init__(self, ignore_index, reduction='none'):
-        super().__init__()
-        self.NULL_IDX = ignore_index
-        self.reduction = reduction
-
-    def forward(self, scores, targets):
-        return F.nll_loss(
-            F.log_softmax(scores, 1, dtype=torch.float32),
-            targets,
-            ignore_index=self.NULL_IDX,
-            reduction=self.reduction,
-        )
-
-
->>>>>>> 617e7bea
 class IdentityLayer(torch.nn.Module):
     """
     Identity layer module.
