--- conflicted
+++ resolved
@@ -49,13 +49,8 @@
             model_file=custom_model_file,
             print_scores=True,
         )
-<<<<<<< HEAD
-        safety_opt = parser.parse_args([], print_args=False)
+        safety_opt = parser.parse_args([])
         return create_agent(safety_opt, requireModelExists=True)
-=======
-        safety_opt = parser.parse_args([])
-        return create_agent(safety_opt)
->>>>>>> d2b776c8
 
     def contains_offensive_language(self, text):
         """
