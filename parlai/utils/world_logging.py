--- conflicted
+++ resolved
@@ -76,13 +76,9 @@
         msgs = []
         for act in acts:
             # padding examples in the episode[0]
-<<<<<<< HEAD
-            if isinstance(act, Message) and act.is_padding():
-=======
             if not isinstance(act, Message):
                 act = Message(act)
             if act.is_padding():
->>>>>>> 26295bbe
                 break
             if not self.keep_all:
                 msg = {f: act[f] for f in self.keep_fields if f in act}
