--- conflicted
+++ resolved
@@ -307,10 +307,6 @@
         """
         super().reset_metrics()
         self.metrics['confusion_matrix'] = defaultdict(int)
-<<<<<<< HEAD
-        self.metrics['examples'] = 0
-=======
->>>>>>> d876a490
 
     def _report_prec_recall_metrics(self, confmat, class_name, metrics):
         """
@@ -354,36 +350,6 @@
         Report loss as well as precision, recall, and F1 metrics.
         """
         m = super().report()
-<<<<<<< HEAD
-        examples = self.metrics['examples']
-        if examples > 0:
-            # TODO: upgrade the confusion matrix to newer metrics
-            # get prec/recall metrics
-            confmat = self.metrics['confusion_matrix']
-            if self.opt.get('get_all_metrics'):
-                metrics_list = self.class_list
-            else:
-                # only give prec/recall metrics for ref class
-                metrics_list = [self.ref_class]
-
-            examples_per_class = []
-            for class_i in metrics_list:
-                class_total = self._report_prec_recall_metrics(confmat, class_i, m)
-                examples_per_class.append(class_total)
-
-            if len(examples_per_class) > 1:
-                # get weighted f1
-                f1 = 0
-                total_exs = sum(examples_per_class)
-                for i in range(len(self.class_list)):
-                    f1 += (examples_per_class[i] / total_exs) * m[
-                        'class_{}_f1'.format(self.class_list[i])
-                    ]
-                m['weighted_f1'] = f1
-
-        for k, v in m.items():
-            m[k] = round_sigfigs(v, 4)
-=======
         # TODO: upgrade the confusion matrix to newer metrics
         # get prec/recall metrics
         confmat = self.metrics['confusion_matrix']
@@ -407,7 +373,6 @@
                     'class_{}_f1'.format(self.class_list[i])
                 ]
             m['weighted_f1'] = f1
->>>>>>> d876a490
 
         return m
 
