#!/usr/bin/env python3

# Copyright (c) 2017-present, Facebook, Inc.
# All rights reserved.
# This source code is licensed under the BSD-style license found in the
# LICENSE file in the root directory of this source tree. An additional grant
# of patent rights can be found in the PATENTS file in the same directory.
"""This module provides a set of teachers that deal with dialog:

    ``FixedDialogTeacher(Teacher)``
    Base class for teachers in tasks that have fixed dialog - i.e., dialog
    that is not dynamically generated but rather is pulled from set examples.
    However, the class can be extended to all tasks involved fixed data.
    Implements much of the basic functionality of these teachers, including
    ``observe()``, ``act()``, ``next_example()``

    ``DialogTeacher(FixedDialogTeacher)``
     Base teacher class for doing dialog specifically with fixed chat logs.

    ``FbDialogTeacher(DialogTeacher)``
     Teacher class that provides access to data in the Facebook Dialog format.
     See the class description for more details.
     ** NOTE: ** We plan to deprecate this method soon in favor of ParlAIDialogTeacher,
     however several existing tasks are currently still using it.

    ``ParlAIDialogTeacher(DialogTeacher)``
     Teacher class that provides access to data in the ParlAI Dialog format.
     See the class description for more details.

This module also includes ``DataLoader``, a threadpool data loader for
``FixedDialogTeacher``, and ``DialogData``/``StreamDialogData``, data
structures for accessing textual dialog data and utilized by ``DialogTeacher``
"""

from .agents import Teacher, create_task_agent_from_taskname
from .image_featurizers import ImageLoader
from .utils import (
    AttrDict,
    flatten,
    sort_data,
    make_batches,
    no_lock,
    str_to_msg,
    warn_once,
)

from functools import lru_cache

import concurrent.futures
import multiprocessing
from multiprocessing import Value, Lock
from threading import Thread
import queue
import random
import sys
import time
import os


class DataLoader(Thread):
    """A worker thread that provides a threadpool for data loading.

    A teacher may submit a request to the loader, which will return the
    appropriate data.

    To submit a request, a teacher should call ``request_load`` with the
    following arguments:

    :param receive_fn: a receive function (for receiving the data)
    :param load_fn: a load function (for loading the data)
    :param args: arguments for the load function. args can be either a
        dictionary of arguments for a function, or a list of positional arguments
    """
    def __init__(self, opt):
        Thread.__init__(self, daemon=True)
        self.num_workers = opt.get('num_load_threads', 1)
        self.request_queue = queue.Queue()

    def request_load(self, receive_fn, load_fn, args):
        self.request_queue.put((receive_fn, load_fn, args))

    def run(self):
        executor = concurrent.futures.ThreadPoolExecutor(max_workers=self.num_workers)
        with executor:
            while True:
                receive_fn, load_fn, args = self.request_queue.get()
                if type(args) == dict:
                    future = executor.submit(load_fn, **args)
                else:
                    future = executor.submit(load_fn, *args)
                receive_fn(future)


class FixedDialogTeacher(Teacher):
    """A teacher agent for all teachers involved in tasks with fixed data.

    This class provides the following functionality for its subclasses:

    - Resets a teacher
    - Provides an observe method
    - Computes and retrieves the next episode index for a teacher
    - Provides a threadpool option for loading data (especially useful for
      large data, e.g. images)

    In order to take advantage of the first few features, all a subclass has to
    implement is three functions: ``num_episodes``, ``num_examples``, and
    ``get`` (which returns a specific example from a specific episode).

    To utilize the DataLoader for threadpool loading, a teacher should
    implement the ``submit_load_request`` function to send a load request
    to the DataLoader by calling ``self.data_loader.request_load`` with the
    appropriate arguments (``receive_fn, load_fn, args``). The DataLoader then
    returns the data to the teacher's ``data_queue``, which the teacher can
    poll in its ``act`` method.

    The following is an example of the DataLoader usage in the VQA-V1 teacher.

    1. In the teacher's ``init`` function, the teacher calls its
       ``submit_load_request`` function to preload an image.
    2. The ``submit_load_request`` function gets the next ``episode_idx``,
       and computes the image path for the load request.
    3. At the end of ``submit_load_request``, the teacher calls
       ``self.data_loader.request_load`` with three args:

        - ``self.receive_data`` - the function that the DataLoader calls to
          return the the loaded object
        - ``self.image_loader.load`` - the function used to load the image
          from the image path
        - ``[img_path]`` - a list of arguments for the load function, which
          in this case is the path of the image.

    4. In the teacher's ``act`` function, the teacher loads the data from
       its data queue.
    5. At the end of the ``act`` function, the teacher calls
       ``submit_load_request`` to preload an image for the next example.

    To see this in action, take a look at this teacher in ``tasks.vqa_v1.agents``.
    """
    def __init__(self, opt, shared=None):
        super().__init__(opt, shared)

        if not hasattr(self, 'datatype'):
            self.datatype = opt['datatype']
        if not hasattr(self, 'random'):
            self.random = self.datatype == 'train'
        if not hasattr(self, 'training'):
            self.training = self.datatype.startswith('train')
        if not hasattr(self, 'datafile'):
            self.datafile = opt.get('datafile', opt.get('pytorch_datafile'))
        # set up support for multithreaded data loading
        self.data_queue = queue.Queue()
        if shared:
            self.index = shared['index']
            if 'data_loader' in shared:
                self.data_loader = shared['data_loader']
            if 'threadindex' in shared:
                self.threadindex = shared['threadindex']
            if 'examples' in shared:
                self.examples = shared['examples']
        else:
            self.index = AttrDict(value=-1)

        if not hasattr(self, 'data_loader'):
            self.data_loader = DataLoader(opt)
            self.data_loader.start()

        # set up batching
        self.bsz = opt.get('batchsize', 1)
        self.batchindex = opt.get('batchindex', 0)

        dt = opt.get('datatype', '').split(':')
        self.use_batch_act = (opt.get('batch_sort', False) and self.bsz > 1 and
                              'stream' not in dt)

        if self.use_batch_act:
            if shared:
                self.lastYs = shared['lastYs']
                if 'sorted_data' in shared:
                    self.sorted_data = shared['sorted_data']
                    self.batches = shared['batches']
            else:
                self.lastYs = [None] * self.bsz
                ordered_opt = opt.copy()
                ordered_opt['datatype'] = ':'.join((dt[0], 'ordered'))
                ordered_opt['batchsize'] = 1
                ordered_opt['numthreads'] = 1
                ordered_opt['hide_labels'] = False
                ordered_teacher = create_task_agent_from_taskname(ordered_opt)[0]

                clen = opt.get('context_length', -1)
                incl = opt.get('include_labels', True)

                if ordered_teacher.num_examples() > 1000000:  # one million
                    print('WARNING: this dataset is large, and batch sorting '
                          'may use too much RAM or take too long to set up. '
                          'Consider disabling batch sorting, setting '
                          'context-length to a small integer (if this dataset '
                          'has episodes of multiple examples), or streaming '
                          'the data using a streamed data mode if supported.')

                flatdata = flatten(ordered_teacher,
                                   context_length=clen, include_labels=incl)
                self.sorted_data = sort_data(flatdata)
                self.batches = make_batches(self.sorted_data, self.bsz)
                # one fixed-seed shuffle keeps determinism but makes sure that
                # examples aren't presented in sorted order (bad for `-vme`)
                random.Random(42).shuffle(self.batches)

    def _lock(self):
        if hasattr(self.index, 'get_lock'):
            return self.index.get_lock()
        else:
            return no_lock()

    def reset(self):
        """Reset the dialog so that it is at the start of the epoch,
        and all metrics are reset.
        """
        super().reset()
        self.metrics.clear()
        self.lastY = None
        self.episode_done = True
        self.epochDone = False
        self.data_queue = queue.Queue()

        self.episode_idx = -1
        with self._lock():
            self.index.value = -1
        if self.use_batch_act and self.random and hasattr(self, 'batches'):
            random.shuffle(self.batches)

    def submit_load_request(self):
        """An agent should implement this method to submit requests to the
        data loader. At the end of this method, the agent should call
        ``self.data_loader.request_load()`` with the appropriate args.

        By default, this method does nothing.
        """
        pass

    def receive_data(self, future):
        """Function for receiving data from the data loader.

        :param future: result from the load request.
        """
        data = future.result()
        self.data_queue.put(data)

    def share(self):
        """Shares data structures between other instances created for batching
        or hogwild.
        """
        shared = super().share()

        if hasattr(self, 'lastYs'):
            # share lastYs to communicate between batch_act and observe
            shared['lastYs'] = self.lastYs

        if hasattr(self, 'examples'):
            shared['examples'] = self.examples

        if self.opt.get('numthreads', 1) > 1:
            if type(self.index) is not multiprocessing.sharedctypes.Synchronized:
                # for multithreading need to move index into threadsafe memory
                self.index = Value('l', -1)
            if hasattr(self, 'sorted_data'):
                shared['sorted_data'] = self.sorted_data
                shared['batches'] = self.batches
        else:
            shared['data_loader'] = self.data_loader
        shared['index'] = self.index

        return shared

    def next_episode_idx(self, num_eps=None, loop=None):
        """Returns the next episode index.

        :param num_eps: default None uses ``num_episodes`` value.
        :param loop: default None loops during training but not evaluation.
        """
        if num_eps is None:
            num_eps = self.num_episodes()
        if loop is None:
            loop = self.training
        if self.random:
            new_idx = random.randrange(num_eps)
        else:
            with self._lock():
                self.index.value += 1
                if loop:
                    self.index.value %= num_eps
                new_idx = self.index.value
        return new_idx

    def next_example(self):
        """Returns the next example.
        If there are multiple examples in the same episode, returns the next
        one in that episode. If that episode is over, gets a new episode index
        and returns the first example of that episode.
        """
        if self.episode_done:
            self.episode_idx = self.next_episode_idx()
            self.entry_idx = 0
        else:
            self.entry_idx += 1

        if self.episode_idx >= self.num_episodes():
            return {'episode_done': True}, True

        ex = self.get(self.episode_idx, self.entry_idx)
        self.episode_done = ex.get('episode_done', False)

        if (not self.random and self.episode_done and
                self.episode_idx + self.opt.get("batchsize", 1) >= self.num_episodes()):
            epoch_done = True
        else:
            epoch_done = False

        return ex, epoch_done

    def next_batch(self):
        """Returns the next batch of examples."""
        # get next batch
        with self._lock():
            self.index.value += 1
            if self.training:
                self.index.value %= len(self.batches)
            batch_idx = self.index.value

            if batch_idx + 1 >= len(self.batches):
                if self.random:
                    random.shuffle(self.batches)
                self.epochDone = True
            else:
                self.epochDone = False

        if batch_idx >= len(self.batches):
            return [{'episode_done': True, 'id': self.getID()}] * self.bsz

        return self.batches[batch_idx]

    def num_episodes(self):
        """Get the number of episodes in this dataset."""
        if self.use_batch_act:
            # when using batch_act, this is length of sorted data
            return len(self.sorted_data)
        raise RuntimeError('"num_episodes" must be overriden by children.')

    @lru_cache(maxsize=1)
    def num_examples(self):
        """Get the total number of examples in this dataset."""
        if self.use_batch_act:
            # when using batch_act, this is length of sorted data
            return len(self.sorted_data)
        raise RuntimeError('"num_examples" must be overriden by children.')

    def get(self, episode_idx, entry_idx=0):
        """Get the specified episode and the specified entry in that episode.
        Children must override this method in order to inherit the
        `next_example` method.

        :param episode_idx: which episode to return examples from
        :param entry_idx: which example to return from the episode.
                          Many datasets have only single-entry episodes,
                          so this defaults tozero.
        """
        raise RuntimeError('"Get" method must be overriden by children.')

    def observe(self, observation):
        """Process observation for metrics."""
        if self.use_batch_act:
            self.lastY = self.lastYs[self.batchindex]
            self.lastYs[self.batchindex] = None

        if hasattr(self, 'lastY') and self.lastY is not None:
            self.metrics.update(observation, self.lastY)
            self.lastY = None
        return observation

    def batch_act(self, observations):
<<<<<<< HEAD
        """Returns an entire batch of examples instead of just one.
           Note: Currently used by PytorchDataTeacher.
        """
=======
        """Returns an entire batch of examples instead of just one."""
        warn_once(
            'batch_act is deprecated. Please use PytorchDataTeacher '
            'for your batch sorting needs.',
            DeprecationWarning
        )
>>>>>>> e86093b7
        # we ignore observations
        if not hasattr(self, 'epochDone'):
            # reset if haven't yet
            self.reset()

        batch = self.next_batch()
        # pad batch
        if len(batch) < self.bsz:
            batch += [
                {'episode_done': True, 'id': self.getID()}
            ] * (self.bsz - len(batch))

        # remember correct answer if available (for padding, None)
        for i, ex in enumerate(batch):
            if 'labels' in ex:
                labels = ex['labels']
                self.lastYs[i] = labels
                if not self.datatype.startswith('train') or 'evalmode' in self.datatype:
                    del ex['labels']
                    if not self.opt.get('hide_labels', False):
                        ex['eval_labels'] = labels
            else:
                self.lastYs[i] = ex.get('eval_labels', None)

        return batch

    def act(self):
        """Send new dialog message."""
        if not hasattr(self, 'epochDone'):
            # reset if haven't yet
            self.reset()

        # get next example, action is episode_done dict if already out of exs
        action, self.epochDone = self.next_example()
        action['id'] = self.getID()

        # remember correct answer if available
        self.lastY = action.get('labels', action.get('eval_labels', None))
        if ((not self.datatype.startswith('train') or 'evalmode' in self.datatype) and
                'labels' in action):
            # move labels to eval field so not used for training
            # but this way the model can use the labels for perplexity or loss
            action = action.copy()
            labels = action.pop('labels')
            if not self.opt.get('hide_labels', False):
                action['eval_labels'] = labels

        return action


class DialogTeacher(FixedDialogTeacher):
    """A base teacher class for doing dialog with fixed chat logs.

    This class provides a set a basic functionality:

    - uses data class to store and query text data
    - generates action tables to send to the student agent from the data

    If you have ``opt.numthreads > 1``, this also activates a shared memory
    array for the data and lock-protected shared-memory metrics.

    In order to subclass this class, you must implement ``setup_data()`` in
    your class (or subclass another class which does, like
    ``FbDialogTeacher``), which reads your data file as an iterator.
    """

    def __init__(self, opt, shared=None):
        # Check for setup_data
        if not hasattr(self, 'setup_data'):
            raise RuntimeError('Must implement setup_data or subclass a class '
                               'which implements it (e.g. FbDialogTeacher) '
                               'in order to use this class.')
        super().__init__(opt, shared)

        self.startTime = time.time()
        self.datatype = opt['datatype']
        self.training = self.datatype.startswith('train')
        self.stream = 'stream' in self.datatype.split(':')

        if not self.use_batch_act:
            # first initialize any shared objects
            data_class = StreamDialogData if self.stream else DialogData
            kwargs = {'cycle': self.training} if self.stream else {}
            if shared and shared.get('data'):
                self.data = data_class(opt, shared=shared['data'], **kwargs)
            else:
                self.data = data_class(opt, data_loader=self.setup_data,
                                       cands=self.label_candidates(), **kwargs)

        self.reset()

    def reset(self):
        # Reset the dialog so that it is at the start of the epoch,
        # and all metrics are reset.
        super().reset()
        if self.stream:
            self.data.reset()
            self.epochDone = False

    def share(self):
        shared = super().share()
        if hasattr(self, 'data'):
            shared['data'] = self.data.share()
        return shared

    def label_candidates(self):
        """Returns ``None`` by default, but override this in children (such as
        ``FbDialogTeacher``) to load up candidate labels for every example.
        """
        return None

    def num_episodes(self):
        try:
            return self.data.num_episodes()
        except AttributeError:
            return super().num_episodes()

    @lru_cache(maxsize=1)
    def num_examples(self):
        try:
            return self.data.num_examples()
        except AttributeError:
            return super().num_examples()

    def get(self, episode_idx, entry_idx=0):
        return self.data.get(episode_idx, entry_idx)[0]

    def next_example(self):
        if self.stream:
            action, epoch_done = self.data.get()
        else:
            action, epoch_done = super().next_example()
        return action, epoch_done


class DialogData(object):
    """Provides a data structure for accessing textual dialog data.
    This can be used whenever the dialog data is a fixed log of chats
    (i.e not a simulator setting). The logs can include dialog text and possibly
    supervised labels, candidate labels and rewards.

    All these are stored in this internal data format which is used by the
    ``DialogTeacher`` class.

    :param opt: options to initialize the class

    :param data_loader: an iterable with each call returning a tuple in the
                        form ``((x, y, r, c, i), new_episode?)`` where
                        the ``x`` and ``new_episode`` fields are mandatory and
                        other fields may be omitted or ``None``.

    :param cands: can be set to provide a list of candidate labels for every
                  example in this dataset, which the agent can choose from (the
                  correct answer should be in this set).

    :param random: tells the data class whether or not to visit episodes
                   sequentially or randomly when returning examples to the
                   caller.

    The contents of the ``((x, y, r, c, i), new_episode?)`` tuples returned by
    the data loader is the following:

    - ``x`` (str) is a query and possibly context
    - ``y`` (iter) is an iterable of label(s) for that query
    - ``r`` (str) is the str reward for getting that query correct
    - ``c`` (iter) is an iterable of label candidates that the student can choose from
    - ``i`` (str) is a str path to an image on disk, which will be loaded by the
      data class at request-time. should always point to the raw image file.
    - ``new_episode?`` (bool) is a boolean value specifying whether that example
      is the start of a new episode. If you don't use episodes set this
      to ``True`` every time.
    """

    def __init__(self, opt, data_loader=None, cands=None, shared=None, **kwargs):
        # self.data is a list of episodes
        # each episode is a tuple of entries
        # each entry is a tuple of values for the action/observation table
        if shared:
            self.image_loader = shared.get('image_loader', None)
            self.data = shared.get('data', [])
            self.cands = shared.get('cands', None)
        else:
            self.image_loader = ImageLoader(opt)
            self.data = []
            self._load(data_loader, opt['datafile'])
            self.cands = None if cands is None else set(sys.intern(c) for c in cands)
        self.addedCands = []
        self.copied_cands = False

    def share(self):
        shared = {
            'data': self.data,
            'cands': self.cands,
            'image_loader': self.image_loader
        }
        return shared

    def _read_episode(self, data_loader):
        """Reads one episode at a time from the provided iterable over entries.

        :param data_loader: an iterable which returns tuples in the format
                            described in the class docstring.
        """
        episode = []
        last_cands = None
        for entry, new in data_loader:
            if new and len(episode) > 0:
                yield tuple(episode)
                episode = []
                last_cands = None

            # intern all strings so we don't store them more than once
            new_entry = []
            if len(entry) > 0:
                # process text if available
                if entry[0] is not None:
                    new_entry.append(sys.intern(entry[0]))
                else:
                    new_entry.append(None)
                if len(entry) > 1:
                    # process labels if available
                    if entry[1] is None:
                        new_entry.append(None)
                    elif hasattr(entry[1], '__iter__') and type(entry[1]) is not str:
                        # make sure iterable over labels, not single string
                        new_entry.append(tuple(sys.intern(e) for e in entry[1]))
                    else:
                        raise TypeError(
                            'Must provide iterable over labels, not a single string.'
                        )
                    if len(entry) > 2:
                        # process reward if available
                        if entry[2] is not None:
                            new_entry.append(entry[2])
                        else:
                            new_entry.append(None)
                        if len(entry) > 3:
                            # process label candidates if available
                            if entry[3] is None:
                                new_entry.append(None)
                            elif last_cands and entry[3] is last_cands:
                                # if cands are shared, say "same" so we
                                # don't store them again
                                new_entry.append(
                                    sys.intern('same as last time'))
                            elif (hasattr(entry[3], '__iter__') and
                                    type(entry[3]) is not str):
                                # make sure iterable over candidates, not single string
                                last_cands = entry[3]
                                new_entry.append(tuple(
                                    sys.intern(e) for e in entry[3]))
                            else:
                                raise TypeError(
                                    'Must provide iterable over label candidates, '
                                    'not a single string.'
                                )
                            if len(entry) > 4 and entry[4] is not None:
                                new_entry.append(sys.intern(entry[4]))

            episode.append(tuple(new_entry))

        if len(episode) > 0:
            yield tuple(episode)

    def _load(self, data_loader, datafile):
        """Loads up data from an iterable over tuples described in the class
        docs.

        :param data_loader: (iter) an iterator which returns tuples in the
                            format described in the class docstring.
        :param datafile: (str)
        """
        for episode in self._read_episode(data_loader(datafile)):
            self.data.append(episode)

    def num_episodes(self):
        """Return number of episodes in the dataset."""
        return len(self.data)

    @lru_cache(maxsize=1)
    def num_examples(self):
        """Returns total number of entries available.

        Each episode has at least one entry, but might have many more.
        """
        return sum(len(episode) for episode in self.data)

    def get(self, episode_idx, entry_idx=0):
        """Get the specified episode and the specified entry in that episode.

        :param episode_idx: which episode to return examples from
        :param entry_idx: which example to return from the episode.
                          Many datasets have only single-entry episodes,
                          so this defaults tozero.
        """
        # first look up data
        episode = self.data[episode_idx]
        entry = episode[entry_idx]
        episode_done = entry_idx == len(episode) - 1
        end_of_data = episode_done and episode_idx == len(self.data) - 1

        # now pack it in a action-observation dictionary
        table = self.build_table(entry)

        # last entry in this episode
        table['episode_done'] = episode_done
        return table, end_of_data

    def build_table(self, entry):
        """Packs an entry into an action-observation dictionary.

        :param entry: a tuple in the form described in the class docstring.
        """
        table = {}
        if entry[0] is not None:
            table['text'] = entry[0]
        if len(entry) > 1:
            if entry[1] is not None:
                table['labels'] = entry[1]
            if len(entry) > 2:
                if entry[2] is not None:
                    table['reward'] = entry[2]
                if len(entry) > 3:
                    if entry[3] is not None:
                        table['label_candidates'] = entry[3]
                    if len(entry) > 4 and entry[4] is not None:
                        img = self.image_loader.load(entry[4])
                        if img is not None:
                            table['image'] = img

        if (table.get('labels', None) is not None and
                self.cands is not None):
            if self.addedCands:
                # remove elements in addedCands
                self.cands.difference_update(self.addedCands)
                self.addedCands.clear()
            for label in table['labels']:
                if label not in self.cands:
                    # add labels, queue them for removal next time
                    if not self.copied_cands:
                        self.cands = self.cands.copy()
                        self.copied_cands = True
                    self.cands.add(label)
                    self.addedCands.append(label)
            table['label_candidates'] = self.cands

        if 'labels' in table and 'label_candidates' in table:
            if table['labels'][0] not in table['label_candidates']:
                raise RuntimeError('true label missing from candidate labels')
        return table


class StreamDialogData(DialogData):
    """Provides a data structure for streaming textual dialog data.
    This can be used whenever the dialog data follows the format described in
    DialogData but cannot fit entirely into memory.

    Additional keyword-argument cycle defines if the stream should restart from
    the beginning after an epoch is finished (defaults to True).

    :param opt: options to initialize the class

    :param data_loader: an iterable with each call returning a tuple in the
                        form ``((x, y, r, c, i), new_episode?)`` where
                        the ``x`` and ``new_episode`` fields are mandatory and
                        other fields may be omitted or ``None``.

    :param cands: can be set to provide a list of candidate labels for every
                  example in this dataset, which the agent can choose from (the
                  correct answer should be in this set).

    :param random: tells the data class whether or not to visit episodes
                   sequentially or randomly when returning examples to the
                   caller.

    :param cycle: (default True) whether to restart at beginning when end of
                  stream reached without reset being called.
    """

    def __init__(self, opt, data_loader=None, cands=None, shared=None, **kwargs):
        # super() call initiates stream in self.data by calling _load()
        super().__init__(opt, data_loader, cands, shared, **kwargs)
        self.cycle = kwargs['cycle'] if 'cycle' in kwargs else True
        if shared:
            # auxiliary instances hold pointer to main datastream in self.data
            self.reset_data = shared['reset']
            # Share datafile and data_loader for computing num_exs and num_eps
            self.datafile = shared['datafile']
            self.data_loader = shared['data_loader']
            if 'lock' in shared:
                self.lock = shared['lock']
        else:
            # main instance holds the stream and shares pointer to it
            self.data_loader = data_loader
            self.datafile = opt['datafile']
            self.reset_data = None
            self.is_reset = True
            if opt.get('numthreads', 1) > 1:
                print('WARNING: multithreaded streaming will process every '
                      'example numthreads times.')
                self.lock = Lock()
        self.entry_idx = 0
        self.next_episode = None
        self.num_eps = None
        self.num_exs = None

    def share(self):
        shared = super().share()
        # also share reset method to allow datastream to be reset
        shared['reset'] = self.reset
        # share datafile and data for loading length if necessary
        shared['datafile'] = self.datafile
        shared['data_loader'] = self.data_loader
        if hasattr(self, 'lock'):
            shared['lock'] = self.lock

        return shared

    def _load(self, data_loader, datafile):
        """Load data generator into data field."""
        self.data = self._data_generator(data_loader, datafile)

    def _data_generator(self, data_loader, datafile):
        """Generates data using the iterator over tuples constructed
        by data_loader.
        """
        self.is_reset = False
        while True:
            for episode in self._read_episode(data_loader(datafile)):
                yield episode
            yield -1
            while not self.cycle:
                yield -1

    def load_length(self):
        """Calculates the length of the dataset and caches it in a file.
        Note that this can take some time for large datasets. Episode and entry
        indexes cannot be specified during streaming.
        """
        datafiles = self.datafile if type(self.datafile) is tuple else [self.datafile]
        length_file = datafiles[0] + ".lengths"
        if not os.path.isfile(length_file):
            num_eps = 0
            num_exs = 0
            for episode in self._read_episode(self.data_loader(self.datafile)):
                num_eps += 1
                num_exs += len(episode)
            with open(length_file, 'w') as f:
                f.write("{}\n{}".format(num_eps, num_exs))
        else:
            with open(length_file, 'r') as f:
                num_eps, num_exs = f.readlines()
        return int(num_eps), int(num_exs)

    def num_examples(self):
        if not self.num_exs:
            self.num_eps, self.num_exs = self.load_length()
        return self.num_exs

    def num_episodes(self):
        if not self.num_eps:
            self.num_eps, self.num_exs = self.load_length()
        return self.num_eps

    def _lock(self):
        if hasattr(self, 'lock'):
            return self.lock
        else:
            return no_lock()

    def get(self):
        """Returns a the next entry from the stream in the current episode for
        this instance. When episode is done returns first entry of next
        episode.
        """
        # first look up data
        if self.next_episode != -1 or self.entry_idx != 0:
            with self._lock():
                if self.next_episode is None:
                    self.next_episode = next(self.data)
                if self.entry_idx == 0:
                    self.cur_episode = self.next_episode
                    self.next_episode = next(self.data)
                entry = self.cur_episode[self.entry_idx]

                # now pack it in a action-observation dictionary
                table = self.build_table(entry)

                episode_done = self.entry_idx == len(self.cur_episode) - 1
                if episode_done:
                    self.entry_idx = 0
                else:
                    self.entry_idx += 1
                end_of_data = episode_done and self.next_episode is -1
                if end_of_data and self.cycle:
                    self.next_episode = next(self.data)

                # last entry in this episode
                table['episode_done'] = episode_done
        else:
            table = {'episode_done': True}
            end_of_data = True

        return table, end_of_data

    def reset(self):
        """Reset the datastream to its beginning."""
        if self.reset_data is not None:
            # auxiliary instance, reset main datastream
            self.data = self.reset_data()
            self.next_episode = None
        elif not self.is_reset:
            # if main instance is not reset, reset datastream
            self._load(self.data_loader, self.datafile)
            self.is_reset = True
            self.next_episode = None
        self.entry_idx = 0
        return self.data


class FbDialogTeacher(DialogTeacher):
    """This module provides access to data in the Facebook Dialog format.


    Subclasses ``DialogTeacher`` for functionality and provides an
    implementation of ``setup_data()`` which iterates over datasets in the
    "fbdialog" format. If your data is in the format below, use this class to
    handle file parsing for you.

    The way FB Dialog data is set up is as follows:

    ::

        1 Sam went to the kitchen.
        2 Pat gave Sam the milk.
        3 Where is the milk?<TAB>kitchen<TAB>1<TAB>hallway|kitchen|bathroom
        4 Sam went to the hallway.
        5 Pat went to the bathroom.
        6 Where is the milk?<TAB>hallway<TAB>1<TAB>hallway|kitchen|bathroom

    Lines 1-6 represent a single episode, with two different examples: the
    first example is lines 1-3, and the second is lines 4-6.

    Lines 1,2,4, and 5 represent contextual information.

    Lines 3 and 6 contain a query, a label, a reward for getting the question
    correct, and three label candidates.

    Since both of these examples are part of the same episode, the information
    provided in the first example is relevant to the query in the second
    example and therefore the agent must remember the first example in order to
    do well.

    In general dialog in this format can contain any speech, not just QA pairs:

    ::

        1 Hi how's it going?<TAB>It's going great. What's new?
        2 Well I'm working on a new project at work.<TAB>Oh me too!
        3 Oh cool!<TAB>Tell me about yours.

    etc.

    Note that dialogs are interpreted as being one-way. For example, consider
    this dialog:

    ::

        1 X1    Y1
        2 X2    Y2
        3 X3    Y3

    A set of examples X1 => Y1, X2 => Y2, and X3 => Y3 will be generated.
    However, Y1 => X2 and Y2 => X3 are not created as separate examples by
    default. This makes sense for some data (we don't need to train on the idea
    that "kitchen" should be followed by "Sam went to the hallway..." above),
    but for other datasets it may be helpful to add additional examples in the
    reverse direction ("Oh cool!" is a response to "Oh me too!" above).
    """

    def __init__(self, opt, shared=None):
        self.opt = opt
        self.cloze = opt.get('cloze', False)
        if shared and 'cands' in shared:
            self.cands = shared['cands']
        else:
            self.cands = self.load_cands(opt.get('cands_datafile', None))
        super().__init__(opt, shared)

    def share(self):
        shared = super().share()
        shared['cands'] = self.cands
        return shared

    def label_candidates(self):
        return self.cands

    def load_cands(self, path):
        """Load global fixed set of candidate labels that the teacher provides
        every example (the true labels for a specific example are also added to
        this set, so that it's possible to get the right answer).
        """
        if path is None:
            return None
        cands = []
        lines_have_ids = False
        cands_are_replies = False
        cnt = 0
        with open(path) as read:
            for line in read:
                line = line.strip().replace('\\n', '\n')
                if len(line) > 0:
                    cnt = cnt + 1
                    # If lines are numbered we strip them of numbers.
                    if cnt == 1 and line[0:2] == '1 ':
                        lines_have_ids = True
                    # If tabs then the label_candidates are all the replies.
                    if '\t' in line and not cands_are_replies:
                        cands_are_replies = True
                        cands = []
                    if lines_have_ids:
                        space_idx = line.find(' ')
                        line = line[space_idx + 1:]
                        if cands_are_replies:
                            sp = line.split('\t')
                            if len(sp) > 1 and sp[1] != '':
                                cands.append(sp[1])
                        else:
                            cands.append(line)
                    else:
                        cands.append(line)
        return cands

    def setup_data(self, path):
        """Reads data in the fbdialog format.

        Returns ``((x,y,r,c), new_episode?)`` tuples.

        ``x`` represents a query, ``y`` represents the labels, ``r`` represents
        any reward, and ``c`` represents any label_candidates.

        The example above will be translated into the following tuples:

        ::

            x: 'Sam went to the kitchen\\nPat gave Sam the milk\\nWhere is the milk?'
            y: ['kitchen']
            r: '1'
            c: ['hallway', 'kitchen', 'bathroom']
            new_episode = True (this is the first example in the episode)


        ::

            x: 'Sam went to the hallway\\nPat went to the bathroom\\nWhere is the
                milk?'
            y: ['hallway']
            r: '1'
            c: ['hallway', 'kitchen', 'bathroom']
            new_episode = False (this is the second example in the episode)
        """
        print("[loading fbdialog data:" + path + "]")
        with open(path) as read:
            start = True
            x = ''
            reward = 0
            last_conv_id = None
            for line in read:
                line = line.strip().replace('\\n', '\n')
                if len(line) == 0:
                    # empty response
                    continue

                # first, get conversation index -- '1' means start of episode
                space_idx = line.find(' ')
                if space_idx == -1:
                    # empty line, both individuals are saying whitespace
                    conv_id = int(line)
                else:
                    conv_id = int(line[:space_idx])

                # split line into constituent parts, if available:
                # x<tab>y<tab>reward<tab>label_candidates
                # where y, reward, and label_candidates are optional
                split = line[space_idx + 1:].split('\t')

                # remove empty items and strip each one
                for i in range(len(split)):
                    word = split[i].strip()
                    if len(word) == 0:
                        split[i] = ''
                    else:
                        split[i] = word
                # Empty reward string same as None
                if len(split) > 2 and split[2] == '':
                    split[2] = None

                # now check if we're at a new episode
                if last_conv_id is None or conv_id <= last_conv_id:
                    x = x.strip()
                    if x:
                        yield [x, None, reward], start
                    start = True
                    reward = 0
                    # start a new episode
                    if self.cloze:
                        x = 'Fill in the blank in the last sentence.\n{x}'.format(
                            x=split[0]
                        )
                    else:
                        x = split[0]
                else:
                    if x:
                        # otherwise add current x to what we have so far
                        x = '{x}\n{next_x}'.format(x=x, next_x=split[0])
                    else:
                        x = split[0]
                last_conv_id = conv_id
                if len(split) > 2 and split[2]:
                    reward += float(split[2])

                if len(split) > 1 and split[1]:
                    # only generate an example if we have a y
                    split[0] = x
                    # split labels
                    split[1] = split[1].split('|')
                    if len(split) > 3:
                        # split label_candidates
                        split[3] = split[3].split('|')
                    if len(split) > 2:
                        split[2] = reward
                    else:
                        split.append(reward)
                    if start:
                        yield split, True
                        start = False
                    else:
                        yield split, False
                    # reset x in case there is unlabeled data still left
                    x = ''
                    reward = 0
            if x:
                yield [x, None, reward], start


class ParlAIDialogTeacher(FixedDialogTeacher):
    """This module provides access to data in the ParlAI Text Dialog format.

    Subclasses ``FixedDialogTeacher`` for functionality and provides an
    implementation of ``setup_data()`` which iterates over datasets in the
    "ParlAI text" format. If your data is in the format below, use this class to
    handle file parsing for you.

    The way the data is set up is as follows:

    ::

        text:Sam went to the kitchen. <NEWL>
        Pat gave Sam the milk. <NEWL>
        Where is the milk? <TAB> labels:kitchen <TAB> reward:1
        <TAB> label_candidates:hallway|kitchen|bathroom
        text:Sam went to the hallway. <NEWL>
        Pat went to the bathroom. <NEWL>
        Where is the milk? <TAB> labels:hallway <TAB> reward:1
        <TAB> label_candidates:hallway|kitchen|bathroom <TAB> episode_done:True

    Lines 1-2 represent a single episode, with a different example on each line.
    The lines contain a query and a label for getting the question
    correct, and three label candidates.

    Since both of these examples are part of the same episode, the information
    provided in the first example is relevant to the query in the second
    example and therefore the agent must remember the first example in order to
    do well.

    In general dialog this format can contain any speech, not just QA pairs:

    ::

        text:Hi how's it going?<TAB>labels:It's going great. What's new?
        text:Well I'm working on a new project at work.<TAB>labels:Oh me too!
        text:Oh cool!<TAB>labels:Tell me about yours.

    etc.

    Note that dialogs are interpreted as being one-way. For example, consider
    this dialog:

    ::

        1 X1    Y1
        2 X2    Y2
        3 X3    Y3

    A set of examples X1 => Y1, X2 => Y2, and X3 => Y3 will be generated.
    However, Y1 => X2 and Y2 => X3 are not created as separate examples by
    default. This makes sense for some data (we don't need to train on the idea
    that "kitchen" should be followed by "Sam went to the hallway..." above),
    but for other datasets it may be helpful to add additional examples in the
    reverse direction ("Oh cool!" is a response to "Oh me too!" above).
    """

    def __init__(self, opt, shared=None):
        super().__init__(opt, shared)
        if not shared:
            self.episodes = []
            self.num_exs = 0
            if opt.get('parlaidialogteacher_datafile') is not None:
                self._setup_data(opt.get('parlaidialogteacher_datafile'))
        else:
            self.episodes = shared['episodes']
            self.num_exs = sum(len(e) for e in self.episodes)
        self.id = opt.get('parlaidialogteacher_datafile', 'teacher')
        self.reset()

    def share(self):
        shared = super().share()
        shared['episodes'] = self.episodes
        return shared

    def num_examples(self):
        return self.num_exs

    def num_episodes(self):
        return len(self.episodes)

    def get(self, episode_idx, entry_idx=None):
        return self.episodes[episode_idx][entry_idx].copy()

    def _setup_data(self, path):
        print("[loading parlAI text data:" + path + "]")
        self.episodes = []
        self.num_exs = 0
        eps = []
        with open(path) as read:
            for line in read:
                msg = str_to_msg(line.rstrip('\n'))
                if msg:
                    self.num_exs += 1
                    eps.append(msg)
                    if msg.get('episode_done', False):
                        self.episodes.append(eps)
                        eps = []
        if len(eps) > 0:
            # add last episode
            eps[-1]['episode_done'] = True
            self.episodes.append(eps)<|MERGE_RESOLUTION|>--- conflicted
+++ resolved
@@ -378,18 +378,9 @@
         return observation
 
     def batch_act(self, observations):
-<<<<<<< HEAD
         """Returns an entire batch of examples instead of just one.
            Note: Currently used by PytorchDataTeacher.
         """
-=======
-        """Returns an entire batch of examples instead of just one."""
-        warn_once(
-            'batch_act is deprecated. Please use PytorchDataTeacher '
-            'for your batch sorting needs.',
-            DeprecationWarning
-        )
->>>>>>> e86093b7
         # we ignore observations
         if not hasattr(self, 'epochDone'):
             # reset if haven't yet
