--- conflicted
+++ resolved
@@ -44,11 +44,8 @@
 from parlai.core.opt import Opt
 from parlai.utils.conversations import Conversations
 from parlai.utils.distributed import get_rank, num_workers, is_distributed
-<<<<<<< HEAD
 from parlai.utils.misc import AttrDict, no_lock, str_to_msg, warn_once
-=======
 import parlai.utils.logging as logging
->>>>>>> ade082a9
 
 from abc import ABC, abstractmethod
 
@@ -1530,8 +1527,15 @@
         conversations = Conversations(path)
         self.num_exs = sum(len(c) for c in conversations)
         for conv in conversations:
-            context = conv.context
-            turns = conv.turns
+            if conv.context:
+                warn_once(
+                    'At least one of these conversations contains a context, which is not being used'
+                )
+            turns = [t for t in conv.turns if t.get('id') != 'context']
+            if len(turns) != len(conv.turns):
+                warn_once(
+                    'At least one of these conversations contains a context within the dialogue, which is being discarded'
+                )
             turns.insert(0, {'text': '__SILENCE__'})
             # train on odd turns as labels (turns w/ first speaker)
             if self.label_turns in ['firstspeaker', 'both']:
