#!/usr/bin/env python3

# Copyright (c) Facebook, Inc. and its affiliates.
# This source code is licensed under the MIT license found in the
# LICENSE file in the root directory of this source tree.
"""
This module provides a set of teachers that deal with dialog.

    ``FixedDialogTeacher(Teacher)``
    Base class for teachers in tasks that have fixed dialog - i.e., dialog
    that is not dynamically generated but rather is pulled from set examples.
    However, the class can be extended to all tasks involved fixed data.
    Implements much of the basic functionality of these teachers, including
    ``observe()``, ``act()``, ``next_example()``

    ``DialogTeacher(FixedDialogTeacher)``
     Base teacher class for doing dialog specifically with fixed chat logs.

    ``ParlAIDialogTeacher(DialogTeacher)``
     Teacher class that provides access to data in the ParlAI Dialog format.
     See the class description for more details.

    ``FbDialogTeacher(DialogTeacher)``
     Teacher class that provides access to data in the Facebook Dialog format.
     See the class description for more details. **This class is deprecated**.

This module also includes ``DataLoader``, a threadpool data loader for
``FixedDialogTeacher``, and ``DialogData``/``StreamDialogData``, data
structures for accessing textual dialog data and utilized by ``DialogTeacher``
"""
import copy
from typing import List, Tuple

from parlai.core.agents import Agent, create_agent_from_shared
from parlai.core.image_featurizers import ImageLoader
from parlai.core.loader import load_teacher_module
from parlai.core.message import Message
from parlai.core.metrics import TeacherMetrics, aggregate_named_reports
from parlai.core.opt import Opt
from parlai.utils.misc import AttrDict, no_lock, str_to_msg, warn_once

from functools import lru_cache
from abc import ABC, abstractmethod

import concurrent.futures
import multiprocessing
from multiprocessing import Value, Lock
from threading import Thread
import queue
import random
import sys
import time
import os
import torch
import json
import argparse


class DataLoader(Thread):
    """
    A worker thread that provides a threadpool for data loading.

    A teacher may submit a request to the loader, which will return the
    appropriate data.

    To submit a request, a teacher should call ``request_load``.
    """

    def __init__(self, opt):
        Thread.__init__(self, daemon=True)
        self.num_workers = opt.get('num_load_threads', 1)
        self.request_queue = queue.Queue()

    def request_load(self, receive_fn, load_fn, args):
        """
        Queue a request for loading.

        :param receive_fn:
            a receive function (for receiving the data)
        :param load_fn:
            a load function (for loading the data)
        :param args:
            arguments for the load function. args can be either a dictionary of
            arguments for a function, or a list of positional arguments
        """
        self.request_queue.put((receive_fn, load_fn, args))

    def run(self):
        """
        Run the execution loop.
        """
        executor = concurrent.futures.ThreadPoolExecutor(max_workers=self.num_workers)
        with executor:
            while True:
                receive_fn, load_fn, args = self.request_queue.get()
                if type(args) == dict:
                    future = executor.submit(load_fn, **args)
                else:
                    future = executor.submit(load_fn, *args)
                receive_fn(future)


class Teacher(Agent):
    """
    Basic Teacher agent that keeps track of how many times it's received messages.

    Teachers provide the ``report()`` method to get back metrics.
    """

    def __init__(self, opt: Opt, shared=None):
        if not hasattr(self, 'opt'):
            self.opt = copy.deepcopy(opt)
        if not hasattr(self, 'id'):
            self.id = opt.get('task', 'teacher')
        if not hasattr(self, 'metrics'):
            if shared and shared.get('metrics'):
                self.metrics = shared['metrics']
            else:
                self.metrics = TeacherMetrics(
                    threadsafe=opt.get('numthreads', 1) > 1,
                    metrics_list=opt.get('metrics', 'default'),
                )
        self.epochDone = False

    # return state/action dict based upon passed state
    def act(self):
        """
        Act upon the previous observation.
        """
        if self.observation is not None and 'text' in self.observation:
            t = {'text': 'Hello agent!'}
        return t

    def epoch_done(self):
        """
        Return whether the epoch is done.
        """
        return self.epochDone

    # Default unknown length
    def num_examples(self):
        """
        Return the number of examples (e.g. individual utterances) in the dataset.

        Default implementation returns `None`, indicating an unknown number.
        """
        return None

    def num_episodes(self):
        """
        Return the number of episodes (e.g. conversations) in the dataset.

        Default implementation returns `None`, indicating an unknown number.
        """
        return None

    def report(self):
        """
        Return metrics showing total examples and accuracy if available.
        """
        return self.metrics.report()

    def reset(self):
        """
        Reset the teacher.
        """
        super().reset()
        self.reset_metrics()
        self.epochDone = False

    def reset_metrics(self):
        """
        Reset metrics.
        """
        self.metrics.clear()

    def share(self):
        """
        In addition to default Agent shared parameters, share metrics.
        """
        shared = super().share()
        shared['metrics'] = self.metrics
        return shared

    def update_counters(self):
        """
        Ensure counters are synchronized.
        """
        self.metrics.sync()


class FixedDialogTeacher(Teacher):
    """
    A teacher agent for all teachers involved in tasks with fixed data.

    This class provides the following functionality for its subclasses:

    - Resets a teacher
    - Provides an observe method
    - Computes and retrieves the next episode index for a teacher
    - Provides a threadpool option for loading data (especially useful for
      large data, e.g. images)

    In order to take advantage of the first few features, all a subclass has to
    implement is three functions: ``num_episodes``, ``num_examples``, and
    ``get`` (which returns a specific example from a specific episode).

    To utilize the DataLoader for threadpool loading, a teacher should
    implement the ``submit_load_request`` function to send a load request
    to the DataLoader by calling ``self.data_loader.request_load`` with the
    appropriate arguments (``receive_fn, load_fn, args``). The DataLoader then
    returns the data to the teacher's ``data_queue``, which the teacher can
    poll in its ``act`` method.

    The following is an example of the DataLoader usage in the VQA-V1 teacher.

    1. In the teacher's ``init`` function, the teacher calls its
       ``submit_load_request`` function to preload an image.
    2. The ``submit_load_request`` function gets the next ``episode_idx``,
       and computes the image path for the load request.
    3. At the end of ``submit_load_request``, the teacher calls
       ``self.data_loader.request_load`` with three args:

        - ``self.receive_data`` - the function that the DataLoader calls to
          return the the loaded object
        - ``self.image_loader.load`` - the function used to load the image
          from the image path
        - ``[img_path]`` - a list of arguments for the load function, which
          in this case is the path of the image.

    4. In the teacher's ``act`` function, the teacher loads the data from
       its data queue.
    5. At the end of the ``act`` function, the teacher calls
       ``submit_load_request`` to preload an image for the next example.

    To see this in action, take a look at this teacher in ``tasks.vqa_v1.agents``.
    """

    def __init__(self, opt, shared=None):
        super().__init__(opt, shared)

        if not hasattr(self, 'datatype'):
            self.datatype = opt['datatype']
        if not hasattr(self, 'random'):
            self.random = self.datatype == 'train'
        if not hasattr(self, 'training'):
            self.training = (
                self.datatype.startswith('train') and 'evalmode' not in self.datatype
            )
        if not hasattr(self, 'datafile'):
            self.datafile = opt.get('datafile')
        # set up support for multithreaded data loading
        self.data_queue = queue.Queue()
        if shared:
            self.index = shared['index']
            if 'data_loader' in shared:
                self.data_loader = shared['data_loader']
            if 'threadindex' in shared:
                self.threadindex = shared['threadindex']
            if 'examples' in shared:
                self.examples = shared['examples']
        else:
            self.index = AttrDict(value=-1)

        if not hasattr(self, 'data_loader'):
            self.data_loader = DataLoader(opt)
            self.data_loader.start()

        # set up batching
        self.bsz = opt.get('batchsize', 1)
        self.use_batch_act = False

    def _lock(self):
        if hasattr(self.index, 'get_lock'):
            return self.index.get_lock()
        else:
            return no_lock()

    def reset(self):
        """
        Reset the dialog to the start of the epoch, and reset all metrics.
        """
        super().reset()
        self.metrics.clear()
        self.lastY = None
        self.episode_done = True
        self.epochDone = False
        self.data_queue = queue.Queue()

        self.episode_idx = -1
        with self._lock():
            self.index.value = -1

    def submit_load_request(self):
        """
        Submit a load request.

        An agent should implement this method to submit requests to the data
        loader. At the end of this method, the agent should call
        ``self.data_loader.request_load()`` with the appropriate args.

        By default, this method does nothing.
        """
        # TODO: mark as abstract
        pass

    def receive_data(self, future):
        """
        Receive data from the data loader.

        :param future: result from the load request.
        """
        data = future.result()
        self.data_queue.put(data)

    def share(self):
        """
        Share the data and dataloader.
        """
        shared = super().share()

        if hasattr(self, 'examples'):
            shared['examples'] = self.examples

        if hasattr(self, 'data_loader'):
            shared['data_loader'] = self.data_loader

        if self.opt.get('numthreads', 1) > 1:
            if type(self.index) is not multiprocessing.sharedctypes.Synchronized:
                # for multithreading need to move index into threadsafe memory
                self.index = Value('l', -1)

        shared['index'] = self.index

        return shared

    def next_episode_idx(self, num_eps=None, loop=None):
        """
        Return the next episode index.

        :param num_eps:
            default None uses ``num_episodes`` value.
        :param loop:
            default None loops during training but not evaluation.
        """
        if num_eps is None:
            num_eps = self.num_episodes()
        if loop is None:
            loop = self.training
        if self.random:
            new_idx = random.randrange(num_eps)
        else:
            with self._lock():
                self.index.value += 1
                if loop:
                    self.index.value %= num_eps
                new_idx = self.index.value
        return new_idx

    def next_example(self):
        """
        Return the next example.

        If there are multiple examples in the same episode, returns the next one in that
        episode. If that episode is over, gets a new episode index and returns the first
        example of that episode.
        """
        if self.episode_done:
            self.episode_idx = self.next_episode_idx()
            self.entry_idx = 0
        else:
            self.entry_idx += 1

        if self.episode_idx >= self.num_episodes():
            return {'episode_done': True}, True

        ex = self.get(self.episode_idx, self.entry_idx)
        self.episode_done = ex.get('episode_done', False)

        if (
            not self.random
            and self.episode_done
            and self.episode_idx + self.opt.get("batchsize", 1) >= self.num_episodes()
        ):
            epoch_done = True
        else:
            epoch_done = False

        return ex, epoch_done

    def next_batch(self):
        """
        Return the next batch of examples.
        """
        # get next batch
        with self._lock():
            self.index.value += 1
            if self.training:
                self.index.value %= len(self.batches)
            batch_idx = self.index.value

            if batch_idx + 1 >= len(self.batches):
                if self.random:
                    random.shuffle(self.batches)
                self.epochDone = True
            else:
                self.epochDone = False

        if batch_idx >= len(self.batches):
            return [{'episode_done': True, 'id': self.getID()}] * self.bsz

        return self.batches[batch_idx]

    def num_episodes(self) -> int:
        """
        Get the number of episodes in this dataset.
        """
        raise RuntimeError('"num_episodes" must be overriden by children.')

    def num_examples(self) -> int:
        """
        Get the total number of examples in this dataset.
        """
        raise RuntimeError('"num_examples" must be overriden by children.')

    def get(self, episode_idx, entry_idx=0):
        """
        Get the specified episode and the specified entry in that episode.

        Children must override this method in order to inherit the
        `next_example` method.

        :param episode_idx:
            which episode to return examples from
        :param entry_idx:
            which example to return from the episode.  Many datasets have only
            single-entry episodes, so this defaults to zero.
        """
        # TODO: mark as abstract, get rid of runtime error.
        raise RuntimeError('"Get" method must be overriden by children.')

    def observe(self, observation):
        """
        Process observation for metrics.
        """
        if hasattr(self, 'lastY') and self.lastY is not None:
            self.metrics.evaluate_response(observation, self.lastY)
            self.lastY = None
        return observation

    def act(self):
        """
        Send new dialog message.
        """
        if not hasattr(self, 'epochDone'):
            # reset if haven't yet
            self.reset()

        # get next example, action is episode_done dict if already out of exs
        action, self.epochDone = self.next_example()
        # TODO: all teachers should eventually create messages
        # while setting up the data, so this won't be necessary
        action = Message(action)
        action.force_set('id', self.getID())

        # remember correct answer if available
        self.lastY = action.get('labels', action.get('eval_labels', None))
        if (
            not self.datatype.startswith('train') or 'evalmode' in self.datatype
        ) and 'labels' in action:
            # move labels to eval field so not used for training
            # but this way the model can use the labels for perplexity or loss
            action = action.copy()
            labels = action.pop('labels')
            if not self.opt.get('hide_labels', False):
                action['eval_labels'] = labels

        return action


class DialogTeacher(FixedDialogTeacher):
    """
    A base teacher class for doing dialog with fixed chat logs.

    This class provides a set a basic functionality:

    - uses data class to store and query text data
    - generates action tables to send to the student agent from the data

    If you have ``opt.numthreads > 1``, this also activates a shared memory
    array for the data and lock-protected shared-memory metrics.

    In order to subclass this class, you must implement ``setup_data()`` in
    your class (or subclass another class which does, like
    ``FbDialogTeacher``), which reads your data file as an iterator.
    """

    def __init__(self, opt, shared=None):
        # Check for setup_data
        if not hasattr(self, 'setup_data'):
            raise RuntimeError(
                'Must implement setup_data or subclass a class '
                'which implements it (e.g. FbDialogTeacher) '
                'in order to use this class.'
            )
        super().__init__(opt, shared)

        self.startTime = time.time()
        self.datatype = opt['datatype']
        self.training = (
            self.datatype.startswith('train') and 'evalmode' not in self.datatype
        )
        self.stream = 'stream' in self.datatype

<<<<<<< HEAD
        # first initialize any shared objects
        data_class = StreamDialogData if self.stream else DialogData
        kwargs = {'cycle': self.training} if self.stream else {}
        if shared and shared.get('data'):
            self.data = data_class(opt, shared=shared['data'], **kwargs)
        else:
            self.data = data_class(
                opt,
                data_loader=self.setup_data,
                cands=self.label_candidates(),
                **kwargs,
            )
=======
        if not self.use_batch_act:
            # first initialize any shared objects
            data_class = StreamDialogData if self.stream else DialogData
            kwargs = (
                # never cycle if "ordered" is in the datatype. this is used by
                # build_dict to enumerate through the data exactly once while still
                # marking examples as training examples.
                {'cycle': self.training and 'ordered' not in self.datatype}
                if self.stream
                else {}
            )
            if shared and shared.get('data'):
                self.data = data_class(opt, shared=shared['data'], **kwargs)
            else:
                self.data = data_class(
                    opt,
                    data_loader=self.setup_data,
                    cands=self.label_candidates(),
                    **kwargs,
                )
>>>>>>> 5e9f9f68

        self.reset()

    def reset(self):
        """
        Reset the dialog to the start of the epoch, reset all metrics.
        """
        super().reset()
        if self.stream:
            self.data.reset()
            self.epochDone = False

    def share(self):
        """
        Share the data.
        """
        shared = super().share()
        if hasattr(self, 'data'):
            shared['data'] = self.data.share()
        return shared

    def label_candidates(self):
        """
        Provide consistent label candidates for all examples.

        Default implementation returns ``None`` always, but this may be overriden to
        provide candidates in all areas. See ``FbDialogueTeacher``.
        """
        # TODO DEPRECATIONDAY: FbiDialogueTeacher is being deprecated, should we
        # remove this?

        # TODO: mark as optionally abstract?
        return None

    def num_episodes(self) -> int:
        """
        Return the number of episodes in the data.
        """
        try:
            return self.data.num_episodes()
        except AttributeError:
            return super().num_episodes()

    def num_examples(self) -> int:
        """
        Return the number of examples in the data.
        """
        if hasattr(self, '_num_examples_cache'):
            return self._num_examples_cache
        try:
            self._num_examples_cache: int = self.data.num_examples()
        except AttributeError:
            self._num_examples_cache = super().num_examples()
        return self._num_examples_cache

    def get(self, episode_idx, entry_idx=0):
        """
        Get a specific example.
        """
        return self.data.get(episode_idx, entry_idx)[0]

    def next_example(self):
        """
        Get the next example.
        """
        if self.stream:
            action, epoch_done = self.data.get()
        else:
            action, epoch_done = super().next_example()
        return action, epoch_done


class DialogData(object):
    """
    Provides a data structure for accessing textual dialog data.

    This can be used whenever the dialog data is a fixed log of chats
    (i.e not a simulator setting). The logs can include dialog text and possibly
    supervised labels, candidate labels and rewards.

    All these are stored in this internal data format which is used by the
    ``DialogTeacher`` class.

    :param opt:
        options to initialize the class
    :param data_loader:
        an iterable with each call returning a tuple in the form
        ``((x, y, r, c, i), new_episode?)`` where the ``x`` and ``new_episode``
        fields are mandatory and other fields may be omitted or ``None``.
    :param cands:
        can be set to provide a list of candidate labels for every example in
        this dataset, which the agent can choose from (the correct answer
        should be in this set).

    :param random:
        tells the data class whether or not to visit episodes sequentially or
        randomly when returning examples to the caller.

    The contents of the ``((x, y, r, c, i), new_episode?)`` tuples returned by
    the data loader is the following:

    - ``x`` (str) is a query and possibly context
    - ``y`` (iter) is an iterable of label(s) for that query
    - ``r`` (str) is the str reward for getting that query correct
    - ``c`` (iter) is an iterable of label candidates that the student can choose from
    - ``i`` (str) is a str path to an image on disk, which will be loaded by the
      data class at request-time. should always point to the raw image file.
    - ``new_episode?`` (bool) is a boolean value specifying whether that example
      is the start of a new episode. If you don't use episodes set this
      to ``True`` every time.
    """

    def __init__(self, opt, data_loader=None, cands=None, shared=None, **kwargs):
        # self.data is a list of episodes
        # each episode is a tuple of entries
        # each entry is a tuple of values for the action/observation table
        if shared:
            self.image_loader = shared.get('image_loader', None)
            self.data = shared.get('data', [])
            self.cands = shared.get('cands', None)
        else:
            self.image_loader = ImageLoader(opt)
            self.data = []
            self._load(data_loader, opt['datafile'])
            self.cands = None if cands is None else set(sys.intern(c) for c in cands)
        self.addedCands = []
        self.copied_cands = False

    def share(self):
        """
        Share the data.
        """
        shared = {
            'data': self.data,
            'cands': self.cands,
            'image_loader': self.image_loader,
        }
        return shared

    def _read_episode(self, data_loader):
        """
        Read one episode at a time from the provided iterable over entries.

        :param data_loader:
            an iterable which returns tuples in the format described in the
            class docstring.
        """
        episode = []
        last_cands = None
        for entry, new in data_loader:
            if new and len(episode) > 0:
                yield tuple(episode)
                episode = []
                last_cands = None

            # intern all strings so we don't store them more than once
            # TODO: clean up the if .. sys.intern else None by refactoring
            new_entry = []
            if len(entry) > 0:
                # process text if available
                if entry[0] is not None:
                    new_entry.append(sys.intern(entry[0]))
                else:
                    new_entry.append(None)
                # TODO: unindent all of these one level.
                if len(entry) > 1:
                    # process labels if available
                    if entry[1] is None:
                        new_entry.append(None)
                    elif hasattr(entry[1], '__iter__') and type(entry[1]) is not str:
                        # TODO: this could use the abc collections
                        # make sure iterable over labels, not single string
                        new_entry.append(tuple(sys.intern(e) for e in entry[1]))
                    else:
                        raise TypeError(
                            'Must provide iterable over labels, not a single string.'
                        )
                if len(entry) > 2:
                    # process reward if available
                    if entry[2] is not None:
                        new_entry.append(entry[2])
                    else:
                        new_entry.append(None)
                if len(entry) > 3:
                    # process label candidates if available
                    if entry[3] is None:
                        new_entry.append(None)
                    elif last_cands and entry[3] is last_cands:
                        # if cands are shared, say "same" so we
                        # don't store them again
                        # TODO: This is bad, and it's not actually used anywhere
                        # DEPRECATIONDAY: make this more rational
                        new_entry.append(sys.intern('same as last time'))
                    elif hasattr(entry[3], '__iter__') and type(entry[3]) is not str:
                        # make sure iterable over candidates, not single string
                        last_cands = entry[3]
                        new_entry.append(tuple(sys.intern(e) for e in entry[3]))
                    else:
                        raise TypeError(
                            'Must provide iterable over label candidates, '
                            'not a single string.'
                        )
                if len(entry) > 4 and entry[4] is not None:
                    new_entry.append(sys.intern(entry[4]))

            episode.append(tuple(new_entry))

        if len(episode) > 0:
            yield tuple(episode)

    def _load(self, data_loader, datafile):
        """
        Load up data from an iterable over tuples described in the class docs.

        :param iter data_loader:
            an iterator which returns tuples in the format described in the
            class docstring.
        :param str datafile:
        """
        for episode in self._read_episode(data_loader(datafile)):
            self.data.append(episode)

    def num_episodes(self):
        """
        Return number of episodes in the dataset.
        """
        return len(self.data)

    @lru_cache(maxsize=1)
    def num_examples(self):
        """
        Return total number of entries available.

        Each episode has at least one entry, but might have many more.
        """
        return sum(len(episode) for episode in self.data)

    def get(self, episode_idx, entry_idx=0):
        """
        Get the specified episode and the specified entry in that episode.

        :param episode_idx:
            which episode to return examples from
        :param entry_idx:
            which example to return from the episode. Many datasets have only
            single-entry episodes, so this defaults to zero.
        """
        # first look up data
        episode = self.data[episode_idx]
        entry = episode[entry_idx]
        episode_done = entry_idx == len(episode) - 1
        end_of_data = episode_done and episode_idx == len(self.data) - 1

        # now pack it in a action-observation dictionary
        table = self.build_table(entry)

        # last entry in this episode
        table['episode_done'] = episode_done
        return table, end_of_data

    def build_table(self, entry):
        """
        Packs an entry into an action-observation dictionary.

        :param entry: a tuple in the form described in the class docstring.
        """
        table = {}
        if entry[0] is not None:
            table['text'] = entry[0]
        if len(entry) > 1:
            if entry[1] is not None:
                table['labels'] = entry[1]
        if len(entry) > 2:
            if entry[2] is not None:
                table['reward'] = entry[2]
        if len(entry) > 3:
            if entry[3] is not None:
                table['label_candidates'] = entry[3]
        if len(entry) > 4 and entry[4] is not None:
            img = self.image_loader.load(entry[4])
            if img is not None:
                table['image'] = img

        if table.get('labels', None) is not None and self.cands is not None:
            if self.addedCands:
                # remove elements in addedCands
                self.cands.difference_update(self.addedCands)
                self.addedCands.clear()
            for label in table['labels']:
                if label not in self.cands:
                    # add labels, queue them for removal next time
                    if not self.copied_cands:
                        self.cands = self.cands.copy()
                        self.copied_cands = True
                    self.cands.add(label)
                    self.addedCands.append(label)
            table['label_candidates'] = self.cands

        if 'labels' in table and 'label_candidates' in table:
            if table['labels'][0] not in table['label_candidates']:
                raise RuntimeError('true label missing from candidate labels')
        return table


class StreamDialogData(DialogData):
    """
    Provides a data structure for streaming textual dialog data.

    This can be used whenever the dialog data follows the format described in
    DialogData but cannot fit entirely into memory.

    Additional keyword-argument cycle defines if the stream should restart from
    the beginning after an epoch is finished (defaults to True).

    :param opt:
        options to initialize the class
    :param data_loader:
        an iterable with each call returning a tuple in the form
        ``((x, y, r, c, i), new_episode?)`` where the ``x`` and ``new_episode``
        fields are mandatory and other fields may be omitted or ``None``.
    :param cands:
        can be set to provide a list of candidate labels for every example in
        this dataset, which the agent can choose from (the correct answer
        should be in this set).
    :param random:
        tells the data class whether or not to visit episodes sequentially or
        randomly when returning examples to the caller.
    :param cycle:
        (default True) whether to restart at beginning when end of stream
        reached without reset being called.
    """

    # represents that we haven't read in any data at all
    _FIRST_PASS = None
    # represents that we are out of data.
    _END_OF_EPOCH = -1

    def __init__(self, opt, data_loader=None, cands=None, shared=None, **kwargs):
        # super() call initiates stream in self.data by calling _load()
        super().__init__(opt, data_loader, cands, shared, **kwargs)
        self.cycle = kwargs['cycle'] if 'cycle' in kwargs else True
        if shared:
            # auxiliary instances hold pointer to main datastream in self.data
            self.reset_data = shared['reset']
            # Share datafile and data_loader for computing num_exs and num_eps
            self.datafile = shared['datafile']
            self.data_loader = shared['data_loader']
            if 'lock' in shared:
                self.lock = shared['lock']
        else:
            # main instance holds the stream and shares pointer to it
            self.data_loader = data_loader
            self.datafile = opt['datafile']
            self.reset_data = None
            self.is_reset = True
            if opt.get('numthreads', 1) > 1:
                print(
                    'WARNING: multithreaded streaming will process every '
                    'example numthreads times.'
                )
                self.lock = Lock()
        self.entry_idx = 0
        self.cur_episode = self._FIRST_PASS
        self.num_eps = None
        self.num_exs = None

    def share(self):
        """
        Share the stream.
        """
        shared = super().share()
        # also share reset method to allow datastream to be reset
        shared['reset'] = self.reset
        # share datafile and data for loading length if necessary
        shared['datafile'] = self.datafile
        shared['data_loader'] = self.data_loader
        if hasattr(self, 'lock'):
            shared['lock'] = self.lock

        return shared

    def _load(self, data_loader, datafile):
        """
        Load data generator into data field.
        """
        self.data = self._data_generator(data_loader, datafile)

    def _data_generator(self, data_loader, datafile):
        """
        Generate data using the iterator over tuples constructed by data_loader.
        """
        self.is_reset = False
        while True:
            for episode in self._read_episode(data_loader(datafile)):
                yield episode
            while not self.cycle:
                yield self._END_OF_EPOCH

    def load_length(self):
        """
        Calculate the length of the dataset and caches it in a file.

        Note that this can take some time for large datasets. Episode and entry indexes
        cannot be specified during streaming.
        """
        datafiles = self.datafile if type(self.datafile) is tuple else [self.datafile]
        length_file = datafiles[0] + ".lengths"
        if not os.path.isfile(length_file):
            num_eps = 0
            num_exs = 0
            for episode in self._read_episode(self.data_loader(self.datafile)):
                num_eps += 1
                num_exs += len(episode)
            with open(length_file, 'w') as f:
                f.write("{}\n{}".format(num_eps, num_exs))
        else:
            with open(length_file, 'r') as f:
                num_eps, num_exs = f.readlines()
        return int(num_eps), int(num_exs)

    def num_examples(self):
        """
        Return the number of examples in the data.
        """
        if not self.num_exs:
            self.num_eps, self.num_exs = self.load_length()
        return self.num_exs

    def num_episodes(self):
        """
        Return the number of episodes in the data.
        """
        if not self.num_eps:
            self.num_eps, self.num_exs = self.load_length()
        return self.num_eps

    def _lock(self):
        if hasattr(self, 'lock'):
            return self.lock
        else:
            return no_lock()

    def get(self):
        """
        Get the next entry from the stream.

        When episode is done returns first entry of next episode.
        """
        if self.cur_episode is self._FIRST_PASS:
            # first go around, always read off the episode
            # maybe lock this line
            self.cur_episode = next(self.data)
        if self.cur_episode == self._END_OF_EPOCH:
            # we're done here
            return {'episode_done': True}, True
        entry = self.cur_episode[self.entry_idx]
        table = self.build_table(entry)
        episode_done = self.entry_idx == len(self.cur_episode) - 1
        table['episode_done'] = episode_done
        if episode_done:
            # maybe lock this line
            self.cur_episode = next(self.data)
            self.entry_idx = 0
        else:
            self.entry_idx += 1
        return table, self.cur_episode == self._END_OF_EPOCH

    def reset(self):
        """
        Reset the datastream to its beginning.
        """
        if self.reset_data is not None:
            # auxiliary instance, reset main datastream
            self.data = self.reset_data()
        elif not self.is_reset:
            # if main instance is not reset, reset datastream
            self._load(self.data_loader, self.datafile)
            self.is_reset = True
        self.entry_idx = 0
        self.cur_episode = self._FIRST_PASS
        return self.data


class FbDialogTeacher(DialogTeacher):
    """
    This module provides access to data in the Facebook Dialog format.

    Subclasses ``DialogTeacher`` for functionality and provides an
    implementation of ``setup_data()`` which iterates over datasets in the
    "fbdialog" format. If your data is in the format below, use this class to
    handle file parsing for you.

    The way FB Dialog data is set up is as follows:

    ::

        1 Sam went to the kitchen.
        2 Pat gave Sam the milk.
        3 Where is the milk?<TAB>kitchen<TAB>1<TAB>hallway|kitchen|bathroom
        4 Sam went to the hallway.
        5 Pat went to the bathroom.
        6 Where is the milk?<TAB>hallway<TAB>1<TAB>hallway|kitchen|bathroom

    Lines 1-6 represent a single episode, with two different examples: the
    first example is lines 1-3, and the second is lines 4-6.

    Lines 1,2,4, and 5 represent contextual information.

    Lines 3 and 6 contain a query, a label, a reward for getting the question
    correct, and three label candidates.

    Since both of these examples are part of the same episode, the information
    provided in the first example is relevant to the query in the second
    example and therefore the agent must remember the first example in order to
    do well.

    In general dialog in this format can contain any speech, not just QA pairs:

    ::

        1 Hi how's it going?<TAB>It's going great. What's new?
        2 Well I'm working on a new project at work.<TAB>Oh me too!
        3 Oh cool!<TAB>Tell me about yours.

    etc.

    Note that dialogs are interpreted as being one-way. For example, consider
    this dialog:

    ::

        1 X1    Y1
        2 X2    Y2
        3 X3    Y3

    A set of examples X1 => Y1, X2 => Y2, and X3 => Y3 will be generated.
    However, Y1 => X2 and Y2 => X3 are not created as separate examples by
    default. This makes sense for some data (we don't need to train on the idea
    that "kitchen" should be followed by "Sam went to the hallway..." above),
    but for other datasets it may be helpful to add additional examples in the
    reverse direction ("Oh cool!" is a response to "Oh me too!" above).
    """

    def __init__(self, opt, shared=None):
        self.opt = opt
        self.cloze = opt.get('cloze', False)
        if shared and 'cands' in shared:
            self.cands = shared['cands']
        else:
            self.cands = self.load_cands(opt.get('cands_datafile', None))
        super().__init__(opt, shared)

    def share(self):
        """
        Share the data and canidates.
        """
        shared = super().share()
        shared['cands'] = self.cands
        return shared

    def label_candidates(self):
        """
        Return the candidates.
        """
        return self.cands

    def load_cands(self, path):
        """
        Load a global fixed set of candidates.

        The candidates will be provided by the teacher for every example (the true
        labels for a specific example are also added to this set, so that it's possible
        to get the right answer).
        """
        if path is None:
            return None
        cands = []
        lines_have_ids = False
        cands_are_replies = False
        cnt = 0
        with open(path) as read:
            for line in read:
                line = line.strip().replace('\\n', '\n')
                if len(line) > 0:
                    cnt = cnt + 1
                    # If lines are numbered we strip them of numbers.
                    if cnt == 1 and line[0:2] == '1 ':
                        lines_have_ids = True
                    # If tabs then the label_candidates are all the replies.
                    if '\t' in line and not cands_are_replies:
                        cands_are_replies = True
                        cands = []
                    if lines_have_ids:
                        space_idx = line.find(' ')
                        line = line[space_idx + 1 :]
                        if cands_are_replies:
                            sp = line.split('\t')
                            if len(sp) > 1 and sp[1] != '':
                                cands.append(sp[1])
                        else:
                            cands.append(line)
                    else:
                        cands.append(line)
        return cands

    def setup_data(self, path):
        r"""
        Read data in the fbdialog format.

        Returns ``((x,y,r,c), new_episode?)`` tuples.

        ``x`` represents a query, ``y`` represents the labels, ``r`` represents
        any reward, and ``c`` represents any label_candidates.

        The example above will be translated into the following tuples:

        ::

            x: 'Sam went to the kitchen\nPat gave Sam the milk\nWhere is the milk?'
            y: ['kitchen']
            r: '1'
            c: ['hallway', 'kitchen', 'bathroom']
            new_episode = True (this is the first example in the episode)


        ::

            x: 'Sam went to the hallway\\nPat went to the bathroom\\nWhere is the
                milk?'
            y: ['hallway']
            r: '1'
            c: ['hallway', 'kitchen', 'bathroom']
            new_episode = False (this is the second example in the episode)
        """
        print("[loading fbdialog data:" + path + "]")
        with open(path) as read:
            start = True
            x = ''
            reward = 0
            last_conv_id = None
            for line in read:
                line = line.strip().replace('\\n', '\n')
                if len(line) == 0:
                    # empty response
                    continue

                # first, get conversation index -- '1' means start of episode
                space_idx = line.find(' ')
                if space_idx == -1:
                    # empty line, both individuals are saying whitespace
                    conv_id = int(line)
                else:
                    conv_id = int(line[:space_idx])

                # split line into constituent parts, if available:
                # x<tab>y<tab>reward<tab>label_candidates
                # where y, reward, and label_candidates are optional
                split = line[space_idx + 1 :].split('\t')

                # remove empty items and strip each one
                for i in range(len(split)):
                    word = split[i].strip()
                    if len(word) == 0:
                        split[i] = ''
                    else:
                        split[i] = word
                # Empty reward string same as None
                if len(split) > 2 and split[2] == '':
                    split[2] = None

                # now check if we're at a new episode
                if last_conv_id is None or conv_id <= last_conv_id:
                    x = x.strip()
                    if x:
                        yield [x, None, reward], start
                    start = True
                    reward = 0
                    # start a new episode
                    if self.cloze:
                        x = 'Fill in the blank in the last sentence.\n{x}'.format(
                            x=split[0]
                        )
                    else:
                        x = split[0]
                else:
                    if x:
                        # otherwise add current x to what we have so far
                        x = '{x}\n{next_x}'.format(x=x, next_x=split[0])
                    else:
                        x = split[0]
                last_conv_id = conv_id
                if len(split) > 2 and split[2]:
                    reward += float(split[2])

                if len(split) > 1 and split[1]:
                    # only generate an example if we have a y
                    split[0] = x
                    # split labels
                    split[1] = split[1].split('|')
                    if len(split) > 3:
                        # split label_candidates
                        split[3] = split[3].split('|')
                    if len(split) > 2:
                        split[2] = reward
                    else:
                        split.append(reward)
                    if start:
                        yield split, True
                        start = False
                    else:
                        yield split, False
                    # reset x in case there is unlabeled data still left
                    x = ''
                    reward = 0
            if x:
                yield [x, None, reward], start


class ParlAIDialogTeacher(FixedDialogTeacher):
    """
    This module provides access to data in the ParlAI Text Dialog format.

    Subclasses ``FixedDialogTeacher`` for functionality and provides an
    implementation of ``setup_data()`` which iterates over datasets in the
    "ParlAI text" format. If your data is in the format below, use this class to
    handle file parsing for you.

    The way the data is set up is as follows:

    ::

        text:Sam went to the kitchen. <NEWL>
        Pat gave Sam the milk. <NEWL>
        Where is the milk? <TAB> labels:kitchen <TAB> reward:1
        <TAB> label_candidates:hallway|kitchen|bathroom
        text:Sam went to the hallway. <NEWL>
        Pat went to the bathroom. <NEWL>
        Where is the milk? <TAB> labels:hallway <TAB> reward:1
        <TAB> label_candidates:hallway|kitchen|bathroom <TAB> episode_done:True

    Lines 1-2 represent a single episode, with a different example on each line.
    The lines contain a query and a label for getting the question
    correct, and three label candidates.

    Since both of these examples are part of the same episode, the information
    provided in the first example is relevant to the query in the second
    example and therefore the agent must remember the first example in order to
    do well.

    In general dialog this format can contain any speech, not just QA pairs:

    ::

        text:Hi how's it going?<TAB>labels:It's going great. What's new?
        text:Well I'm working on a new project at work.<TAB>labels:Oh me too!
        text:Oh cool!<TAB>labels:Tell me about yours.

    etc.

    Note that dialogs are interpreted as being one-way. For example, consider
    this dialog:

    ::

        1 X1    Y1
        2 X2    Y2
        3 X3    Y3

    A set of examples X1 => Y1, X2 => Y2, and X3 => Y3 will be generated.
    However, Y1 => X2 and Y2 => X3 are not created as separate examples by
    default. This makes sense for some data (we don't need to train on the idea
    that "kitchen" should be followed by "Sam went to the hallway..." above),
    but for other datasets it may be helpful to add additional examples in the
    reverse direction ("Oh cool!" is a response to "Oh me too!" above).
    """

    def __init__(self, opt, shared=None):
        super().__init__(opt, shared)
        if not shared:
            self.episodes = []
            self.num_exs = 0
            if opt.get('parlaidialogteacher_datafile') is not None:
                self._setup_data(opt.get('parlaidialogteacher_datafile'))
        else:
            self.episodes = shared['episodes']
            self.num_exs = sum(len(e) for e in self.episodes)
        self.id = opt.get('parlaidialogteacher_datafile', 'teacher')
        self.reset()

    def share(self):
        """
        Share the episodes.
        """
        shared = super().share()
        shared['episodes'] = self.episodes
        return shared

    def num_examples(self):
        """
        Return the number of examples from the data.
        """
        return self.num_exs

    def num_episodes(self):
        """
        Return the number of episodes from the data.
        """
        return len(self.episodes)

    def get(self, episode_idx, entry_idx=None):
        """
        Get a specific example from the dataset.
        """
        return self.episodes[episode_idx][entry_idx]

    def _setup_data(self, path):
        print("[loading parlAI text data:" + path + "]")
        self.episodes = []
        self.num_exs = 0
        eps = []
        with open(path, newline='\n') as read:
            for line in read:
                msg = str_to_msg(line.rstrip('\n'))
                if msg:
                    self.num_exs += 1
                    eps.append(msg)
                    if msg.get('episode_done', False):
                        self.episodes.append(eps)
                        eps = []
        if len(eps) > 0:
            # add last episode
            eps[-1].force_set('episode_done', True)
            self.episodes.append(eps)


class AbstractImageTeacher(FixedDialogTeacher):
    """
    Abstract class to allow easier creation of image + dialogue tasks.

    This class handles creating image features via ImageLoader if applicable
    (resnet, resnext variants) or loading existing image features from a dict
    path as per get_image_features_path().

    Important methods and properties (override in subclass if needed):

    - get_data_path(): where data file is found (default: <datapath>/<task>)
    - get_image_path(): where images found (default: <datapath>/<task>/images)
    - get_image_features_path(): dict of image features (default:
      <datapath>/<task>/image_features)
    - @property image_id_key: which key in data file objects represents image_id
    - @property text_key: which key in data file objects represents text

    Note: Assumes data files are named <dt>.json

    @abstractmethod image_id_to_image_path() must be implemented in subclass

    Example with the key defaults (but the keys can be customized):

    .. code-block:: python

        obs = {
            'text': <caption>,
            'image': <image features if specified else image>
        }
    """

    def __init__(self, opt, shared=None):
        super().__init__(opt, shared)
        self.opt = opt
        self.task = opt['task'].split(':')[1] if ':' in opt['task'] else opt['task']
        self.data_path = self.get_data_path(opt)
        self.data = self.load_data(self.data_path, self.opt)
        self.datatype = opt.get('datatype').split(':')[0]

        # Example of available models: 'resnet152', 'resnext101_32x48d_wsl',
        # and ImageLoader supports other resnet and resnext models too
        # Raises an Exception if not valid
        self._validate_image_mode_name(opt.get('image_mode'))

        # IMPORTANT NOTE: this teacher will be instantiated twice. The first
        # by build_dict in which case the image_mode is to 'no_image_model' to
        # avoid calculating image features twice.
        self.image_mode = opt.get('image_mode')

        # Not using default image_mode paramater b/c there is a normalization
        # (or bug) somewhere in build_dict that is setting it to none
        self.include_image = opt.get('image_mode') != 'no_image_model'

        self.image_path = self.get_image_path(opt)
        self.image_loader = None
        self.image_features_dim = opt.get('image_features_dim')
        self.blank_image_features = torch.FloatTensor(self.image_features_dim).fill_(0)

        if shared and 'data' in shared:
            self.data = shared['data']
            self.image_loader = shared['image_loader']
            if 'image_features_dict' in shared:
                self.image_features_dict = shared['image_features_dict']
        elif self.include_image:
            self.setup_image_features(self.data_path)
        else:
            # This will happen when building the dictionary - is normal
            # build_dict sets image_mode to 'none'
            warn_once('AbstractImageTeacher self.include_image was False')
            self.image_features_dict = None

        # TODO: won't need this after we have proper logging levels set
        self.__verbose = False

        self.reset()

    def get_available_image_mode_names(self):
        """
        Available image model names.

        resnet and resnext variants available from the ImageLoader. resnext101_XXXXX_wsl
        is the open-sourced FB AI model (960m images, 1.5k hashtags, finetuned on
        ImageNet).
        """
        available_model_names = ImageLoader.get_available_model_names()
        return ['no_image_model', 'raw', 'ascii'] + available_model_names

    def _validate_image_mode_name(self, a):
        """
        Validate the image_mode passed in.

        Needed because image_mode used elsewhere in ParlAI is not always consistent with
        what the image teacher allows.
        """
        if not isinstance(a, str):
            raise argparse.ArgumentTypeError(
                '%s must be a string representing image model name' % a
            )
        available_model_names = self.get_available_image_mode_names()
        if a not in available_model_names:
            raise argparse.ArgumentTypeError(
                '\"%s\" unknown image model name. Choose from: %s. Currently suggested resnet is resnet152 and resnext is resnext101_32x48d_wsl.'
                % (a, available_model_names)
            )
        return a

    @classmethod
    def add_cmdline_args(cls, argparser):
        # Be sure to call super() if overriding this method b/c
        # AbstractImageTeacher has necessary params
        agent = argparser.add_argument_group('AbstractImageTeacher Arguments')
        agent.add_argument(
            '--image-path',
            type=str,
            default=None,
            help='Optional argument to specify where images for dataset are'
            'stored if already downloaded. Most tasks will download the images'
            'if not present on the < datapath > / < task > _images / * and * if'
            'this argument is not specified.',
        )

        agent.add_argument(
            '--image-features-dim',
            type=int,
            default=2048,
            help='Specify the size of image features Tensors.',
        )

    @property
    def image_id_key(self):
        """
        Which key in the input data dict objects uniquely identify each image.

        Common image keys are "image_id" or "image_num". May be implemented by subclass.
        """
        return 'image_id'

    @property
    def text_key(self):
        """
        Which key in the input data dict objects identifies the text.

        Common keys are "text" or "comment". May be implemented by subclass.
        """
        return 'text'

    @abstractmethod
    def image_id_to_image_path(self, image_id):
        """
        Get the path of the image on disk.

        Must be implemented by subclass.
        """
        pass

    def get_data_path(self, opt):
        """
        Determines path to the data file.
        """
        task_name = opt['task'].split(':')[1] if ':' in opt['task'] else opt['task']
        data_path = os.path.join(opt['datapath'], task_name)
        return data_path

    def get_image_path(self, opt):
        """
        Return the path to the data directory and to the image directory.

        Is based on opt fields: task, datatype (train, valid, test), datapath.

        Subclass can override this.
        """
        data_path = self.get_data_path(opt)
        if opt.get('image_path', None):
            image_path = opt['image_path']
        else:
            # other common choice: .join(opt['datapath'], task_name + '_images')
            image_path = os.path.join(data_path, 'images')

        return image_path

    def get_image_features_path(self, task, image_model_name, dt):
        """
        Image features for the dataset images are stored here.

        Can be overriden in subclass to use custom paths. Image features can be manually
        copied into this directory or in the case of ImageLoader eligible models, they
        will be built and stored here if not already there.
        """
        # In default implementation, self.data_path already has task name added
        image_features_path = os.path.join(self.data_path, 'image_features')

        if not os.path.isdir(image_features_path):
            os.makedirs(image_features_path)

        return os.path.join(
            image_features_path, '%s_%s_%s_features_dict' % (task, image_model_name, dt)
        )

    def is_image_mode_buildable(self, model_name):
        """
        Is buildable if features can be calculated by ImageLoader.

        Users may wish to compute features for the dataset offline and use in the model,
        in which case, the image model should return False and get_image_features()
        should be overriden in subclass.
        """
        return model_name in ImageLoader.get_available_model_names()

    def load_data(self, data_path, opt):
        """
        Loading the data file, which is the index to the images and text.

        It is often a .json file with the name of the <datatype>.json (i.e.
        train.json). Stores in self.data.

        Can be override by subclass.
        """

        dt = opt['datatype'].split(':')[0]

        # Sometimes file is named "val" instead of "valid"
        if dt not in ['train', 'valid', 'val', 'test']:
            raise Exception(
                'Unknown dt parameter: %s. Expected either "train", "valid", or "test".'
                % dt
            )

        # Assumes file is train.json or valid.json named
        data_file = os.path.join(self.data_path, '%s.json' % dt)

        # Load the text data and image number indexes
        with open(data_file) as f:
            self.data = json.load(f)

        if len(self.data) > 0 and self.image_id_key not in self.data[0]:
            # Data doesn't have a "image_id" like field so add the index in the file to the data
            for idx, d in enumerate(self.data):
                d[self.image_id_key] = idx

        return self.data

    def setup_image_features(self, data_path):
        """
        Load text and image data.

        The image features all live in dicts by default in <data_path>/
        image_features/ but get_image_features_path() above can be overriden by
        subclass to put them elsewhere.

        In the (very odd) case that the resnet or resnext dicts (models
        buildable using ImageLoader) are not found, we build them.
        """
        if self.image_mode in ['raw', 'ascii']:
            self.image_features_dict = None
            self.image_loader = ImageLoader(self.opt)
            return
        image_mode_features_dict_path = self.get_image_features_path(
            self.task, self.image_mode, self.datatype
        )

        if os.path.isfile(image_mode_features_dict_path):
            print(
                f'Loading existing image features dict for model: {self.image_mode} at: {image_mode_features_dict_path}'
            )
            self.image_features_dict = torch.load(
                image_mode_features_dict_path, map_location='cpu'
            )
        else:
            print(f'No existing image features, attempting to build.')
            if self.is_image_mode_buildable(self.image_mode):
                # TODO: Awkward to modify the input opt but needed to use
                # TODO: ImageLoader functionality. Is from comment_battle,
                # TODO: will refactor this at some point soon most likely
                image_loader_opt = self.opt.copy()
                image_loader_opt['image_mode'] = (
                    self.image_mode if self.include_image else 'no_image_model'
                )

                image_loader_opt['image_size'] = 256
                image_loader_opt['image_cropsize'] = 224
                self.image_loader = ImageLoader(image_loader_opt)

                # try to build with ImageLoader (i.e. resenet/resnext variants)
                self.image_features_dict = self._build_image_features_dict(
                    self.data_path, self.datatype, image_mode_features_dict_path
                )
            else:
                raise RuntimeError(
                    'Image model: %s is not buildable by ImageLoader but does'
                    'not already exist on disk as an image features dict for'
                    'this dataset.' % self.image_mode
                )

    def _build_image_features_dict(self, data_path, dt, store_dict_path):
        """
        Build resne(x)t image features with ImageLoader.

        (Or anything handleable by ImageLoader) and save to path. Only called if we
        haven't already built the dict before.
        """
        image_features_dict = {}
        total = len(self.data)
        import tqdm

        pbar = tqdm.tqdm(
            total=total,
            unit='cand',
            unit_scale=True,
            desc='Building image features dict for %s with ImageLoader.'
            % self.image_mode,
        )
        num = 0
        for ex in self.data:
            img_id = ex[self.image_id_key]
            img_path = self.image_id_to_image_path(img_id)
            image = self.image_loader.load(img_path).detach()
            image = image[0, :, 0, 0]
            image_features_dict[img_id] = image
            num += 1
            pbar.update(1)
            if num % 1000 == 0:
                print(f'Processing image index: {num}')
        torch.save(image_features_dict, store_dict_path)
        return image_features_dict

    def reset(self):
        super().reset()
        self.example = None

    def num_episodes(self):
        return self.num_examples()

    def num_examples(self):
        return len(self.data)

    def get_image_features(self, example):
        """
        Get image features for example.

        Can be overrided in subclass for different behavior. For large datasets, it may
        be more appropriate to use the ImageLoader.load() method to load image features
        (as this is essentially streaming the features from disk, so that we do not have
        to load a large image feature dict in memory). #TODO Could be the default option
        if we are using -dt train:stream
        """
        if self.image_mode in ['raw', 'ascii']:
            try:
                image = self.image_loader.load(
                    self.image_id_to_image_path(example['image_id'])
                )
            except FileNotFoundError:
                # No Image Here
                image = None
            return image

        key = str(example[self.image_id_key])
        if not self.include_image or key not in self.image_features_dict:
            image_features = self.blank_image_features
        else:
            image_features = self.image_features_dict[key]
        return image_features

    def get(self, episode_idx, entry_idx=0):
        """
        Override this in subclass if your data should be handled in a different format.
        """
        example = self.data[episode_idx]
        image_features = self.get_image_features(example)
        return {
            'labels': [example[self.text_key]],
            'image': image_features,
            'episode_idx': episode_idx,
            'episode_done': True,
        }

    def share(self):
        shared = super().share()
        shared['data'] = self.data
        shared['image_loader'] = self.image_loader
        if hasattr(self, 'image_features_dict'):
            shared['image_features_dict'] = self.image_features_dict
        return shared


class MultiTaskTeacher(Teacher):
    """
    MultiTaskTeacher which teaches multiple tasks.

    Creates a teacher that is actually a set of teachers each based on a task
    string -- each of these teachers will get called in turn,
    either randomly or in order.  They are all in the same world (they are the
    same agent switching tasks).

    The task string format is described for the ``create_task_agents()``
    function above.
    """

    def __init__(self, opt: Opt, shared=None):
        self.tasks: List[Agent] = []
        self.opt = opt

        self.id = opt['task']
        if shared and 'tasks' in shared:
            self.tasks = [create_agent_from_shared(t) for t in shared['tasks']]
        else:
            tasks = opt['task'].split(',')
            for k in tasks:
                k = k.strip()
                if k:
                    opt_singletask = copy.deepcopy(opt)
                    opt_singletask['task'] = k
                    self.tasks.extend(create_task_agent_from_taskname(opt_singletask))
        self.task_idx = -1
        self.new_task = True
        self.random = opt.get('datatype') == 'train'
        # Make multi-task task probabilities.
        self.cum_task_weights = [1] * len(self.tasks)
        self.task_choices = range(len(self.tasks))
        weights = self.opt.get('multitask_weights', [1])
        sum = 0
        for i in self.task_choices:
            if len(weights) > i:
                weight = weights[i]
            else:
                weight = 1
            self.cum_task_weights[i] = weight + sum
            sum += weight

    def num_examples(self):
        """
        Return the number of examples.
        """
        if not hasattr(self, 'num_exs'):
            # num_examples is sum of all examples in all tasks
            tasks_num_exs = [t.num_examples() for t in self.tasks]
            if any(num is None for num in tasks_num_exs):
                self.num_exs = None
            else:
                self.num_exs = sum(tasks_num_exs)
        return self.num_exs

    def num_episodes(self):
        """
        Return the number of episodes.
        """
        if not hasattr(self, 'num_eps'):
            # num_episodes is sum of all num_episodes in all tasks
            tasks_num_eps = [t.num_episodes() for t in self.tasks]
            if any(num is None for num in tasks_num_eps):
                self.num_eps = None
            else:
                self.num_eps = sum(tasks_num_eps)
        return self.num_eps

    def observe(self, observation):
        """
        Make an observation.
        """
        return self.tasks[self.task_idx].observe(observation)

    def act(self):
        """
        Act on the previous observation.
        """
        if self.new_task:
            self.new_task = False
            if self.random:
                # select random teacher
                self.task_idx = random.choices(
                    self.task_choices, cum_weights=self.cum_task_weights
                )[0]
            else:
                # do at most one full loop looking for unfinished task
                for _ in range(len(self.tasks)):
                    self.task_idx = (self.task_idx + 1) % len(self.tasks)
                    if not self.tasks[self.task_idx].epoch_done():
                        # if this task has examples ready, break
                        break
                if self.tasks[self.task_idx].epoch_done():
                    # all tasks are done, so return empty action table
                    return {'episode_done': True}
        t = self.tasks[self.task_idx].act()
        if t['episode_done']:
            self.new_task = True
        return t

    def epoch_done(self):
        """
        Return whether all subtasks are completed.
        """
        for t in self.tasks:
            if not t.epoch_done():
                return False
        return True

    # return transformed metrics showing total examples and accuracy if avail.
    def report(self):
        """
        Report aggregated metrics across all subtasks.
        """
        return aggregate_named_reports({t.getID(): t.report() for t in self.tasks})

    def reset(self):
        """
        Reset all subtasks.
        """
        for t in self.tasks:
            t.reset()

    def reset_metrics(self):
        """
        Reset metrics for each subtask.
        """
        for t in self.tasks:
            t.reset_metrics()

    def save(self):
        """
        Save each subtask.
        """
        for t in self.tasks:
            t.save()

    def share(self):
        """
        Shares this teacher by sharing each subtask.
        """
        shared = {}
        shared['class'] = type(self)
        shared['opt'] = self.opt
        shared['tasks'] = [t.share() for t in self.tasks]
        return shared

    def shutdown(self):
        """
        Shutdown each agent.
        """
        for t in self.tasks:
            t.shutdown()

    def update_counters(self):
        for t in self.tasks:
            t.update_counters()


class ChunkTeacher(FixedDialogTeacher, ABC):
    """
    Useful for loading large amounts of data.

    Data is separated into chunks and loaded one chunk at a time. Loads the data off of
    the main thread.
    """

    def __init__(self, opt, shared=None):
        super().__init__(opt, shared)
        self.buffersize = self.get_buffersize()

        if 'stream' not in opt['datatype']:
            raise ValueError('Chunk teacher should be used with streaming. ')
        if opt['numthreads'] > 1:
            raise ValueError('Chunk teacher is not compatible with Hogwild.')

        self.set_datasettings(opt['datatype'])

        if (
            shared is None
            and self.is_train
            and self.opt.get('distributed_world_size') is not None
        ):
            dws = int(self.opt['distributed_world_size'])
            rank = int(self.opt['rank'])
            self.fold_chunks = [c for c in self.fold_chunks if c % dws == rank]

        if shared is not None:
            self.is_root_teacher = False
            self.chunks = shared['chunks']
            self.samples = shared['samples']
            self.rng = shared['rng']
        else:
            self.is_root_teacher = True
            self.samples = queue.Queue(maxsize=self.buffersize)
            self.chunks = queue.Queue()
            if self.is_train:
                # TODO: possible need a fixed seed here in the future
                self.rng = random.Random()
            else:
                self.rng = random.Random(42)
            self._enqueue_chunks()
            # launch queue loader on the main thread
            self._enqueue_request()

        self.episode_done = True

    def _get_data_folder(self):
        if not self.opt.get('datafile'):
            raise RuntimeError(
                'Must specify datafile or override this function '
                'to return the data folder.'
            )

        return self.opt['datafile']

    @abstractmethod
    def get_num_samples(self, datatype: str) -> Tuple[int, int]:
        """
        [Abstract] Return the number of samples.

        Returns a tuple of (num_examples, num_episodes) based on the data split.
        """
        pass

    @abstractmethod
    def get_fold_chunks(self, datatype: str) -> List[int]:  # type: ignore
        """
        [Abstract] Return a list of chunk IDs (integer).

        Given the datatype (train/test/valid), return the list of chunk IDs that
        correspond to that split.
        """
        pass

    def get_buffersize(self):
        """
        Size of buffer.

        Override this in your child class to change the buffer size.
        """
        return 100000

    def set_datasettings(self, datatype):
        self.folder = self._get_data_folder()
        self.num_exs, self.num_eps = self.get_num_samples(datatype)
        self.fold_chunks = self.get_fold_chunks(datatype)

        self.is_train = 'train' in datatype and 'evalmode' not in datatype

    def share(self):
        shared = super().share()
        shared['samples'] = self.samples
        shared['chunks'] = self.chunks
        shared['rng'] = self.rng
        return shared

    def _setup_data(self, datatype):
        """
        Passthrough.
        """
        pass

    def num_episodes(self):
        return self.num_eps

    def num_examples(self):
        return self.num_exs

    def _enqueue_request(self):
        """
        Queue a request for loading to the data loader.
        """
        self.data_loader.request_load(self.receive_data, self.get_chunk, ())

    def receive_data(self, future):
        """
        Loads data.

        Load data into self.samples until buffersize is reached.
        """
        data = future.result()
        if data is None:
            return
        while data:
            # self.samples is a queue with maxsize
            # self.buffersize, so will block if the
            # buffer gets full
            self.samples.put(data.pop(0))
        # and start loading the next chunk
        self._enqueue_request()

    def _enqueue_chunks(self):
        """
        Shuffles and queues fold chunks for loading.
        """
        if self.is_train:
            self.rng.shuffle(self.fold_chunks)
        for c in self.fold_chunks:
            self.chunks.put(c)

    @abstractmethod
    def load_from_chunk(self, chunk_idx: int):
        """
        [Abstract] Given the chunk index, load examples from that chunk.

        Return a list of tuples. The function `_create_message` will take these tuples
        to form the Message object that is returned by the teacher.
        """
        pass

    @abstractmethod
    def create_message(self, queue_output) -> 'Message':
        """
        [Abstract] Given the tuple output of the queue, return an act.
        """
        pass

    def get_chunk(self):
        """
        Refill the buffer.
        """
        if self.chunks.empty():
            if self.is_train:
                self._enqueue_chunks()
            else:
                # if we're in valid/test, we need to actually signal the end
                return None

        next_chunk = self.chunks.get()
        # abstract method `load_from_chunk` returns a list of tuples
        output = self.load_from_chunk(next_chunk)

        if self.is_train:
            # randomize the samples
            random.Random().shuffle(output)
        else:
            random.Random(42).shuffle(output)
        return output

    def get(self, episode_idx, entry_idx=0):
        queue_output = self.samples.get()
        if queue_output is None:
            return None

        # create a Message object from the queue output
        return self.create_message(queue_output)

    def _drain(self, q):
        while not q.empty():
            try:
                q.get()
            except queue.Empty:
                return

    def reset(self):
        super().reset()
        if self.is_root_teacher:
            # drain the queues and refill the chunk queue with a new epoch.
            # additionally, we have to relaunch the loader
            self._drain(self.samples)
            self._drain(self.chunks)
            self._enqueue_chunks()
            self._enqueue_request()


def _add_task_flags_to_agent_opt(agent, opt: Opt, flags):
    """
    Handle task flags provided by the task name itself.

    With this you can set specific opts with `-t task:flag=foo`.
    """
    fl = flags.split(':')
    task = []
    for f in fl:
        if '=' in f:
            one_flag = f.split('=')
            key = one_flag[0].replace('-', '_')
            raw_value = one_flag[1].replace(';', ':')

            # Convert to bool/int/float if necessary
            if raw_value.lower() == 'true':
                value = True
            elif raw_value.lower() == 'false':
                value = False
            else:
                try:
                    value = int(raw_value)  # type: ignore
                except ValueError:
                    try:
                        value = float(raw_value)  # type: ignore
                    except ValueError:
                        value = raw_value  # type: ignore

            opt[key] = value
        else:
            task.append(f)
    opt['task'] = ':'.join(task)


def create_task_agent_from_taskname(opt: Opt):
    """
    Create task agent(s) assuming the input ``task_dir:teacher_class``.

    e.g. def_string is a shorthand path like ``babi:Task1k:1`` or ``#babi`` or a
    complete path like ``parlai.tasks.babi.agents:Task1kTeacher:1``, which essentially
    performs ``from parlai.tasks.babi import Task1kTeacher`` with the parameter ``1`` in
    ``opt['task']`` to be used by the class ``Task1kTeacher``.
    """
    if not opt.get('task'):
        raise RuntimeError(
            'No task specified. Please select a task with ' + '--task {task_name}.'
        )
    if ',' not in opt['task']:
        # Single task
        teacher_class = load_teacher_module(opt['task'])
        _add_task_flags_to_agent_opt(teacher_class, opt, opt['task'])
        task_agents = teacher_class(opt)
        if type(task_agents) != list:
            task_agents = [task_agents]
        return task_agents
    else:
        # Multitask teacher/agent
        task_agents = MultiTaskTeacher(opt)
        if type(task_agents) != list:
            task_agents = [task_agents]
        return task_agents<|MERGE_RESOLUTION|>--- conflicted
+++ resolved
@@ -512,10 +512,16 @@
         )
         self.stream = 'stream' in self.datatype
 
-<<<<<<< HEAD
         # first initialize any shared objects
         data_class = StreamDialogData if self.stream else DialogData
-        kwargs = {'cycle': self.training} if self.stream else {}
+        kwargs = (
+            # never cycle if "ordered" is in the datatype. this is used by
+            # build_dict to enumerate through the data exactly once while still
+            # marking examples as training examples.
+            {'cycle': self.training and 'ordered' not in self.datatype}
+            if self.stream
+            else {}
+        )
         if shared and shared.get('data'):
             self.data = data_class(opt, shared=shared['data'], **kwargs)
         else:
@@ -525,28 +531,6 @@
                 cands=self.label_candidates(),
                 **kwargs,
             )
-=======
-        if not self.use_batch_act:
-            # first initialize any shared objects
-            data_class = StreamDialogData if self.stream else DialogData
-            kwargs = (
-                # never cycle if "ordered" is in the datatype. this is used by
-                # build_dict to enumerate through the data exactly once while still
-                # marking examples as training examples.
-                {'cycle': self.training and 'ordered' not in self.datatype}
-                if self.stream
-                else {}
-            )
-            if shared and shared.get('data'):
-                self.data = data_class(opt, shared=shared['data'], **kwargs)
-            else:
-                self.data = data_class(
-                    opt,
-                    data_loader=self.setup_data,
-                    cands=self.label_candidates(),
-                    **kwargs,
-                )
->>>>>>> 5e9f9f68
 
         self.reset()
 
