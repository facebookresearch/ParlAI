--- conflicted
+++ resolved
@@ -54,13 +54,8 @@
 except ImportError:
     from multiprocessing import Process, Value, Semaphore, Condition  # noqa: F401
 from parlai.core.agents import _create_task_agents, create_agents_from_shared
-<<<<<<< HEAD
-from parlai.core.metrics import aggregate_metrics, compute_time_metrics
+from parlai.core.metrics import aggregate_metrics
 from parlai.core.utils import Timer, display_messages, warn_once
-=======
-from parlai.core.metrics import aggregate_metrics
-from parlai.core.utils import Timer, display_messages
->>>>>>> 40799aee
 from parlai.tasks.tasks import ids_to_tasks
 
 
@@ -649,6 +644,7 @@
         # During evaluation, complete one task at a time
         warn_once("Using modified BatchWorld to support MultitaskBatchWorld")
         teacher, learner = self.worlds[0].get_agents()
+        import pdb; pdb.set_trace()
         if learner.multitask:
             # Select subtask
             if self.opt['datatype'] == 'train':
