#!/usr/bin/env python3

# Copyright (c) 2017-present, Facebook, Inc.
# All rights reserved.
# This source code is licensed under the BSD-style license found in the
# LICENSE file in the root directory of this source tree. An additional grant
# of patent rights can be found in the PATENTS file in the same directory.
"""
    (NOTE: To use this class, please follow the tutorial here:
    http://parl.ai/static/docs/tutorial_worlds.html#multiprocessed-pytorch-dataloader)

"""
from .teachers import FixedDialogTeacher
from parlai.scripts.build_pytorch_data import build_data
from .agents import get_agent_module
import json
import math
import collections
import random
import os
from functools import wraps
import importlib
from functools import lru_cache
try:
    import torch  # noqa: F401
except ImportError:
    raise ImportError('Need to install Pytorch: go to pytorch.org')
from torch.utils.data import ConcatDataset, Dataset, DataLoader, sampler
from torch.multiprocessing import Lock, Value
import ctypes
from threading import Thread, Condition, RLock


<<<<<<< HEAD
"""
    BATCH SORT CACHE

    Maps episode length to dictionary with following keys:
        current_idx: which episode in the list are we at (if simply indexing
            into list)
        ep_list: list of episodes of the length of the key
        bucket_complete: if there are no more episodes left to consider in
            the bucket
"""
# Maps episode length to list of episodes
length_to_eps = {}
# Set of episode indices already in the cache
ep_indices = set()
# List of batches if popping batches
batches = []
# If all episodes have been loaded into memory
load_complete = Value(ctypes.c_bool, False)
# Lock to access batches
batches_lock = Lock()
# Lock to access length_to_eps
cache_lock = Lock()
# Lock for condition variables
fill_cache_lock = RLock()
# Condition notifying Loader to add to cache
add_to_cache_cv = Condition(lock=fill_cache_lock)
# Condition notifying teacher that cache has episodes
cache_filled_cv = Condition(lock=fill_cache_lock)


def batch_cache(function):
    max_cache_size = 10000  # Max unseen eps
    min_cache_size = 1000  # Min unseen eps

    def get_cache_size():
        '''Returns number of available episodes '''
        return sum(
            len(v['ep_list']) - v['current_idx']for k, v in length_to_eps.items()
        )
=======
class BatchSortCache(object):
    """
        Object that encapsulates the functionality of the batch sort cache.

        Maps episode length to dictionary with following keys:
            current_idx: which episode in the list are we at (if simply indexing
                into list)
            ep_list: list of episodes of the length of the key
            bucket_complete: if there are no more episodes left to consider in
                the bucket
    """
    @classmethod
    def create(cls):
        if not hasattr(cls, 'length_to_eps'):
            # Maps episode length to list of episodes
            cls.length_to_eps = {}
        if not hasattr(cls, 'batches'):
            # List of batches if popping batches
            cls.batches = []
        if not hasattr(cls, 'load_complete'):
            # If all episodes have been loaded into memory
            cls.load_complete = Value(ctypes.c_bool, False)
        if not hasattr(cls, 'batches_lock'):
            # Lock to access batches
            cls.batches_lock = Lock()
        if not hasattr(cls, 'cache_lock'):
            # Lock to access length_to_eps
            cls.cache_lock = Lock()
        if not hasattr(cls, 'fill_cache_lock'):
            # Lock for condition variables
            cls.fill_cache_lock = RLock()
        if not hasattr(cls, 'add_to_cache_cv'):
            # Condition notifying Loader to add to cache
            cls.add_to_cache_cv = Condition(lock=cls.fill_cache_lock)
        if not hasattr(cls, 'cache_filled_cv'):
            # Condition notifying teacher that cache has episodes
            cls.cache_filled_cv = Condition(lock=cls.fill_cache_lock)

    @classmethod
    def batch_cache(cls, function):
        max_cache_size = 10000  # Max unseen eps
        min_cache_size = 1000  # Min unseen eps

        def get_cache_size():
            '''Returns number of available episodes '''
            return sum(
                len(v['ep_list']) - v['current_idx']
                for k, v in cls.length_to_eps.items()
            )
>>>>>>> 1549e460

        def get_available_buckets(bsz):
            '''Returns buckets where there are enough episodes for a batch'''
            if cls.load_complete.value:
                return {
                    k: v
                    for k, v in cls.length_to_eps.items()
                    if not v['bucket_complete']
                    or len(v['ep_list']) - v['current_idx'] > 0
                }
            else:
                return {
                    k: v
                    for k, v in cls.length_to_eps.items()
                    if len(v['ep_list']) - v['current_idx'] >= bsz
                }

        def reset():
            '''Resets the indices into the buckets'''
            with cls.cache_lock:
                for idx in cls.length_to_eps:
                    cls.length_to_eps[idx]['current_idx'] = 0
                    cls.length_to_eps[idx]['bucket_complete'] = False

        def consolidate(caller):
            '''Consolidate remaining episodes into batches'''
            cls.load_complete.value = True
            bsz = caller.bsz
            batch = []
            sorted_lengths = sorted(cls.length_to_eps.keys())
            with cls.cache_lock:
                if caller.batch_cache_type == 'index':
                    for length in sorted_lengths:
                        current_idx = cls.length_to_eps[length]['current_idx']
                        ep_list = cls.length_to_eps[length]['ep_list']
                        unseen_eps = ep_list[current_idx:]
                        cls.length_to_eps[length]['ep_list'] = ep_list[:current_idx]
                        batch = unseen_eps + batch
                        while len(batch) >= bsz:
                            cls.length_to_eps[length]['ep_list'] += batch[:bsz]
                            batch = batch[bsz:]
                    if len(batch) > 0:
                        cls.length_to_eps[-1] = {
                            'current_idx': 0,
                            'ep_list': batch,
                            'bucket_complete': False
                        }
                elif caller.batch_cache_type == 'pop':
                    for length in sorted_lengths:
                        batch += cls.length_to_eps[length]['ep_list']
                    with cls.batches_lock:
                        while len(batch) >= bsz:
                            cls.batches.append(batch[:bsz])
                            batch = batch[bsz:]
                    if len(batch) > 0:
                        with cls.batches_lock:
                            cls.batches.append(batch)

        def flatten(l):
            '''Helper function for flattening a list'''
            return [item for sublist in l for item in sublist]

        def ep_length(val):
            '''Determines the length of an episode, given the specified value'''
            if isinstance(val, (int, bytes, bool)):
                return 1
            if isinstance(val, str):
                return len(val.split(' '))
            if isinstance(val, (collections.Mapping,
                                collections.Sequence,
                                torch.Tensor)):
                if (isinstance(val, collections.Mapping) and
                        val.get('deserialized_tensor', False)):
                    return len(val['value'])
                return len(val)

        def put_in_cache(ep_idx, episode, caller):
            '''Put episode `ep_idx` into cache'''
            length = ep_length(episode[caller.batch_sort_field])
            lengths = [length] + flatten([
                [length + i, length + (i * -1)]
                for i in range(1, caller.batch_length_range)
            ])
            lengths = [max(i, 1) for i in lengths]
            in_cache = False
            for l in lengths:
                if l in cls.length_to_eps:
                    with cls.cache_lock:
                        cls.length_to_eps[l]['ep_list'] += [(ep_idx, episode)]
                    in_cache = True
                    break
            if not in_cache:
                with cls.cache_lock:
                    cls.length_to_eps[length] = {
                        'current_idx': 0,
                        'ep_list': [(ep_idx, episode)],
                        'bucket_complete': False
                    }
<<<<<<< HEAD
            elif caller.batch_cache_type == 'pop':
                for length in sorted_lengths:
                    batch += length_to_eps[length]['ep_list']
                with batches_lock:
                    while len(batch) >= bsz:
                        batches.append(batch[:bsz])
                        batch = batch[bsz:]
                if len(batch) > 0:
                    with batches_lock:
                        batches.append(batch)

    def flatten(l):
        '''Helper function for flattening a list'''
        return [item for sublist in l for item in sublist]

    def put_in_cache(ep_idx, episode, caller):
        '''Put episode `ep_idx` into cache'''
        length = ep_length(episode[caller.batch_sort_field])
        lengths = [length] + flatten([
            [length + i, length + (i * -1)]
            for i in range(1, caller.batch_length_range)
        ])
        lengths = [max(i, 1) for i in lengths]
        in_cache = ep_idx in ep_indices
        # first check if episode can go in existing bucket
        if not in_cache:
            for l in lengths:
                if l in length_to_eps:
                    with cache_lock:
                        length_to_eps[l]['ep_list'] += [(ep_idx, episode)]
                        ep_indices.add(ep_idx)
                    in_cache = True
                    break
        # otherwise, make a new bucket
        if not in_cache:
            with cache_lock:
                length_to_eps[length] = {
                    'current_idx': 0,
                    'ep_list': [(ep_idx, episode)],
                    'bucket_complete': False
                }
                ep_indices.add(ep_idx)
        if ep_idx == caller.dataset.num_episodes() - 1:
            consolidate(caller)
            with add_to_cache_cv:
                cache_filled_cv.notify_all()

    @wraps(function)
    def wrapper(*args):
        caller = args[0]
        batch_sort = caller.batch_sort
        batch_cache_type = caller.batch_cache_type
        bsz = caller.bsz
        if not batch_sort or not caller.datatype.startswith('train'):
            return function(*args)
        # If Loader, put episodes in cache
        if isinstance(caller, LoaderProcess):
            with add_to_cache_cv:
                while (get_cache_size() >= max_cache_size and
                        len(get_available_buckets(bsz)) > 0):
                    cache_filled_cv.notify_all()
                    add_to_cache_cv.wait()
            idx_and_batch = function(*args)
            if idx_and_batch is None:
                return None
            for ep_index, ep in idx_and_batch[1]:
                put_in_cache(ep_index, ep, caller)
            return idx_and_batch
        # If teacher, return batch of episodes
        else:
            teacher = caller
            num_batches = teacher.num_batches
            while True:
                with cache_filled_cv:
                    while (not load_complete.value and
                            (get_cache_size() <= min_cache_size or
                                len(get_available_buckets(bsz)) == 0)):
                        add_to_cache_cv.notify()
                        cache_filled_cv.wait()
                        available_buckets = get_available_buckets(bsz)
                if load_complete.value and batch_cache_type == 'pop':
                    return teacher.batch_idx + 1, random.choice(batches)
                batch = None
                available_buckets = get_available_buckets(bsz)
                if len(available_buckets) != 0:
                    # Pick length index at random
                    length = random.choice(list(available_buckets.keys()))
                    with cache_lock:
                        current_idx = length_to_eps[length]['current_idx']
                        ep_list = length_to_eps[length]['ep_list']
                        num_eps = len(ep_list)
                        if num_eps - current_idx >= bsz:
                            if batch_cache_type == 'pop':
                                batch = ep_list[:bsz]
                                length_to_eps[length]['ep_list'] = ep_list[bsz:]
                            else:
                                batch = ep_list[current_idx: current_idx + bsz]
                                length_to_eps[length]['current_idx'] = (
                                    current_idx + bsz
                                )
                        elif load_complete.value and num_eps > 0:
                            if batch_cache_type == 'pop':
                                batch = ep_list
                            elif num_eps - current_idx > 0:
                                batch = ep_list[current_idx:]
                                length_to_eps[length]['current_idx'] = num_eps - 1
                            length_to_eps[length]['bucket_complete'] = True

                if batch is not None:
                    if batch_cache_type == 'pop':
                        with batches_lock:
                            batches.append(batch)
                    elif teacher.batch_idx + 1 >= num_batches:
                        reset()
                    return teacher.batch_idx + 1, batch

    return wrapper
=======
            if ep_idx == caller.dataset.num_episodes() - 1:
                consolidate(caller)
                with cls.add_to_cache_cv:
                    cls.cache_filled_cv.notify_all()

        @wraps(function)
        def wrapper(*args):
            caller = args[0]
            batch_sort = caller.batch_sort
            batch_cache_type = caller.batch_cache_type
            bsz = caller.bsz
            if not batch_sort or not caller.datatype.startswith('train'):
                return function(*args)
            # If Loader, put episodes in cache
            if isinstance(caller, LoaderProcess):
                with cls.add_to_cache_cv:
                    while (get_cache_size() >= max_cache_size and
                            len(get_available_buckets(bsz)) > 0):
                        cls.cache_filled_cv.notify_all()
                        cls.add_to_cache_cv.wait()
                idx_and_batch = function(*args)
                if idx_and_batch is None:
                    return None
                for ep_index, ep in idx_and_batch[1]:
                    put_in_cache(ep_index, ep, caller)
                return idx_and_batch
            # If teacher, return batch of episodes
            else:
                teacher = caller
                num_batches = teacher.num_batches
                while True:
                    with cls.cache_filled_cv:
                        while (not cls.load_complete.value and
                                (get_cache_size() <= min_cache_size or
                                    len(get_available_buckets(bsz)) == 0)):
                            cls.add_to_cache_cv.notify()
                            cls.cache_filled_cv.wait()
                            available_buckets = get_available_buckets(bsz)
                    if cls.load_complete.value and batch_cache_type == 'pop':
                        return teacher.batch_idx + 1, random.choice(cls.batches)
                    batch = None
                    available_buckets = get_available_buckets(bsz)
                    if len(available_buckets) != 0:
                        # Pick length index at random
                        length = random.choice(list(available_buckets.keys()))
                        with cls.cache_lock:
                            current_idx = cls.length_to_eps[length]['current_idx']
                            ep_list = cls.length_to_eps[length]['ep_list']
                            num_eps = len(ep_list)
                            if num_eps - current_idx >= bsz:
                                if batch_cache_type == 'pop':
                                    batch = ep_list[:bsz]
                                    cls.length_to_eps[length]['ep_list'] = ep_list[bsz:]
                                else:
                                    batch = ep_list[current_idx: current_idx + bsz]
                                    cls.length_to_eps[length]['current_idx'] = (
                                        current_idx + bsz
                                    )
                            elif cls.load_complete.value and num_eps > 0:
                                if batch_cache_type == 'pop':
                                    batch = ep_list
                                elif num_eps - current_idx > 0:
                                    batch = ep_list[current_idx:]
                                    cls.length_to_eps[length]['current_idx'] = \
                                        num_eps - 1
                                cls.length_to_eps[length]['bucket_complete'] = True

                    if batch is not None:
                        if batch_cache_type == 'pop':
                            with cls.batches_lock:
                                cls.batches.append(batch)
                        elif teacher.batch_idx + 1 >= num_batches:
                            reset()
                        return teacher.batch_idx + 1, batch

        return wrapper
>>>>>>> 1549e460


def ep_length(val):
    '''Determines the length of an episode, given the specified value'''
    if isinstance(val, (int, bytes, bool)):
        return 1
    if isinstance(val, str):
        return len(val.replace('\n', ' ').split(' '))
    if isinstance(val, (collections.Mapping,
                        collections.Sequence,
                        torch.Tensor)):
        if (isinstance(val, collections.Mapping) and
                val.get('deserialized_tensor', False)):
            return len(val['value'])
        return len(val)


# Get Datasets from the options
def get_dataset_classes(opt):
    """ To use a custom dataset (as opposed to the StreamDataset or ParlAIDataset),
        you can subclass the pytorch Dataset class and specify its
        location on the command line.

        For example, the VQA v1 task provides a custom dataset, which can
        be specified on the command line as follows:
        ``-pytd vqa_v1:VQADataset``

        Note that if the dataset is named ``DefaultDataset``, then you do
        not need to specify its name following the colon; e.g., it
        would just be:
        ``-pytd vqa_v1``
    """
    if 'stream' in opt.get('datatype'):
        default_dataset = StreamDataset
    else:
        default_dataset = ParlAIDataset
    dataset_name = opt.get('pytorch_teacher_dataset')
    task_name = opt.get('pytorch_teacher_task')
    datasets = []
    if task_name is not None:
        datasets += [
            (default_dataset, default_collate, task)
            for task in task_name.split(',')
        ]
    if not dataset_name:
        return datasets
    sps = [d.strip() for d in dataset_name.split(',')]
    for sp in sps:
        full_task_name = sp
        repo = 'parlai'
        if sp.startswith('internal:'):
            # To switch to local repo, useful for non-public projects
            # (make a directory called 'parlai_internal' with your private agents)
            repo = 'parlai_internal'
            sp = sp[9:]
        sp = sp.split(':')
        if '.' in sp[0]:
            module_name = sp[0]
        else:
            dataset = sp[0].lower()
            module_name = '{}.tasks.{}.agents'.format(repo, dataset)
        if len(sp) > 1:
            sp[1] = sp[1][0].upper() + sp[1][1:]
            dataset = sp[1]
            if '.' not in sp[0] and 'Dataset' not in dataset:
                # Reformat from underscore to CamelCase and append "Dataset" to
                # class name by default if a complete path is not given.
                words = dataset.split('_')
                teacher_name = ''
                for w in words:
                    teacher_name += (w[0].upper() + w[1:])
                dataset = teacher_name + 'Dataset'
        else:
            dataset = 'DefaultDataset'
        my_module = importlib.import_module(module_name)
        dataset_class = getattr(my_module, dataset)

        collate = default_collate
        if hasattr(dataset_class, 'collate'):
            collate = dataset_class.collate
        elif opt.get('model', False):
            agent_class = get_agent_module(opt.get('model'))
            if hasattr(agent_class, 'collate'):
                collate = agent_class.collate
        datasets.append((dataset_class, collate, full_task_name))
    return datasets


class LoaderProcess(Thread):
    """A background process that submits jobs to the DataLoader
       to load examples into cache
    """
    def __init__(self, opt):
        super().__init__(daemon=True)
        dataset_classes = get_dataset_classes(opt)
        if len(dataset_classes) > 1:
            datasets = []
            for class_name, collate_fn, task_name in dataset_classes:
                opt['pytorch_teacher_task'] = task_name
                opt['task'] = task_name
                datasets.append(class_name(opt))
                self.collate = collate_fn
            self.dataset = ParlAIConcatDataset(datasets)
        else:
            class_name, self.collate, task_name = dataset_classes[0]
            self.dataset = class_name(opt)
        self.bsz = opt.get('batchsize', 1)
        self.num_workers = opt.get('num_workers', 4)
        self.dataloader = DataLoader(
            self.dataset,
            batch_size=self.bsz,
            shuffle=False,
            sampler=sampler.SequentialSampler(self.dataset),
            num_workers=self.num_workers,
            collate_fn=self.collate,
            pin_memory=False,
            drop_last=False,
        )
        self.datatype = opt.get('datatype')
        self.data = enumerate(self.dataloader)
        self.batch_sort = opt.get('pytorch_teacher_batch_sort')
        self.batch_cache_type = opt.get('batch_sort_cache_type')
        self.batch_length_range = opt.get('batch_length_range')
        self.batch_sort_field = opt.get('batch_sort_field')

    def run(self):
        while True:
            idx_and_batch = self.load_next()
            if idx_and_batch is None:
                return

    @BatchSortCache.batch_cache
    def load_next(self):
        try:
            return next(self.data)
        except StopIteration:
            return None


"""
    Collating, deserializing, processing batches
"""
TORCH_DTYPES = [torch.float32, torch.float64, torch.float16, torch.uint8,
                torch.int8, torch.int16, torch.int32, torch.int64]
STR_TO_TORCH_DTYPE = {str(d): d for d in TORCH_DTYPES}


def default_collate(batch):
    """
        Default collate function, used for ParlAIDataset and StreamDataset
    """
    new_batch = []
    for b in batch:
        idx = b[0]
        if type(b[1]) is list:
            ep = b[1][0]
        else:
            ep = b[1]
        new_batch.append((idx, ep))
    return new_batch


def deserialize(obj):
    """
        Deserializes lists into Tensors
    """
    for key in obj:
        if type(obj[key]) is dict and obj[key].get('deserialized_tensor', False):
            dtype = STR_TO_TORCH_DTYPE[obj[key]['type']]
            val = obj[key]['value']
            del obj[key]
            obj[key] = torch.as_tensor(val, dtype=dtype)
    return obj


def process(ex_or_batch):
    """
        Process examples/batches, i.e. deserialize if necessary
    """
    if type(ex_or_batch) is list:
        if all([ep.get('preprocessed') for ep in ex_or_batch]):
            ex_or_batch = [deserialize(ep) for ep in ex_or_batch]
    else:
        if ex_or_batch.get('preprocessed'):
            ex_or_batch = deserialize(ex_or_batch)
    return ex_or_batch


"""
    ParlAI Implementations of Pytorch Datasets
"""


class StreamDataset(Dataset):
    """A Pytorch Dataset utilizing streaming"""
    def __init__(self, opt):
        self.opt = opt
        self.datatype = opt.get('datatype')
        self.datapath = build_data(self.opt)
        self.data_gen = self._data_generator()
        self.length_datafile = os.path.join(self.datapath, 'data_length')
        self.char_index_file = os.path.join(self.datapath, 'char_index')
        self.datafile = os.path.join(self.datapath, 'data')
        self.training = self.datatype.startswith('train')
        self.ordered = ('ordered' in self.datatype or
                        ('stream' in self.datatype and not opt.get('shuffle')))
        self._load_lens()

    def __getitem__(self, index):
        if self.ordered or not self.training:
            while True:
                idx, ep = next(self.data_gen)
                if idx == index:
                    return (index, ep)
        else:
            episode = []
            episode_done = False
            with open(self.datafile) as f:
                ex_offset = self.char_index[index]
                f.seek(ex_offset)
                while not episode_done:
                    example = json.loads(f.readline())
                    episode.append(example)
                    episode_done = example['episode_done']
            return (index, episode)

    def __len__(self):
        return self.num_episodes()

    def _load_lens(self):
        with open(self.length_datafile) as length:
            lengths = json.load(length)
            self.num_eps = lengths['num_eps']
            self.num_exs = lengths['num_exs']
        with open(self.char_index_file) as char:
            self.char_index = json.load(char)

    def _data_generator(self):
        while True:
            for idx, episode in self._read_episode():
                yield idx, episode

    def _read_episode(self):
        read = open(self.datafile)
        episode = []
        for idx, line in enumerate(read):
            example = json.loads(line)
            episode.append(example)
            if example['episode_done']:
                yield idx, episode
                episode = []
        read.close()

    def num_episodes(self):
        return self.num_eps

    def num_examples(self):
        return self.num_exs


class ParlAIDataset(Dataset):
    """A Pytorch Dataset, for random sampling"""
    def __init__(self, opt):
        self.opt = opt
        self.datatype = opt.get('datatype')
        self.datapath = build_data(self.opt)
        self.length_datafile = os.path.join(self.datapath, 'data_length')
        self.datafile = os.path.join(self.datapath, 'data')
        self.training = self.datatype.startswith('train')
        self._load_lens()
        self._setup_data()

    def __getitem__(self, index):
        return index, self.data[index]

    def __len__(self):
        return self.num_episodes()

    def _load_lens(self):
        with open(self.length_datafile) as length:
            lengths = json.load(length)
            self.num_eps = lengths['num_eps']
            self.num_exs = lengths['num_exs']

    def _setup_data(self):
        print('----------\n[ loading pytorch data ]\n----------')
        self.data = []
        with open(self.datafile) as f:
            for line in f:
                self.data.append(json.loads(line))

    def num_episodes(self):
        return self.num_eps

    def num_examples(self):
        return self.num_exs


class ParlAIConcatDataset(ConcatDataset):
    """Override to set num_eps and num_exs"""

    @lru_cache(maxsize=1)
    def num_episodes(self):
        return sum(d.num_episodes() for d in self.datasets)

    @lru_cache(maxsize=1)
    def num_examples(self):
        return sum(d.num_examples() for d in self.datasets)


class PytorchDataTeacher(FixedDialogTeacher):
    """
        A teacher that loads data using Pytorch Datasets. For details on how
        to use, please follow the tutorial here:
        http://parl.ai/static/docs/tutorial_worlds.html#multiprocessed-pytorch-dataloader
    """
    def __init__(self, opt, shared=None):
        opt['batch_sort'] = False
        super().__init__(opt, shared)
        self.use_batch_act = self.bsz > 1
        self.num_workers = opt['numworkers']
        self.batch_sort = opt.get('pytorch_teacher_batch_sort') and \
            'train' in self.datatype
        self.batch_cache_type = opt.get('batch_sort_cache_type')
        self.batch_sort_field = opt.get('batch_sort_field')
        # One can specify a collate function to use for preparing a batch
        self.opt = opt.copy()
        self.is_shared = shared is not None
        dataset_classes = self.get_dataset_class(opt)
        self.ordered = ('ordered' in self.datatype or
                        ('stream' in self.datatype and not opt.get('shuffle')))
        if self.ordered:
            # force index for ordered, so that we see every example
            self.batch_cache_type = 'index'

        if not shared:
            BatchSortCache.create()
            if len(dataset_classes) > 1:
                datasets = []
                for class_name, collate_fn, task_name in dataset_classes:
                    dataset_opt = opt.copy()
                    dataset_opt['pytorch_teacher_task'] = task_name
                    dataset_opt['task'] = task_name
                    datasets.append(class_name(dataset_opt))
                    self.collate_fn = collate_fn
                self.id = ','.join([d[2] for d in dataset_classes])
                self.dataset = ParlAIConcatDataset(datasets)
            else:
                class_name, self.collate_fn, task_name = dataset_classes[0]
                self.id = task_name
                self.dataset = class_name(opt)
            if self.ordered or not self.training:
                data_sampler = sampler.SequentialSampler(self.dataset)
                pin_memory = False
            else:
                data_sampler = sampler.RandomSampler(self.dataset)
                pin_memory = True

            self.pytorch_dataloader = DataLoader(
                self.dataset,
                batch_size=self.bsz,
                sampler=data_sampler,
                num_workers=self.num_workers,
                collate_fn=self.collate_fn,
                pin_memory=pin_memory,
                drop_last=False,
            )

            self.lastYs = [None] * self.bsz
            if self.batch_sort:
                self.loader_process = LoaderProcess(opt)
                self.loader_process.start()
            self.data = enumerate(self.pytorch_dataloader)
        else:
            self.dataset = shared['dataset']
            self.pytorch_dataloader = shared['pytorch_dataloader']
            self.lastYs = shared['lastYs']
            self.data = shared['data']
            self.id = shared['id']

        self.num_batches = math.ceil(self.dataset.num_episodes() / self.bsz)
        self.reset()

    def get_dataset_class(self, opt):
        return get_dataset_classes(opt)

    def reset(self):
        """Reset the dialog so that it is at the start of the epoch,
        and all metrics are reset.
        """
        super().reset()
        self.reset_data()

    def reset_data(self):
        if not self.is_shared:
            self.data = enumerate(self.pytorch_dataloader)
        self.lastY = None
        self.epochDone = False
        self.episode = None
        self.episode_done = True
        self.episode_idx = 0
        self.batch_idx = 0

    def share(self):
        shared = super().share()
        shared['pytorch_dataloader'] = self.pytorch_dataloader
        shared['dataset'] = self.dataset
        shared['data'] = self.data
        shared['id'] = self.id
        return shared

    def next_example(self):
        if self.epochDone:
            if not self.training:
                return {'episode_done': True, 'id': self.getID()}, True
            else:
                # Reset the data because it is streaming data
                self.reset_data()
        if self.episode_done:
            try:
                self.episode_idx, episode = next(self.data)
                if self.collate_fn == default_collate:
                    episode = [ex[1] for ex in episode]
                self.episode = process(episode)
                self.entry_idx = 0
                epoch_done = False
            except StopIteration:
                ex = {'episode_done': True, 'id': self.getID()}
                epoch_done = True
        else:
            self.entry_idx += 1

        if not epoch_done:
            ex = self.episode[self.entry_idx]
            self.episode_done = ex['episode_done']
            if (self.episode_done and
                    self.episode_idx + self.bsz >= self.num_episodes()):
                epoch_done = True
        return ex, epoch_done

    @BatchSortCache.batch_cache
    def get_next_batch(self):
        # employs a cache to see if there is a batch of equal size ready
        batch = next(self.data)
        return batch

    def next_batch(self):
        if self.epochDone:
            if not self.training:
                return [{'episode_done': True, 'id': self.getID()}] * self.bsz
            else:
                # Reset the data because it is streaming data
                self.reset_data()
        try:
            self.batch_idx, batch = self.get_next_batch()
            if self.collate_fn == default_collate:
                batch = [b[1] for b in batch]
            batch = process(batch)
            epoch_done = False
        except StopIteration:
            batch = [{'episode_done': True, 'id': self.getID()}] * self.bsz
            epoch_done = True
        if not epoch_done and self.batch_idx == self.num_batches:
            epoch_done = True
        self.epochDone = epoch_done
        return batch

    def num_episodes(self):
        """Get the number of episodes in this dataset."""
        return self.dataset.num_episodes()

    def num_examples(self):
        """Get the total number of examples in this dataset."""
        return self.dataset.num_examples()

    def act(self):
        """Send new dialog message."""
        action = super().act()
        self.lastY = action.get('labels', action.get('eval_labels', None))
        return action


class DefaultTeacher(PytorchDataTeacher):
    pass<|MERGE_RESOLUTION|>--- conflicted
+++ resolved
@@ -31,47 +31,6 @@
 from threading import Thread, Condition, RLock
 
 
-<<<<<<< HEAD
-"""
-    BATCH SORT CACHE
-
-    Maps episode length to dictionary with following keys:
-        current_idx: which episode in the list are we at (if simply indexing
-            into list)
-        ep_list: list of episodes of the length of the key
-        bucket_complete: if there are no more episodes left to consider in
-            the bucket
-"""
-# Maps episode length to list of episodes
-length_to_eps = {}
-# Set of episode indices already in the cache
-ep_indices = set()
-# List of batches if popping batches
-batches = []
-# If all episodes have been loaded into memory
-load_complete = Value(ctypes.c_bool, False)
-# Lock to access batches
-batches_lock = Lock()
-# Lock to access length_to_eps
-cache_lock = Lock()
-# Lock for condition variables
-fill_cache_lock = RLock()
-# Condition notifying Loader to add to cache
-add_to_cache_cv = Condition(lock=fill_cache_lock)
-# Condition notifying teacher that cache has episodes
-cache_filled_cv = Condition(lock=fill_cache_lock)
-
-
-def batch_cache(function):
-    max_cache_size = 10000  # Max unseen eps
-    min_cache_size = 1000  # Min unseen eps
-
-    def get_cache_size():
-        '''Returns number of available episodes '''
-        return sum(
-            len(v['ep_list']) - v['current_idx']for k, v in length_to_eps.items()
-        )
-=======
 class BatchSortCache(object):
     """
         Object that encapsulates the functionality of the batch sort cache.
@@ -88,6 +47,9 @@
         if not hasattr(cls, 'length_to_eps'):
             # Maps episode length to list of episodes
             cls.length_to_eps = {}
+        if not hasattr(cls, 'ep_indices'):
+            # Set of episode indices already in the cache
+            cls.ep_indices = set()
         if not hasattr(cls, 'batches'):
             # List of batches if popping batches
             cls.batches = []
@@ -121,7 +83,6 @@
                 len(v['ep_list']) - v['current_idx']
                 for k, v in cls.length_to_eps.items()
             )
->>>>>>> 1549e460
 
         def get_available_buckets(bsz):
             '''Returns buckets where there are enough episodes for a batch'''
@@ -184,20 +145,6 @@
             '''Helper function for flattening a list'''
             return [item for sublist in l for item in sublist]
 
-        def ep_length(val):
-            '''Determines the length of an episode, given the specified value'''
-            if isinstance(val, (int, bytes, bool)):
-                return 1
-            if isinstance(val, str):
-                return len(val.split(' '))
-            if isinstance(val, (collections.Mapping,
-                                collections.Sequence,
-                                torch.Tensor)):
-                if (isinstance(val, collections.Mapping) and
-                        val.get('deserialized_tensor', False)):
-                    return len(val['value'])
-                return len(val)
-
         def put_in_cache(ep_idx, episode, caller):
             '''Put episode `ep_idx` into cache'''
             length = ep_length(episode[caller.batch_sort_field])
@@ -206,13 +153,17 @@
                 for i in range(1, caller.batch_length_range)
             ])
             lengths = [max(i, 1) for i in lengths]
-            in_cache = False
-            for l in lengths:
-                if l in cls.length_to_eps:
-                    with cls.cache_lock:
-                        cls.length_to_eps[l]['ep_list'] += [(ep_idx, episode)]
-                    in_cache = True
-                    break
+            in_cache = ep_idx in cls.ep_indices
+            # first check if episode can go in existing bucket
+            if not in_cache:
+                for l in lengths:
+                    if l in cls.length_to_eps:
+                        with cls.cache_lock:
+                            cls.length_to_eps[l]['ep_list'] += [(ep_idx, episode)]
+                            cls.ep_indices.add(ep_idx)
+                        in_cache = True
+                        break
+            # otherwise, make a new bucket
             if not in_cache:
                 with cls.cache_lock:
                     cls.length_to_eps[length] = {
@@ -220,125 +171,7 @@
                         'ep_list': [(ep_idx, episode)],
                         'bucket_complete': False
                     }
-<<<<<<< HEAD
-            elif caller.batch_cache_type == 'pop':
-                for length in sorted_lengths:
-                    batch += length_to_eps[length]['ep_list']
-                with batches_lock:
-                    while len(batch) >= bsz:
-                        batches.append(batch[:bsz])
-                        batch = batch[bsz:]
-                if len(batch) > 0:
-                    with batches_lock:
-                        batches.append(batch)
-
-    def flatten(l):
-        '''Helper function for flattening a list'''
-        return [item for sublist in l for item in sublist]
-
-    def put_in_cache(ep_idx, episode, caller):
-        '''Put episode `ep_idx` into cache'''
-        length = ep_length(episode[caller.batch_sort_field])
-        lengths = [length] + flatten([
-            [length + i, length + (i * -1)]
-            for i in range(1, caller.batch_length_range)
-        ])
-        lengths = [max(i, 1) for i in lengths]
-        in_cache = ep_idx in ep_indices
-        # first check if episode can go in existing bucket
-        if not in_cache:
-            for l in lengths:
-                if l in length_to_eps:
-                    with cache_lock:
-                        length_to_eps[l]['ep_list'] += [(ep_idx, episode)]
-                        ep_indices.add(ep_idx)
-                    in_cache = True
-                    break
-        # otherwise, make a new bucket
-        if not in_cache:
-            with cache_lock:
-                length_to_eps[length] = {
-                    'current_idx': 0,
-                    'ep_list': [(ep_idx, episode)],
-                    'bucket_complete': False
-                }
-                ep_indices.add(ep_idx)
-        if ep_idx == caller.dataset.num_episodes() - 1:
-            consolidate(caller)
-            with add_to_cache_cv:
-                cache_filled_cv.notify_all()
-
-    @wraps(function)
-    def wrapper(*args):
-        caller = args[0]
-        batch_sort = caller.batch_sort
-        batch_cache_type = caller.batch_cache_type
-        bsz = caller.bsz
-        if not batch_sort or not caller.datatype.startswith('train'):
-            return function(*args)
-        # If Loader, put episodes in cache
-        if isinstance(caller, LoaderProcess):
-            with add_to_cache_cv:
-                while (get_cache_size() >= max_cache_size and
-                        len(get_available_buckets(bsz)) > 0):
-                    cache_filled_cv.notify_all()
-                    add_to_cache_cv.wait()
-            idx_and_batch = function(*args)
-            if idx_and_batch is None:
-                return None
-            for ep_index, ep in idx_and_batch[1]:
-                put_in_cache(ep_index, ep, caller)
-            return idx_and_batch
-        # If teacher, return batch of episodes
-        else:
-            teacher = caller
-            num_batches = teacher.num_batches
-            while True:
-                with cache_filled_cv:
-                    while (not load_complete.value and
-                            (get_cache_size() <= min_cache_size or
-                                len(get_available_buckets(bsz)) == 0)):
-                        add_to_cache_cv.notify()
-                        cache_filled_cv.wait()
-                        available_buckets = get_available_buckets(bsz)
-                if load_complete.value and batch_cache_type == 'pop':
-                    return teacher.batch_idx + 1, random.choice(batches)
-                batch = None
-                available_buckets = get_available_buckets(bsz)
-                if len(available_buckets) != 0:
-                    # Pick length index at random
-                    length = random.choice(list(available_buckets.keys()))
-                    with cache_lock:
-                        current_idx = length_to_eps[length]['current_idx']
-                        ep_list = length_to_eps[length]['ep_list']
-                        num_eps = len(ep_list)
-                        if num_eps - current_idx >= bsz:
-                            if batch_cache_type == 'pop':
-                                batch = ep_list[:bsz]
-                                length_to_eps[length]['ep_list'] = ep_list[bsz:]
-                            else:
-                                batch = ep_list[current_idx: current_idx + bsz]
-                                length_to_eps[length]['current_idx'] = (
-                                    current_idx + bsz
-                                )
-                        elif load_complete.value and num_eps > 0:
-                            if batch_cache_type == 'pop':
-                                batch = ep_list
-                            elif num_eps - current_idx > 0:
-                                batch = ep_list[current_idx:]
-                                length_to_eps[length]['current_idx'] = num_eps - 1
-                            length_to_eps[length]['bucket_complete'] = True
-
-                if batch is not None:
-                    if batch_cache_type == 'pop':
-                        with batches_lock:
-                            batches.append(batch)
-                    elif teacher.batch_idx + 1 >= num_batches:
-                        reset()
-                    return teacher.batch_idx + 1, batch
-
-    return wrapper
-=======
+                    cls.ep_indices.add(ep_idx)
             if ep_idx == caller.dataset.num_episodes() - 1:
                 consolidate(caller)
                 with cls.add_to_cache_cv:
@@ -415,7 +248,6 @@
                         return teacher.batch_idx + 1, batch
 
         return wrapper
->>>>>>> 1549e460
 
 
 def ep_length(val):
