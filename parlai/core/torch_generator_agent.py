--- conflicted
+++ resolved
@@ -320,18 +320,6 @@
             self.metrics['total_skipped_batches'] = 0
 
             # this is not a shared instance of this class, so do full init
-<<<<<<< HEAD
-            self.build_criterion()
-            self.build_model()
-=======
-            if self.beam_dot_log:
-                self.beam_dot_dir = tempfile.mkdtemp(
-                    prefix='{}-beamdot-beamsize-{}-'.format(
-                        os.path.basename(opt.get('model_file')), self.beam_size
-                    )
-                )
-                print('[ Saving dot beam logs in {} ]'.format(self.beam_dot_dir))
-
             self.criterion = self.build_criterion()
             self.model = self.build_model()
             if self.model is None or self.criterion is None:
@@ -342,7 +330,6 @@
                 self.model.cuda()
                 self.criterion.cuda()
 
->>>>>>> b3a55014
             check_synced_parameters(self.model)
             print("Total parameters: {}".format(self._total_parameters()))
             print("Trainable parameters:  {}".format(self._trainable_parameters()))
