#!/usr/bin/env python3

# Copyright (c) Facebook, Inc. and its affiliates.
# This source code is licensed under the MIT license found in the
# LICENSE file in the root directory of this source tree.


"""
Generic PyTorch-based Generator agent.

Implements quite a bit of boilerplate, including forced-decoding loss and a tree search.

Contains the following utilities:

* `ref:TorchGeneratorAgent` class, which serves as a useful parent for generative torch
  agents.
* Beam class which provides some generic beam functionality for classes to use
"""

from parlai.core.params import ParlaiParser
from abc import ABC, abstractmethod
from typing import TypeVar, List, Dict, Optional, Tuple, Set, Iterable
import math
from operator import attrgetter

import torch
import torch.nn as nn
import torch.nn.functional as F

from parlai.core.opt import Opt
from parlai.utils.distributed import is_distributed, sync_parameters
from parlai.core.torch_agent import TorchAgent, Batch, Output, DictionaryAgent
from parlai.utils.misc import warn_once
from parlai.utils.io import PathManager
import parlai.utils.logging as logging
from parlai.core.metrics import SumMetric, AverageMetric, FairseqBleuMetric
from parlai.utils.fp16 import FP16SafeCrossEntropy
from parlai.utils.torch import (
    neginf,
    total_parameters,
    trainable_parameters,
    PipelineHelper,
)


try:
    from nltk.translate import bleu_score as nltkbleu

except ImportError:
    nltkbleu = None

try:
    from fairseq.scoring import bleu as fairseq_bleu

except ImportError:
    fairseq_bleu = None


class SearchBlocklist(object):
    """
    Search block list facilitates blocking ngrams from being generated.
    """

    def __init__(self, dict_agent: DictionaryAgent) -> None:
        self.dict = dict_agent
        self._phrases: Set[str] = set()
        self._phrase_ngrams: Dict[int, List[List[int]]] = {}

    def __bool__(self):
        return bool(self._phrases)

    def clear(self) -> None:
        self._phrases = set()
        self._phrase_ngrams = {}

    def _add_literal(self, phrase_literal: str):
        if phrase_literal in self._phrases:
            return
        ngram = self.dict.txt2vec(phrase_literal)
        self._phrases.add(phrase_literal)
        logging.debug(f"Adding '{phrase_literal}' to the beam block_list {ngram}")
        l = len(ngram)
        if l not in self._phrase_ngrams:
            self._phrase_ngrams[l] = []
        self._phrase_ngrams[l].append(ngram)

    def add(self, phrase: str):
        phrase = phrase.strip()
        if not phrase:
            return
        self._add_literal(phrase)
        self._add_literal(phrase + "s")
        self._add_literal(phrase.lower())
        self._add_literal(phrase.lower() + "s")
        self._add_literal(phrase.upper())
        self._add_literal(phrase.upper() + "S")
        self._add_literal(phrase.title())
        self._add_literal(phrase.title() + "S")
        self._add_literal(phrase[0].upper() + phrase[1:])
        self._add_literal(phrase[0].upper() + phrase[1:] + "s")
        self._add_literal(phrase[0].upper() + phrase[1:].lower())
        self._add_literal(phrase[0].upper() + phrase[1:].lower() + "s")

    def items(self) -> Iterable[Tuple[int, List[List[int]]]]:
        return self._phrase_ngrams.items()


TSType = TypeVar('TSType', bound='TreeSearch')


class TorchGeneratorModel(nn.Module, ABC):
    """
    Abstract TorchGeneratorModel.

    This interface expects you to implement model with the following reqs:

    :attribute model.encoder:
        takes input returns tuple (enc_out, enc_hidden, attn_mask)

    :attribute model.decoder:
        takes decoder params and returns decoder outputs after attn

    :attribute model.output:
        takes decoder outputs and returns distr over dictionary
    """

    def __init__(
        self,
        padding_idx=0,
        start_idx=1,
        end_idx=2,
        unknown_idx=3,
        input_dropout=0,
        longest_label=1,
    ):
        super().__init__()
        self.NULL_IDX = padding_idx
        self.END_IDX = end_idx
        self.START_IDX = start_idx
        self.register_buffer('START', torch.LongTensor([start_idx]))
        self.longest_label = longest_label

    def _get_initial_forced_decoder_input(self, bsz: int, inputs: torch.LongTensor):
        """
        Return initial input to the decoder.

        :param bsz:
            batchsize
        :param inputs:
            inputs to decode

        :return initial_input:
            initial input for the decoder.
        """
        return torch.cat([self.START.detach().expand(bsz, 1), inputs], 1)

    def decode_forced(self, encoder_states, ys):
        """
        Decode with a fixed, true sequence, computing loss.

        Useful for training, or ranking fixed candidates.

        :param ys:
            the prediction targets. Contains both the start and end tokens.

        :type ys:
            LongTensor[bsz, time]

        :param encoder_states:
            Output of the encoder. Model specific types.

        :type encoder_states:
            model specific

        :return:
            pair (logits, choices) containing the logits and MLE predictions

        :rtype:
            (FloatTensor[bsz, ys, vocab], LongTensor[bsz, ys])
        """
        bsz = ys.size(0)
        seqlen = ys.size(1)
        inputs = ys.narrow(1, 0, seqlen - 1)
        if (ys[:, 0] == self.START_IDX).any():
            raise AssertionError(
                "The Beginning of Sentence token is automatically added to the "
                "label in decode_forced, but you included it in the label. This means "
                "your model will have a double BOS token, which is probably not what "
                "you intended."
            )
        inputs = self._get_initial_forced_decoder_input(bsz, inputs)
        latent, _ = self.decoder(inputs, encoder_states)
        logits = self.output(latent)
        _, preds = logits.max(dim=2)
        return logits, preds

    @abstractmethod
    def reorder_encoder_states(self, encoder_states, indices):
        """
        Reorder encoder states according to a new set of indices.

        This is an abstract method, and *must* be implemented by the user.

        Its purpose is to provide beam search with a model-agnostic interface for
        beam search. For example, this method is used to sort hypotheses,
        expand beams, etc.

        For example, assume that encoder_states is an bsz x 1 tensor of values

        .. code-block:: python

            indices = [0, 2, 2]
            encoder_states = [[0.1]
                              [0.2]
                              [0.3]]

        then the output will be

        .. code-block:: python

            output = [[0.1]
                      [0.3]
                      [0.3]]

        :param encoder_states:
            output from encoder. type is model specific.

        :type encoder_states:
            model specific

        :param indices:
            the indices to select over. The user must support non-tensor
            inputs.

        :type indices: list[int]

        :return:
            The re-ordered encoder states. It should be of the same type as
            encoder states, and it must be a valid input to the decoder.

        :rtype:
            model specific
        """
        pass

    @abstractmethod
    def reorder_decoder_incremental_state(self, incremental_state, inds):
        """
        Reorder incremental state for the decoder.

        Used to expand selected beams in beam search. Unlike reorder_encoder_states,
        implementing this method is optional. However, without incremental decoding,
        decoding a single beam becomes O(n^2) instead of O(n), which can make
        beam search impractically slow.

        In order to fall back to non-incremental decoding, just return None from this
        method.

        :param incremental_state:
            second output of model.decoder
        :type incremental_state:
            model specific
        :param inds:
            indices to select and reorder over.
        :type inds:
            LongTensor[n]

        :return:
            The re-ordered decoder incremental states. It should be the same
            type as incremental_state, and usable as an input to the decoder.
            This method should return None if the model does not support
            incremental decoding.

        :rtype:
            model specific
        """
        pass

    def forward(self, *xs, ys=None, prev_enc=None, maxlen=None, bsz=None):
        """
        Get output predictions from the model.

        :param xs:
            input to the encoder
        :type xs:
            LongTensor[bsz, seqlen]
        :param ys:
            Expected output from the decoder. Used
            for teacher forcing to calculate loss.
        :type ys:
            LongTensor[bsz, outlen]
        :param prev_enc:
            if you know you'll pass in the same xs multiple times, you can pass
            in the encoder output from the last forward pass to skip
            recalcuating the same encoder output.
        :param maxlen:
            max number of tokens to decode. if not set, will use the length of
            the longest label this model has seen. ignored when ys is not None.
        :param bsz:
            if ys is not provided, then you must specify the bsz for greedy
            decoding.

        :return:
            (scores, candidate_scores, encoder_states) tuple

            - scores contains the model's predicted token scores.
              (FloatTensor[bsz, seqlen, num_features])
            - candidate_scores are the score the model assigned to each candidate.
              (FloatTensor[bsz, num_cands])
            - encoder_states are the output of model.encoder. Model specific types.
              Feed this back in to skip encoding on the next call.
        """
        assert ys is not None, "Greedy decoding in TGModel.forward no longer supported."
        # TODO: get rid of longest_label
        # keep track of longest label we've ever seen
        # we'll never produce longer ones than that during prediction
        self.longest_label = max(self.longest_label, ys.size(1))

        # use cached encoding if available
        encoder_states = prev_enc if prev_enc is not None else self.encoder(*xs)

        # use teacher forcing
        scores, preds = self.decode_forced(encoder_states, ys)
        return scores, preds, encoder_states


class PPLMetric(AverageMetric):
    def value(self):
        return math.exp(super().value())


class TorchGeneratorAgent(TorchAgent, ABC):
    """
    Abstract Generator agent; only meant to be extended.

    TorchGeneratorAgent aims to handle much of the bookkeeping and infrastructure work
    for any generative models, like seq2seq or transformer. It implements the train_step
    and eval_step. The only requirement is that your model *must* implemented the
    interface TorchGeneratorModel interface.
    """

    @classmethod
    def upgrade_opt(cls, opt_from_disk: Opt):
        # call the parent upgrades
        opt_from_disk = super(TorchGeneratorAgent, cls).upgrade_opt(opt_from_disk)

        # 2019-08-18: Adding support for generation other than beam search
        # Previously, selecting --beam-size > 1 enabled beam search and == 1 was
        # greedy. New behavior is --inference greedy or --inference beam.
        if 'inference' not in opt_from_disk:
            assert 'beam_size' in opt_from_disk
            if opt_from_disk['beam_size'] == 1:
                method = 'greedy'
            else:
                method = 'beam'
            opt_from_disk['inference'] = method
            warn_once(f'Old model inference method inferred as {method}')

        # 2020-06-03: Changing "blacklist" --> "blocklist"
        if 'beam_blacklist_filename' in opt_from_disk:
            if opt_from_disk['beam_blacklist_filename'] is not None:
                opt_from_disk['beam_block_list_filename'] = opt_from_disk[
                    'beam_blacklist_filename'
                ]
            del opt_from_disk['beam_blacklist_filename']

        # 2020-08-04: Introduce full context beam blocking
        # Previous, specifying --beam-context-block-ngram > 1 would block
        # from generating ngrams from model's context, which is limited
        # by truncation parameters. Now, we block on full dialogue history.
        if 'beam_block_full_context' not in opt_from_disk:
            warn_once('Loading model with `--beam-block-full-context false`')
            opt_from_disk['beam_block_full_context'] = False

        return opt_from_disk

    @classmethod
    def add_cmdline_args(
        cls, parser: ParlaiParser, partial_opt: Optional[Opt] = None
    ) -> ParlaiParser:
        """
        Add command line arguments.
        """
        agent = parser.add_argument_group('Torch Generator Agent')
        agent.add_argument(
            '--beam-size',
            type=int,
            default=1,
            help='Beam size, if 1 then greedy search',
        )
        agent.add_argument(
            '--beam-min-length',
            type=int,
            default=1,
            help='Minimum length of prediction to be generated by the beam search',
        )
        agent.add_argument(
            '--beam-context-block-ngram',
            type=int,
            default=-1,
            help=(
                'Size n-grams to block in beam search from the context. val <= 0 '
                'implies no blocking'
            ),
        )
        agent.add_argument(
            '--beam-block-ngram',
            type=int,
            default=-1,
            help='Size n-grams to block in beam search. val <= 0 implies no blocking',
        )
        agent.add_argument(
            '--beam-block-full-context',
            type='bool',
            default=True,
            help='Block n-grams from the *full* history context. Specify False to block '
            'up to m tokens in the past, where m is truncation parameter for agent',
        )
        agent.add_argument(
            '--beam-length-penalty',
            type=float,
            default=0.65,
            help='Applies a length penalty. Set to 0 for no penalty.',
        )
        agent.add_argument(
            '--skip-generation',
            type='bool',
            default=False,
            hidden=True,
            help='Skip beam search. Useful for speeding up training, '
            'if perplexity is the validation metric.',
        )
        agent.add_argument(
            '--inference',
            choices={'beam', 'greedy', 'topk', 'nucleus', 'delayedbeam'},
            default='greedy',
            help='Generation algorithm',
        )
        agent.add_argument(
            '--topk', type=int, default=10, help='K used in Top K sampling'
        )
        agent.add_argument(
            '--topp', type=float, default=0.9, help='p used in nucleus sampling'
        )
        agent.add_argument(
            '--beam-delay', type=int, default=30, help='used in delayedbeam search'
        )
        agent.add_argument(
            '--beam-block-list-filename',
            type=str,
            default=None,
            help='Load a text file of hard blocks for beam search to never say.',
        )
        agent.add_argument(
            '--temperature',
            type=float,
            default=1.0,
            help='temperature to add during decoding',
        )
        agent.add_argument(
            '--compute-tokenized-bleu',
            type='bool',
            default=False,
            help='if true, compute tokenized bleu scores',
        )

        super().add_cmdline_args(parser, partial_opt=partial_opt)
        return agent

    def __init__(self, opt: Opt, shared=None):
        init_model, is_finetune = self._get_init_model(opt, shared)
        super().__init__(opt, shared)

        self.beam_size = opt.get('beam_size', 1)
        self.beam_min_length = opt.get('beam_min_length', 1)
        self.beam_block_ngram = opt.get('beam_block_ngram', -1)
        self.beam_context_block_ngram = opt.get('beam_context_block_ngram', -1)
        self.beam_block_full_context = opt.get('beam_block_full_context', False)
        self.temperature = opt.get('temperature', 1.0)
        assert self.temperature > 0, '--temperature must be greater than 0'
        self.output_token_losses = opt.get(
            'verbose', False
        ) or 'token_losses' in opt.get('display_add_fields', '')
        self.compute_tokenized_bleu = opt.get('compute_tokenized_bleu', False)
        self.beam_block_list: Optional[SearchBlocklist] = None

        if shared:
            # set up shared properties
            states = shared.get('states', {})
            self.beam_block_list = shared.get('beam_block_list')
        else:
            # this is not a shared instance of this class, so do full init
            self.criterion = self.build_criterion()
            # ensure all distributed copies will always be in sync
            self.model = self.build_model()

            # load the block_list for beam search
            self.beam_block_list = self._load_beam_block_list()

            if self.model is None or self.criterion is None:
                raise AttributeError(
                    'build_model() and build_criterion() need to return the model or criterion'
                )
            if self.use_cuda:
                if self.model_parallel:
                    ph = PipelineHelper()
                    ph.check_compatibility(self.opt)
                    self.model = ph.make_parallel(self.model)
                else:
                    self.model.cuda()
                self.criterion.cuda()

            sync_parameters(self.model)
            train_params = trainable_parameters(self.model)
            total_params = total_parameters(self.model)
            logging.info(
                f"Total parameters: {total_params:,d} ({train_params:,d} trainable)"
            )

            if self.fp16:
                self.model = self.model.half()

            if init_model is not None:
                # load model parameters if available
                logging.info(f'Loading existing model params from {init_model}')
                states = self.load(init_model)
            else:
                states = {}

        if shared is not None:
            if 'optimizer' in shared:
                self.optimizer = shared['optimizer']
        elif self._should_initialize_optimizer():
            # do this regardless of share state, but don't
            self.init_optim(
                [p for p in self.model.parameters() if p.requires_grad],
                optim_states=states.get('optimizer'),
                saved_optim_type=states.get('optimizer_type'),
            )
            self.build_lr_scheduler(states, hard_reset=is_finetune)

        if shared is None and is_distributed():
            device_ids = None if self.model_parallel else [self.opt['gpu']]
            self.model = torch.nn.parallel.DistributedDataParallel(
                self.model, device_ids=device_ids, broadcast_buffers=False
            )

        self.reset()

    def build_criterion(self):
        """
        Construct and return the loss function.

        By default torch.nn.CrossEntropyLoss.

        If overridden, this model should produce a sum that can be used for a per-token loss.
        """
        if not self.fp16:
            return torch.nn.CrossEntropyLoss(
                ignore_index=self.NULL_IDX, reduction='none'
            )
        else:
            # FP16 safe cross entropy (softmax done in FP32)
            return FP16SafeCrossEntropy(ignore_index=self.NULL_IDX, reduction='none')

    def _v2t(self, vec):
        """
        Convert token indices to string of tokens.
        """
        new_vec = []
        if hasattr(vec, 'cpu'):
            vec = vec.cpu()
        for i in vec:
            if i == self.END_IDX:
                break
            elif i != self.START_IDX:
                new_vec.append(i)
        return self.dict.vec2txt(new_vec)

    def set_interactive_mode(self, mode, shared=False):
        """
        Turn on interactive mode.
        """
        super().set_interactive_mode(mode, shared)
        if mode:
            self.skip_generation = False
        else:
            self.skip_generation = self.opt.get('skip_generation', False)

    def _dummy_batch(self, batchsize, maxlen):
        """
        Create a dummy batch.

        This is used to preinitialize the cuda buffer, or otherwise force a
        null backward pass after an OOM.

        If your model uses additional inputs beyond text_vec and label_vec,
        you will need to override it to add additional fields.
        """
        text_vec = (
            torch.arange(1, maxlen + 1)  # need it as long as specified
            .clamp(max=3)  # cap at 3 for testing with tiny dictionaries
            .unsqueeze(0)
            .expand(batchsize, maxlen)
            .cuda()
        )
        # label vec has two tokens to make it interesting, but we we can't use the
        # start token, it's reserved.
        label_vec = (
            torch.LongTensor([self.END_IDX, self.NULL_IDX])
            .unsqueeze(0)
            .expand(batchsize, 2)
            .cuda()
        )
        return Batch(
            text_vec=text_vec, label_vec=label_vec, text_lengths=[maxlen] * batchsize
        )

    def _init_cuda_buffer(self, batchsize, maxlen, force=False):
        """
        Pre-initialize CUDA buffer by doing fake forward pass.

        This is also used in distributed mode to force a worker to sync with others.
        """
        if self.use_cuda and (force or not hasattr(self, 'buffer_initialized')):
            try:
                self._control_local_metrics(disabled=True)
                loss = 0 * self.compute_loss(self._dummy_batch(batchsize, maxlen))
                self._control_local_metrics(enabled=True)
                self._temporarily_disable_local_metrics = False
                self.backward(loss)
                self.buffer_initialized = True
            except RuntimeError as e:
                if 'out of memory' in str(e):
                    m = (
                        'CUDA OOM: Lower batch size (-bs) from {} or lower '
                        ' max sequence length (-tr) from {}'
                        ''.format(batchsize, maxlen)
                    )
                    raise RuntimeError(m)
                else:
                    raise e

    def reset_metrics(self):
        """
        Reset metrics for reporting loss and perplexity.
        """
        super().reset_metrics()

    def share(self):
        """
        Share internal states between parent and child instances.
        """
        shared = super().share()
        shared['beam_block_list'] = self.beam_block_list
        if hasattr(self, 'optimizer'):
            shared['optimizer'] = self.optimizer
        return shared

    def vectorize(self, *args, **kwargs):
        """
        Override vectorize for generative models.
        """
        kwargs['add_start'] = False  # model does this in module code
        kwargs['add_end'] = True  # we do want this
        return super().vectorize(*args, **kwargs)

    def batchify(self, obs_batch, sort=True):
        batch = super().batchify(obs_batch, sort=sort)
        if (
            self.beam_block_full_context
            and obs_batch
            and any('full_text_vec' in o for o in obs_batch)
        ):
            batch['full_text_vec'], _ = self._pad_tensor(
                [obs_batch[i].get('full_text_vec', []) for i in batch.valid_indices]
            )
        return batch

    def _model_input(self, batch):
        """
        Create the input (x) value for the model.

        Must return a tuple.  This will be passed directly into the model via
        `*args`, i.e.,

        >>> model(*_model_input(batch))

        This is intentionally overridable so that richer models can pass the
        additional inputs.
        """
        return (batch.text_vec,)

    def _encoder_input(self, batch):
        """
        Create the input (x) value for the encoder.

        Must return a tuple.  This will be passed directly into the encoder via
        `*args`, i.e.,

        >>> model.encoder(*_encoder_input(batch))

        This is intentionally overridable so that richer models can pass the
        additional inputs directly to the encoder.
        """
        return self._model_input(batch)

    def compute_loss(self, batch, return_output=False):
        """
        Compute and return the loss for the given batch.

        Easily overridable for customized loss functions.

        If return_output is True, the full output from the call to self.model()
        is also returned, via a (loss, model_output) pair.
        """
        if batch.label_vec is None:
            raise ValueError('Cannot compute loss without a label.')
        model_output = self.model(*self._model_input(batch), ys=batch.label_vec)
        scores, preds, *_ = model_output
        score_view = scores.reshape(-1, scores.size(-1))
        loss = self.criterion(score_view, batch.label_vec.view(-1))
        loss = loss.view(scores.shape[:-1]).sum(dim=1)
        # save loss to metrics
        notnull = batch.label_vec.ne(self.NULL_IDX)
        target_tokens = notnull.long().sum(dim=-1)
        correct = ((batch.label_vec == preds) * notnull).sum(dim=-1)

        self.record_local_metric('loss', AverageMetric.many(loss, target_tokens))
        self.record_local_metric('ppl', PPLMetric.many(loss, target_tokens))
        self.record_local_metric(
            'token_acc', AverageMetric.many(correct, target_tokens)
        )
        # actually do backwards loss
        loss = loss.sum()
        loss /= target_tokens.sum()  # average loss per token
        if return_output:
            return (loss, model_output)
        else:
            return loss

    def train_step(self, batch):
        """
        Train on a single batch of examples.
        """
        # helps with memory usage
        # note we want to use the opt's batchsize instead of the observed batch size
        # in case dynamic batching is in use
        self._init_cuda_buffer(self.opt['batchsize'], self.label_truncate or 256)
        self.model.train()
        self.zero_grad()

        try:
            loss = self.compute_loss(batch)
            self.backward(loss)
            self.update_params()
            oom_sync = False
        except RuntimeError as e:
            # catch out of memory exceptions during fwd/bck (skip batch)
            if 'out of memory' in str(e):
                oom_sync = True
                logging.error(
                    'Ran out of memory, skipping batch. '
                    'if this happens frequently, decrease batchsize or '
                    'truncate the inputs to the model.'
                )
                self.global_metrics.add('skipped_batches', SumMetric(1))
            else:
                raise e

        if oom_sync:
            # moved outside of the try-except because the raised exception in scope
            # actually prevents from the data being freed, which can sometimes cause
            # us to OOM during our OOM handling.
            # https://github.com/pytorch/pytorch/issues/18853#issuecomment-583779161

            # gradients are synced on backward, now this model is going to be
            # out of sync! catch up with the other workers
            self._init_cuda_buffer(8, 8, True)

    def _construct_token_losses(self, labels, model_output):
        # Get non-aggregated losses
        scores, _, _ = model_output
        score_view = scores.reshape(-1, scores.size(-1))
        losses = self.criterion(score_view, labels.view(-1)).view(len(labels), -1)

        # Zip decoded tokens with losses
        token_losses = []
        for i, label in enumerate(labels):
            token_losses.append(
                list(
                    zip(
                        [self.dict[token] for token in label.tolist()],
                        losses[i].tolist(),
                    )
                )
            )
        return token_losses

    def _compute_fairseq_bleu(self, batch: Batch, preds):
        """
        Compute BLEU score between text and label, using the FAIRSeq BLEU Scorer.

        :param batch:
            Batch of observations
        :param texts:
            list of string predictions
        """
        all_results = []
        label_vec = batch.label_vec
        assert label_vec is not None, "label_vec must exist for fairseq bleu"
        for i, t in enumerate(preds):
            result = FairseqBleuMetric.compute_many(
                t[1:],
                label_vec[i].unsqueeze(0),
                pad_idx=self.NULL_IDX,
                end_idx=self.END_IDX,
                unk_idx=self.dict[self.dict.unk_token],
            )
            if result is None:
                return
            all_results.append(result)

        bleu_scores = list(zip(*all_results))
        for k in range(4):
            self.record_local_metric(f'fairseq_bleu{k + 1}', bleu_scores[k])

    def _add_generation_metrics(self, batch, preds):
        """
        Can be overridden to allow for some metrics on the generations calculated at
        eval.
        """
        pass

    def rank_eval_label_candidates(self, batch, batchsize):
        """
        Rank label_candidates during eval_step.

        Can be overridden to allow for different ways of ranking candidates. Must have
        `--rank-candidates` set to True. By default, we roughly compute PPL to rank the
        candidates.
        """
        # compute roughly ppl to rank candidates
        cand_choices = []
        cand_choices_scores = []
        encoder_states = self.model.encoder(*self._encoder_input(batch))
        for i in range(batchsize):
            num_cands = len(batch.candidate_vecs[i])
            enc = self.model.reorder_encoder_states(encoder_states, [i] * num_cands)
            cands, _ = self._pad_tensor(batch.candidate_vecs[i])
            scores, _ = self.model.decode_forced(enc, cands)
            score_view = scores.reshape(num_cands * cands.size(1), -1)
            cand_losses = F.cross_entropy(
                score_view, cands.view(-1), reduction='none'
            ).view(num_cands, cands.size(1))
            # now cand_losses is cands x seqlen size, but we still need to
            # check padding and such
            mask = (cands != self.NULL_IDX).float()
            cand_scores = (cand_losses * mask).sum(dim=1) / (mask.sum(dim=1) + 1e-9)
            sorted_scores, ordering = cand_scores.sort()
            cand_choices.append([batch.candidates[i][o] for o in ordering])
            cand_choices_scores.append(sorted_scores.tolist())

        return cand_choices, cand_choices_scores

    def eval_step(self, batch):
        """
        Evaluate a single batch of examples.
        """
        if batch.text_vec is None and batch.image is None:
            return
        if batch.text_vec is not None:
            bsz = batch.text_vec.size(0)
        else:
            bsz = len(batch.image)
        self.model.eval()
        cand_scores = None
        token_losses = None

        if batch.label_vec is not None:
            # calculate loss on targets with teacher forcing
            loss, model_output = self.compute_loss(batch, return_output=True)
            if self.output_token_losses:
                token_losses = self._construct_token_losses(
                    batch.label_vec, model_output
                )

        preds = None
        if self.skip_generation:
            warn_once("--skip-generation true produces limited metrics")
        else:
            maxlen = self.label_truncate or 256
            beam_preds_scores, beams = self._generate(batch, self.beam_size, maxlen)
            preds, scores = zip(*beam_preds_scores)
            self._add_generation_metrics(batch, preds)

            # bsz x beamsize
            beam_texts: List[List[Tuple[str, float]]] = []
            for beam in beams:
                beam_texts.append([])
                for tokens, score in beam.get_rescored_finished():
                    try:
                        beam_texts[-1].append((self._v2t(tokens), score.item()))
                    except KeyError:
                        logging.error("Decoding error: %s", tokens)
                        continue

        cand_choices = None
        cand_scores = None
        if self.rank_candidates:
<<<<<<< HEAD
            # compute roughly ppl to rank candidates
            cand_choices = []
            encoder_states = self.model.encoder(*self._encoder_input(batch))
            for i in range(bsz):
                num_cands = len(batch.candidate_vecs[i])
                enc = self.model.reorder_encoder_states(encoder_states, [i] * num_cands)
                cands, _ = self._pad_tensor(batch.candidate_vecs[i])
                cands = cands.to(batch.label_vec.device)
                scores, _ = self.model.decode_forced(enc, cands)
                cand_losses = F.cross_entropy(
                    scores.view(num_cands * cands.size(1), -1),
                    cands.view(-1),
                    reduction='none',
                ).view(num_cands, cands.size(1))
                # now cand_losses is cands x seqlen size, but we still need to
                # check padding and such
                mask = (cands != self.NULL_IDX).float()
                cand_scores = (cand_losses * mask).sum(dim=1) / (mask.sum(dim=1) + 1e-9)
                _, ordering = cand_scores.sort()
                cand_choices.append([batch.candidates[i][o] for o in ordering])
=======
            cand_choices, cand_scores = self.rank_eval_label_candidates(batch, bsz)
>>>>>>> a8234aed

        text = [self._v2t(p) for p in preds] if preds is not None else None
        if text and self.compute_tokenized_bleu:
            # compute additional bleu scores
            self._compute_fairseq_bleu(batch, preds)
<<<<<<< HEAD
        retval = Output(text, cand_choices, token_losses=token_losses)
=======
            self._compute_nltk_bleu(batch, text)
        retval = Output(
            text, cand_choices, token_losses=token_losses, cand_scores=cand_scores
        )
>>>>>>> a8234aed
        if not self.skip_generation:
            retval.beam_texts = beam_texts
        return retval

    def _treesearch_factory(self, device):
        method = self.opt.get('inference', 'greedy')
        beam_size = self.opt.get('beam_size', 1)
        if method == 'greedy':
            return GreedySearch(
                beam_size,
                min_length=0,
                block_ngram=self.beam_block_ngram,
                context_block_ngram=self.beam_context_block_ngram,
                length_penalty=self.opt.get('beam_length_penalty', 0.65),
                padding_token=self.NULL_IDX,
                bos_token=self.START_IDX,
                eos_token=self.END_IDX,
                device=device,
            )
        elif method == 'beam':
            return BeamSearch(
                beam_size,
                min_length=self.beam_min_length,
                block_ngram=self.beam_block_ngram,
                context_block_ngram=self.beam_context_block_ngram,
                length_penalty=self.opt.get('beam_length_penalty', 0.65),
                padding_token=self.NULL_IDX,
                bos_token=self.START_IDX,
                eos_token=self.END_IDX,
                device=device,
            )
        elif method == 'delayedbeam':
            return DelayedBeamSearch(
                self.opt['topk'],
                self.opt['beam_delay'],
                beam_size,
                min_length=self.beam_min_length,
                block_ngram=self.beam_block_ngram,
                context_block_ngram=self.beam_context_block_ngram,
                length_penalty=self.opt.get('beam_length_penalty', 0.65),
                padding_token=self.NULL_IDX,
                bos_token=self.START_IDX,
                eos_token=self.END_IDX,
                device=device,
            )
        elif method == 'topk':
            return TopKSampling(
                self.opt['topk'],
                beam_size,
                min_length=self.beam_min_length,
                block_ngram=self.beam_block_ngram,
                context_block_ngram=self.beam_context_block_ngram,
                length_penalty=self.opt.get('beam_length_penalty', 0.65),
                padding_token=self.NULL_IDX,
                bos_token=self.START_IDX,
                eos_token=self.END_IDX,
                device=device,
            )
        elif method == 'nucleus':
            return NucleusSampling(
                self.opt['topp'],
                beam_size,
                min_length=self.beam_min_length,
                block_ngram=self.beam_block_ngram,
                context_block_ngram=self.beam_context_block_ngram,
                length_penalty=self.opt.get('beam_length_penalty', 0.65),
                padding_token=self.NULL_IDX,
                bos_token=self.START_IDX,
                eos_token=self.END_IDX,
                device=device,
            )
        else:
            raise ValueError(f"Can't use inference method {method}")

    def _get_context(self, batch, batch_idx):
        """
        Set the beam context for n-gram context blocking.

        Intentionally overridable for more complex model histories.
        """
        ctxt = batch.text_vec[batch_idx]
        if self.beam_block_full_context:
            ctxt = batch.full_text_vec[batch_idx]
        return ctxt

    def _get_initial_decoder_input(
        self, bsz: int, beam_size: int, dev: torch.device
    ) -> torch.LongTensor:
        """
        Return initial input to the decoder.

        :param bsz:
            batchsize
        :param beam_size:
            beam size
        :param dev:
            device to send input to.

        :return initial_input:
            initial input for the decoder
        """
        return (
            torch.LongTensor([self.START_IDX])  # type: ignore
            .expand(bsz * beam_size, 1)
            .to(dev)
        )

    def _get_next_decoder_input(
        self,
        prev_input: torch.LongTensor,
        selection: torch.LongTensor,
        incr_state_inds: torch.LongTensor,
    ) -> torch.LongTensor:
        """
        Return next decoder input.

        :param prev_input:
            previous input to decoder
        :param selection:
            token selections for current timestep
        :param inds:
            incremental state indices

        :return decoder input:
            return decoder input for next timestep
        """
        prev_input = torch.index_select(prev_input, 0, incr_state_inds)
        decoder_input = torch.cat([prev_input, selection], dim=-1)
        return decoder_input

    def _generate(
        self,
        batch: Batch,
        beam_size: int,
        max_ts: int,
        prefix_tokens: Optional[torch.LongTensor] = None,
    ):
        """
        Generate an output with beam search.

        Depending on the options, this may perform greedy/topk/nucleus generation.

        :param Batch batch:
            Batch structure with input and labels
        :param int beam_size:
            Size of each beam during the search
        :param int max_ts:
            the maximum length of the decoded sequence
        :param prefix_tokens:
            if given, a tensor of tokens that must begin the decoded sequence.

        :return:
            tuple (beam_pred_scores, beams)

            - beam_preds_scores: list of (prediction, score) pairs for each sample in
              Batch
            - beams :list of Beam instances defined in Beam class, can be used for any
              following postprocessing, e.g. dot logging.
        """
        model = self.model
        if isinstance(model, torch.nn.parallel.DistributedDataParallel):
            model = self.model.module
        encoder_states = model.encoder(*self._encoder_input(batch))
        if batch.text_vec is not None:
            dev = batch.text_vec.device
        else:
            assert batch.label_vec is not None, "need label_vec for _generate"
            dev = batch.label_vec.device

        bsz = batch.batchsize
        if batch.text_vec is not None:
            batchsize = batch.batchsize
            beams = [
                self._treesearch_factory(dev)
                .set_context(self._get_context(batch, batch_idx))
                .set_block_list(self.beam_block_list)
                for batch_idx in range(batchsize)
            ]
        else:
            beams = [self._treesearch_factory(dev) for _ in range(bsz)]

        # repeat encoder outputs and decoder inputs
        decoder_input = self._get_initial_decoder_input(bsz, beam_size, dev)

        inds = torch.arange(bsz).to(dev).unsqueeze(1).repeat(1, beam_size).view(-1)
        encoder_states = model.reorder_encoder_states(encoder_states, inds)
        incr_state = None

        for _ts in range(max_ts):
            if all((b.is_done() for b in beams)):
                # exit early if possible
                break

            score, incr_state = model.decoder(decoder_input, encoder_states, incr_state)
            # only need the final hidden state to make the word prediction
            score = score[:, -1:, :]
            score = model.output(score)
            # score contains softmax scores for bsz * beam_size samples
            score = score.view(bsz, beam_size, -1)
            if self.temperature != 1.0:
                score.div_(self.temperature)
            # force to fp32 to avoid overflow issues during search calculations
            score = F.log_softmax(score, dim=-1, dtype=torch.float32)  # type: ignore
            if prefix_tokens is not None and _ts < prefix_tokens.size(1):
                # generate prefix_tokens for every timestep that they exist
                # achieve by setting score of all other tokens to be -inf
                prefix_toks = prefix_tokens[:, _ts].unsqueeze(-1).repeat(1, beam_size)
                prefix_score = score.gather(-1, prefix_toks.unsqueeze(-1))
                prefix_mask = prefix_toks.ne(self.NULL_IDX)
                score[prefix_mask] = neginf(score.dtype)
                score[prefix_mask] = score[prefix_mask].scatter_(
                    -1,
                    prefix_toks[prefix_mask].unsqueeze(-1),
                    prefix_score[prefix_mask],
                )
            for i, b in enumerate(beams):
                if not b.is_done():
                    b.advance(score[i])
            incr_state_inds = torch.cat(
                [
                    beam_size * i + b.get_backtrack_from_current_step()
                    for i, b in enumerate(beams)
                ]
            )
            incr_state = model.reorder_decoder_incremental_state(
                incr_state, incr_state_inds
            )
            selection = torch.cat(
                [b.get_output_from_current_step() for b in beams]
            ).unsqueeze(-1)
            decoder_input = self._get_next_decoder_input(
                decoder_input, selection, incr_state_inds
            )

        # get all finalized candidates for each sample (and validate them)
        n_best_beam_preds_scores = [b.get_rescored_finished() for b in beams]

        if hasattr(self, '_rerank_beams'):
            n_best_beam_preds_scores = self._rerank_beams(  # type: ignore
                batch, n_best_beam_preds_scores
            )

        # get the top prediction for each beam (i.e. minibatch sample)
        beam_preds_scores = [n_best_list[0] for n_best_list in n_best_beam_preds_scores]

        return beam_preds_scores, beams

    def _load_beam_block_list(self) -> SearchBlocklist:
        """
        Load the beam block_list.

        :return: a dict mapping ngram length to different ngrams
        """
        block_list = SearchBlocklist(self.dict)
        if not self.opt.get('beam_block_list_filename'):
            return block_list

        block_list_fn = self.opt['beam_block_list_filename']
        try:
            with PathManager.open(block_list_fn) as f:
                for line in f:
                    block_list.add(line.strip())
        except IOError:
            logging.error(
                f"Could not load beam block_list {block_list_fn}, using empty block_list."
            )
        return block_list


class _HypothesisTail(object):
    """
    Hold some bookkeeping about a hypothesis.
    """

    # use slots because we don't want dynamic attributes here
    __slots__ = ['timestep', 'hypid', 'score', 'tokenid']

    def __init__(self, timestep, hypid, score, tokenid):
        self.timestep = timestep
        self.hypid = hypid
        self.score = score
        self.tokenid = tokenid


class TreeSearch(object):
    """
    Abstract Tree Search class.

    It keeps information about beam_size concurrent, developing hypotheses. Concrete
    implementations make choices about which token to explore next at each point in the
    tree. Different choices result in different generation algorithms.
    """

    def __init__(
        self,
        beam_size,
        block_ngram=-1,
        context_block_ngram=-1,
        padding_token=0,
        bos_token=1,
        eos_token=2,
        min_length=3,
        device='cpu',
        length_penalty=0.65,
    ):
        """
        Instantiate Beam object.

        :param beam_size:
            number of hypothesis in the beam
        :param block_ngram:
            size of ngrams to block.
        :param context_block_ngram:
            size of context ngrams to block
        :param padding_token:
            padding token ID
        :param bos_token:
            beginning of sentence token ID
        :param eos_token:
            end of sentence token ID
        :param min_length:
            minimum length of the predicted sequence
        :param device:
            What device to use for computations
        """
        self.beam_size = beam_size
        self.length_penalty = length_penalty
        self.block_ngram = block_ngram
        self.min_length = min_length
        self.eos = eos_token
        self.bos = bos_token
        self.pad = padding_token
        self.context = None
        self.context_block_ngram = context_block_ngram
        self.block_list: Optional[SearchBlocklist] = None
        self.device = device
        # recent score for each hypo in the beam
        self.scores = None
        # self.scores values per each time step
        self.all_scores = [torch.Tensor([0.0] * beam_size).to(self.device)]
        # backtracking id to hypothesis at previous time step
        self.bookkeep = []
        # output tokens at each time step
        self.outputs = [
            torch.Tensor(self.beam_size).long().fill_(self.bos).to(self.device)
        ]
        # keeps tuples (score, time_step, hyp_id)
        self.finished = []
        self.eos_top = False
        self.eos_top_ts = None
        self.n_best_counter = 0
        self.partial_hyps = [[self.bos] for i in range(beam_size)]

    def set_context(self: TSType, context: torch.LongTensor) -> TSType:
        """
        Set the internal context representation and return self.

        :param context:
            a LongTensor representing the input context; used for context
            ngram blocking, if supplied
        """
        self.context = context.tolist()
        return self

    def set_block_list(self: TSType, block_list: Optional[SearchBlocklist]) -> TSType:
        self.block_list = block_list
        return self

    def get_output_from_current_step(self):
        """
        Get the outputput at the current step.
        """
        return self.outputs[-1]

    def get_backtrack_from_current_step(self):
        """
        Get the backtrack at the current step.
        """
        return self.bookkeep[-1]

    @abstractmethod
    def select_paths(self, logprobs, prior_scores, current_length):
        """
        Select the next vocabulary item in these beams.

        :param logprobs:
            a (beamsize x vocab) tensor of log probabilities. If this is the first
            turn in the dialogue, it will be a (1 x vocab) tensor.
        :param prior_scores:
            a (beamsize) tensor of weights with the cumulative running
            log-probability of each beam. If the first turn, it will be a (1) tensor.
        :param current_length:
            the current length in tokens
        :return:
            a (hypothesis_ids, token_id, scores) tuple, where:

            - hypothesis_ids is a LongTensor of hypotheses we're extending. May have
              repeats, but should always be (beamsize) long.
            - token_ids is a (beamsize) LongTensor of next-token choices for
              each of the hypotheses.
            - scores is a (beamsize) Tensor with the updated cumulative log-probs
              of each beam.
        """
        pass

    def _block_ngrams(
        self, ngram_size: int, logprobs: torch.Tensor, source: torch.LongTensor = None
    ):
        """
        Hard block ngrams from the logprobs, based on the source.

        :param ngram_size:
            The length of ngrams to block. Must be > 0.
        :param logprobs:
            Float or HalfTensor, representing the log-probabilities. This is
            modified in place.
        :param source:
            Source text to grab ngrams from. If None, it uses the current
            hypothesis (i.e. self-blocking).
        """
        for beam_id, hyp in enumerate(self.partial_hyps):
            if len(hyp) < ngram_size - 1:
                continue
            source_ = hyp if source is None else source
            ngrams = self._find_ngrams(source_, ngram_size)
            prefix = hyp[-(ngram_size - 1) :]
            for ngram in ngrams:
                if ngram_size == 1 or prefix == list(ngram[:-1]):
                    logprobs[beam_id][ngram[-1]] = neginf(logprobs.dtype)
        return logprobs

    def _block_block_list(self, logprobs: torch.Tensor) -> torch.Tensor:
        if self.block_list is None:
            return logprobs

        for beam_id, hyp in enumerate(self.partial_hyps):
            for ngram_size, bad_ngrams in self.block_list.items():
                prefix = hyp[-(ngram_size - 1) :]
                for ngram in bad_ngrams:
                    if (ngram_size == 1) or prefix == list(ngram[:-1]):
                        logprobs[beam_id][ngram[-1]] = neginf(logprobs.dtype)
        return logprobs

    def advance(self, logprobs):
        """
        Advance the beam one step.
        """
        current_length = len(self.all_scores) - 1
        if current_length < self.min_length:
            # penalize all eos probs to make it decode longer
            for hyp_id in range(logprobs.size(0)):
                logprobs[hyp_id][self.eos] = neginf(logprobs.dtype)

        if self.scores is None:
            self.scores = torch.zeros(1).type_as(logprobs).to(logprobs.device)

        # penalize hypotheses ending in EOS on the prior scores (self.scores) level
        # this is related to search which uses prior scores (self.scores) (e.g. beam)
        for hyp_id, token in enumerate(self.outputs[-1]):
            if token == self.eos:
                self.scores[hyp_id] = neginf(self.scores.dtype)

        # beam blocking
        if self.block_ngram > 0:
            logprobs = self._block_ngrams(self.block_ngram, logprobs, None)

        logprobs = self._block_block_list(logprobs)

        if self.context_block_ngram > 0:
            if self.context is None:
                raise ValueError(
                    "Must use TreeSearch.set_context to use context blocking."
                )
            logprobs = self._block_ngrams(
                self.context_block_ngram, logprobs, self.context
            )

        hyp_ids, tok_ids, self.scores = self.select_paths(
            logprobs, self.scores, current_length
        )
        # use clone() here to ensure that self.all_scores will not be changed
        # later due to any penalties to self.scores
        self.all_scores.append(self.scores.clone())

        self.outputs.append(tok_ids)
        self.bookkeep.append(hyp_ids)
        self.partial_hyps = [
            self.partial_hyps[hyp_ids[i]] + [tok_ids[i].item()]
            for i in range(self.beam_size)
        ]

        #  check new hypos for eos label, if we have some, add to finished
        for hypid in range(self.beam_size):
            if self.outputs[-1][hypid] == self.eos:
                if self.scores[hypid] <= neginf(self.scores.dtype):
                    continue
                #  this is finished hypo, adding to finished
                eostail = _HypothesisTail(
                    timestep=len(self.outputs) - 1,
                    hypid=hypid,
                    score=self.all_scores[-1][hypid],
                    tokenid=self.eos,
                )
                self.finished.append(eostail)
                self.n_best_counter += 1

        if self.outputs[-1][0] == self.eos:
            self.eos_top = True
            if self.eos_top_ts is None:
                self.eos_top_ts = len(self.outputs) - 1

    def is_done(self):
        """
        Return whether beam search is complete.
        """
        return self.eos_top and self.n_best_counter >= self.beam_size

    def _find_ngrams(self, input_list, n):
        """
        Find ngrams of size n in input list.
        """
        return list(zip(*[input_list[i:] for i in range(n)]))

    def _get_hyp_from_finished(self, hypothesis_tail):
        """
        Extract hypothesis ending with EOS at timestep with hyp_id.

        :param timestep:
            timestep with range up to len(self.outputs) - 1

        :param hyp_id:
            id with range up to beam_size - 1

        :return:
            hypothesis sequence
        """
        hyp_idx = []
        endback = hypothesis_tail.hypid
        for i in range(hypothesis_tail.timestep, -1, -1):
            hyp_idx.append(
                _HypothesisTail(
                    timestep=i,
                    hypid=endback,
                    score=self.all_scores[i][endback],
                    tokenid=self.outputs[i][endback],
                )
            )
            endback = self.bookkeep[i - 1][endback]

        return hyp_idx

    def _get_pretty_hypothesis(self, list_of_hypotails):
        """
        Return hypothesis as a tensor of token ids.
        """
        return torch.stack([ht.tokenid for ht in reversed(list_of_hypotails)])

    def get_rescored_finished(self, n_best=None):
        """
        Return finished hypotheses according to adjusted scores.

        Score adjustment is done according to the Google NMT paper, which
        penalizes long utterances.

        :param n_best:
            number of finalized hypotheses to return

        :return:
            list of (tokens, score) pairs, in sorted order, where:
              - tokens is a tensor of token ids
              - score is the adjusted log probability of the entire utterance
        """
        # if we never actually finished, force one
        if not self.finished:
            self.outputs[-1][0] = self.eos
            self.finished.append(
                _HypothesisTail(
                    timestep=len(self.outputs) - 1,
                    hypid=0,
                    score=self.all_scores[-1][0],
                    tokenid=self.outputs[-1][0],
                )
            )

        rescored_finished = []
        for finished_item in self.finished:
            current_length = finished_item.timestep + 1
            # these weights are from Google NMT paper
            length_penalty = math.pow((1 + current_length) / 6, self.length_penalty)
            rescored_finished.append(
                _HypothesisTail(
                    timestep=finished_item.timestep,
                    hypid=finished_item.hypid,
                    score=finished_item.score / length_penalty,
                    tokenid=finished_item.tokenid,
                )
            )

        # Note: beam size is almost always pretty small, so sorting is cheap enough
        srted = sorted(rescored_finished, key=attrgetter('score'), reverse=True)

        if n_best is not None:
            srted = srted[:n_best]

        n_best_list = [
            (self._get_pretty_hypothesis(self._get_hyp_from_finished(hyp)), hyp.score)
            for hyp in srted
        ]

        # check that there is at least one finished candidate
        # and assert that each of them contains only one EOS
        assert (
            len(n_best_list) >= 1
        ), f'TreeSearch returned {len(n_best_list)} candidates, must be >= 1'
        for (pred, score) in n_best_list:
            assert (pred == self.eos).sum() == 1, (
                f'TreeSearch returned a finalized hypo with multiple end tokens '
                f'with score {score.item():.2f}'
            )

        return n_best_list


class GreedySearch(TreeSearch):
    """
    Greedy search.

    Picks the highest probability utterance at each step.  Only works with
    --beam-size 1.
    """

    def __init__(self, *args, **kwargs):
        super().__init__(*args, **kwargs)
        if self.beam_size != 1:
            raise ValueError('Greedy search can only be run with beam size 1.')

    def select_paths(self, logprobs, prior_scores, current_length):
        tok_scores, tok_ids = logprobs.max(1)
        best_scores = tok_scores + prior_scores
        hyp_ids = torch.arange(logprobs.size(0)).to(logprobs.device)
        return (hyp_ids, tok_ids, best_scores)


class BeamSearch(TreeSearch):
    """
    Beam search.
    """

    def select_paths(self, logprobs, prior_scores, current_length):
        """
        Select the next vocabulary item in these beams.
        """
        # if numel is 1, then this is the first time step, only one hyp is expanded
        if prior_scores.numel() == 1:
            logprobs = logprobs[0:1]

        # beam search actually looks over all hypotheses together so we flatten
        beam_scores = logprobs + prior_scores.unsqueeze(1).expand_as(logprobs)
        flat_beam_scores = beam_scores.view(-1)
        best_scores, best_idxs = torch.topk(flat_beam_scores, self.beam_size, dim=-1)
        voc_size = logprobs.size(-1)

        # get the backtracking hypothesis id as a multiple of full voc_sizes
        hyp_ids = best_idxs // voc_size
        # get the actual word id from residual of the same division
        tok_ids = best_idxs % voc_size

        return (hyp_ids, tok_ids, best_scores)


class DelayedBeamSearch(TreeSearch):
    """
    DelayedBeam: Top-K sampling followed by beam search (Massarelli et al., 2019).

    Samples from a truncated distribution where only the most probable K words
    are considered at each time for the first N tokens, then switches to beam
    after N steps.

    See https://arxiv.org/abs/1911.03587 for details.
    """

    def __init__(self, k, delay, *args, **kwargs):
        super().__init__(*args, **kwargs)
        self.k = k
        self.delay = delay

    def select_paths(self, logprobs, prior_scores, current_length):
        if current_length < self.delay:
            return TopKSampling.select_paths(
                self, logprobs, prior_scores, current_length
            )
        else:
            return BeamSearch.select_paths(self, logprobs, prior_scores, current_length)


class TopKSampling(TreeSearch):
    """
    Top-K sampling (Fan et al., 2018).

    Samples from a truncated distribution where only the most probable K words
    are considered at each time.

    Typical values of k are 2, 10, 50.

    See https://arxiv.org/abs/1805.04833 for details.
    """

    def __init__(self, k, *args, **kwargs):
        super().__init__(*args, **kwargs)
        self.k = k

    def select_paths(self, logprobs, prior_scores, current_length):
        values, indices = logprobs.topk(self.k, dim=-1)
        probs = torch.softmax(values, dim=-1)
        choices = torch.multinomial(probs, 1)[:, 0]
        hyp_ids = torch.arange(logprobs.size(0)).to(logprobs.device)
        tok_ids = indices[hyp_ids, choices]
        scores = values[hyp_ids, choices]
        best_scores = prior_scores.expand_as(scores) + scores
        return (hyp_ids, tok_ids, best_scores)


class NucleusSampling(TreeSearch):
    """
    Nucelus, aka top-p sampling (Holtzman et al., 2019).

    Samples from a truncated distribution which covers a fixed CDF proportion
    of the original distribution.

    Typical values of p are 0.3 and 0.9.

    See https://arxiv.org/abs/1904.09751 for details.
    """

    def __init__(self, p, *args, **kwargs):
        super().__init__(*args, **kwargs)
        self.p = p

    def select_paths(self, logprobs, prior_scores, current_length):
        # Unlike the other treesearch methods, we have to switch to linspace
        # for the probabilities in order to compute the CDF.
        probs = torch.softmax(logprobs, dim=-1)
        sprobs, sinds = probs.sort(dim=-1, descending=True)
        # The subtraction here is to get the exclusive prefix sum,
        # to guarantee the first element is not masked
        mask = (sprobs.cumsum(dim=-1) - sprobs) >= self.p
        sprobs[mask] = 0
        sprobs.div_(sprobs.sum(dim=-1).unsqueeze(1))
        choices = torch.multinomial(sprobs, 1)[:, 0]
        hyp_ids = torch.arange(logprobs.size(0)).to(logprobs.device)
        tok_ids = sinds[hyp_ids, choices]
        # Convert back to logspace.
        scores = sprobs[hyp_ids, choices].log()
        best_scores = prior_scores.expand_as(scores) + scores
        return (hyp_ids, tok_ids, best_scores)<|MERGE_RESOLUTION|>--- conflicted
+++ resolved
@@ -848,6 +848,7 @@
             num_cands = len(batch.candidate_vecs[i])
             enc = self.model.reorder_encoder_states(encoder_states, [i] * num_cands)
             cands, _ = self._pad_tensor(batch.candidate_vecs[i])
+            cands = cands.to(batch.label_vec.device)
             scores, _ = self.model.decode_forced(enc, cands)
             score_view = scores.reshape(num_cands * cands.size(1), -1)
             cand_losses = F.cross_entropy(
@@ -908,43 +909,15 @@
         cand_choices = None
         cand_scores = None
         if self.rank_candidates:
-<<<<<<< HEAD
-            # compute roughly ppl to rank candidates
-            cand_choices = []
-            encoder_states = self.model.encoder(*self._encoder_input(batch))
-            for i in range(bsz):
-                num_cands = len(batch.candidate_vecs[i])
-                enc = self.model.reorder_encoder_states(encoder_states, [i] * num_cands)
-                cands, _ = self._pad_tensor(batch.candidate_vecs[i])
-                cands = cands.to(batch.label_vec.device)
-                scores, _ = self.model.decode_forced(enc, cands)
-                cand_losses = F.cross_entropy(
-                    scores.view(num_cands * cands.size(1), -1),
-                    cands.view(-1),
-                    reduction='none',
-                ).view(num_cands, cands.size(1))
-                # now cand_losses is cands x seqlen size, but we still need to
-                # check padding and such
-                mask = (cands != self.NULL_IDX).float()
-                cand_scores = (cand_losses * mask).sum(dim=1) / (mask.sum(dim=1) + 1e-9)
-                _, ordering = cand_scores.sort()
-                cand_choices.append([batch.candidates[i][o] for o in ordering])
-=======
             cand_choices, cand_scores = self.rank_eval_label_candidates(batch, bsz)
->>>>>>> a8234aed
 
         text = [self._v2t(p) for p in preds] if preds is not None else None
         if text and self.compute_tokenized_bleu:
             # compute additional bleu scores
             self._compute_fairseq_bleu(batch, preds)
-<<<<<<< HEAD
-        retval = Output(text, cand_choices, token_losses=token_losses)
-=======
-            self._compute_nltk_bleu(batch, text)
         retval = Output(
             text, cand_choices, token_losses=token_losses, cand_scores=cand_scores
         )
->>>>>>> a8234aed
         if not self.skip_generation:
             retval.beam_texts = beam_texts
         return retval
