# Copyright (c) 2017-present, Facebook, Inc.
# All rights reserved.
# This source code is licensed under the BSD-style license found in the
# LICENSE file in the root directory of this source tree. An additional grant
# of patent rights can be found in the PATENTS file in the same directory.
"""Contains code for parsing and building a dictionary from text."""

from .agents import Agent
from collections import defaultdict
import copy
import numpy as np
import nltk
import re


def find_ngrams(token_dict, text, n):
    """Breaks text into ngrams that appear in token_dict."""
    # base case
    if n <= 1:
        return text
    # tokens committed to output
    saved_tokens = []
    # tokens remaining to be searched in sentence
    search_tokens = text[:]
    # tokens stored until next ngram found
    next_search = []
    while len(search_tokens) >= n:
        ngram = ' '.join(search_tokens[:n])
        if ngram in token_dict:
            # first, search previous unmatched words for smaller ngrams
            sub_n = min(len(next_search), n - 1)
            saved_tokens.extend(find_ngrams(token_dict, next_search, sub_n))
            next_search.clear()
            # then add this ngram
            saved_tokens.append(ngram)
            # then pop this ngram from the remaining words to search
            search_tokens = search_tokens[n:]
        else:
            next_search.append(search_tokens.pop(0))
    remainder = next_search + search_tokens
    sub_n = min(len(remainder), n - 1)
    saved_tokens.extend(find_ngrams(token_dict, remainder, sub_n))
    return saved_tokens


class DictionaryAgent(Agent):
    """Builds and/or loads a dictionary.

    The dictionary provides access to the frequency of each token, functions
    to translate sentences from tokens to their vectors (list of ints, each
    int is the index of a token in the dictionary) and back from vectors to
    tokenized text.
    """

    default_lang = 'english'
    default_maxngram = -1
    default_minfreq = 0
    default_null = '__NULL__'
    default_eos = '__EOS__'
    default_unk = '__UNK__'

    @staticmethod
    def add_cmdline_args(argparser):
        argparser.add_arg(
            '--dict-savepath',
            help='if set, the dictionary will automatically save to this path' +
                 ' during shutdown')
        argparser.add_arg(
            '--dict-loadpath',
            help='path to a saved dictionary to load tokens / counts from to ' +
                 'seed the dictionary with initial tokens and/or frequencies')
        argparser.add_arg(
            '--dict-language', default=DictionaryAgent.default_lang,
            help='sets language for the punkt sentence tokenizer')
        argparser.add_arg(
            '--dict-max-ngram-size', default=DictionaryAgent.default_maxngram,
            help='looks for ngrams of up to this size. this is ignored when ' +
                 'building the dictionary. note: this takes approximate ' +
                 'runtime of len(sentence)^max_ngram_size')
        argparser.add_arg(
            '--dict-minfreq', default=DictionaryAgent.default_minfreq,
            help='minimum frequency of words to include them in the dictionary')
        argparser.add_arg(
           '--dict-nulltoken', default=DictionaryAgent.default_null,
           help='empty token, can be used for padding or just empty values')
        argparser.add_arg(
           '--dict-eostoken', default=DictionaryAgent.default_eos,
           help='token for end of sentence markers, if needed')
        argparser.add_arg(
            '--dict-unktoken', default=DictionaryAgent.default_unk,
            help='token to return for unavailable words')

    def __init__(self, opt, shared=None):
        # initialize fields
        self.opt = copy.deepcopy(opt)
        self.null_token = opt['dict_nulltoken']
        self.eos_token = opt['dict_eostoken']
        self.unk_token = opt['dict_unktoken']
        self.max_ngram_size = opt['dict_max_ngram_size']

        if shared:
            self.freq = shared.get('freq', {})
            self.tok2ind = shared.get('tok2ind', {})
            self.ind2tok = shared.get('ind2tok', {})
        else:
            self.freq = defaultdict(int)
            self.tok2ind = {}
            self.ind2tok = {}

            if self.null_token:
                self.tok2ind[self.null_token] = 0
                self.ind2tok[0] = self.null_token

            if self.eos_token:
                # set special unknown word token
                index = len(self.tok2ind)
                self.tok2ind[self.eos_token] = index
                self.ind2tok[index] = self.eos_token

            if self.unk_token:
                # set special unknown word token
                index = len(self.tok2ind)
                self.tok2ind[self.unk_token] = index
                self.ind2tok[index] = self.unk_token

            if 'dict_loadpath' in opt:
                # load existing dictionary
                self.load(opt['dict_loadpath'])

        # initialize tokenizers
        st_path = 'tokenizers/punkt/{0}.pickle'.format(opt['dict_language'])
        try:
            self.sent_tok = nltk.data.load(st_path)
        except LookupError:
            nltk.download('punkt')
            self.sent_tok = nltk.data.load(st_path)

        self.word_tok = nltk.tokenize.treebank.TreebankWordTokenizer()

        if not shared:

            if self.null_token:
                # fix count for null token to one billion and two
                self.freq[self.null_token] = 1000000002

            if self.eos_token:
                # fix count for end of sentence token to one billion and one
                self.freq[self.eos_token] = 1000000001

            if self.unk_token:
                # fix count for unknown token to one billion
                self.freq[self.unk_token] = 1000000000

            if 'dict_savepath' in opt:
                self.save_path = opt['dict_savepath']

    def __contains__(self, key):
        """If key is an int, returns whether the key is in the indices.
        If key is a str, return if the token is in the dict of tokens.
        """
        if type(key) == int:
            return key in self.ind2tok
        elif type(key) == str:
            return key in self.tok2ind

    def __getitem__(self, key):
        """If key is an int, returns the corresponding token. If it does not
        exist, return the unknown token.
        If key is a str, return the token's index. If the token is not in the
        dictionary, return the index of the unknown token. If there is no
        unknown token, return None.
        """
        if type(key) == int:
            # return token from index, or unk_token
            return self.ind2tok.get(key, self.unk_token)
        elif type(key) == str:
            # return index from token, or unk_token's index, or None
            return self.tok2ind.get(key, self.tok2ind.get(self.unk_token, None))

    def __len__(self):
        return len(self.tok2ind)

    def __setitem__(self, key, value):
        """If the key is not in the dictionary, add it to the dictionary and set
        its frequency to value.
        """
        key = str(key)
        self.freq[key] = int(value)
        if key not in self.tok2ind:
            index = len(self.tok2ind)
            self.tok2ind[key] = index
            self.ind2tok[index] = key

    def freqs(self):
<<<<<<< HEAD
        return self.freq.items()
=======
        return self.freq
>>>>>>> ae7eced9

    def _sent_tokenize(self, text, building=False):
        """Uses nltk-trained PunktTokenizer for sentence tokenization"""
        text = text.replace('|', ' ' if building else ' __pipe__ ')
        return self.sent_tok.tokenize(text)

    def _word_tokenize(self, text, building=False):
        """Uses nltk Treebank Word Tokenizer for tokenizing words within
        sentences.
        """
        word_tokens = self.word_tok.tokenize(text)

        if not building and self.max_ngram_size > 1:
            # search for ngrams during parse-time
            # TODO(ahm): support build-time ngrams using word2vec heuristic?
            word_tokens = find_ngrams(self.tok2ind, word_tokens,
                                      self.max_ngram_size)
        return word_tokens

    def tokenize(self, text, building=False):
        """Returns a sequence of tokens from the iterable."""
        return (token for sent in self._sent_tokenize(text, building)
                for token in self._word_tokenize(sent, building))

    def add_to_dict(self, tokens):
        """ Builds dictionary from the list of provided tokens."""
        for token in tokens:
            self.freq[token] += 1
            if token not in self.tok2ind:
                index = len(self.tok2ind)
                self.tok2ind[token] = index
                self.ind2tok[index] = token

    def remove_tail(self, min_freq):
        to_remove = []
        for token, freq in self.freq.items():
            if freq < min_freq:
                # queue up removals since can't mutate dict during iteration
                to_remove.append(token)
                # other dicts can be modified as we go
                idx = self.tok2idx.pop(token)
                del self.ind2tok[idx]
        for token in to_remove:
            del self.freq[token]

    def load(self, filename):
        """Load pre-existing dictionary in 'token[<TAB>count]' format.
        Initialize counts from other dictionary, or 0 if they aren't included.
        """
        print('Dictionary: loading existing dictionary from {}.'.format(
              filename))
        with open(filename) as read:
            for line in read:
                split = line.strip().split('\t')
                token = split[0]
                cnt = int(split[1]) if len(split) > 1 else 0
                self.freq[token] = cnt
                if token not in self.tok2ind:
                    index = len(self.tok2ind)
                    self.tok2ind[token] = index
                    self.ind2tok[index] = token

    def save(self, filename, append=False, sort=True):
        """Save dictionary to file.
        Format is 'token<TAB>count' for every token in the dictionary, sorted
        by count with the most frequent words first.
        If append (default false) is set to true, appends instead of
        overwriting.
        If sort (default true), then first sort the dictionary before saving.
        """
        print('Dictionary: saving dictionary to {}.'.format(filename))
        if sort:
            self.sort()
        with open(filename, 'a' if append else 'w') as write:
            for i in range(len(self.ind2tok)):
                tok = self.ind2tok[i]
                cnt = self.freq[tok]
                write.write('{tok}\t{cnt}\n'.format(tok=tok, cnt=cnt))

    def sort(self):
        """Sorts the dictionary, so that the elements with the lowest index have
        the highest counts. This reindexes the dictionary according to the
        sorted frequencies, breaking ties alphabetically by token.
        """
        # sort first by count, then alphabetically
        sorted_pairs = sorted(self.freq.items(), key=lambda x: (-x[1], x[0]))
        new_tok2ind = {}
        new_ind2tok = {}
        for i, (tok, _) in enumerate(sorted_pairs):
            new_tok2ind[tok] = i
            new_ind2tok[i] = tok
        self.tok2ind = new_tok2ind
        self.ind2tok = new_ind2tok
        return sorted_pairs

    def parse(self, txt_or_vec, vec_type=list):
        """Convenience function for parsing either text or vectors of indices.

        vec_type is the type of the returned vector if the input is a string.
        """
        if type(txt_or_vec) == str:
            res = self.txt2vec(txt_or_vec, vec_type)
            assert type(res) == vec_type
            return res
        else:
            return self.vec2txt(txt_or_vec)

    def txt2vec(self, text, vec_type=list):
        """Converts a string to a vector (list of ints).
        First runs a sentence tokenizer, then a word tokenizer.
        vec_type is the type of the returned vector if the input is a string.
        """
        if vec_type == np.ndarray:
            res = np.fromiter(
                (self[token] for token in self.tokenize(str(text))),
                np.int
            )
<<<<<<< HEAD
        elif vec_type == list:
=======
        elif vec_type == list or vec_type == tuple or vec_type == set:
>>>>>>> ae7eced9
            res = vec_type((self[token] for token in self.tokenize(str(text))))
        else:
            raise RuntimeError('Type {} not supported by dict'.format(vec_type))
        assert type(res) == vec_type
        return res

    def vec2txt(self, vector, delimiter=' '):
        """Converts a vector (iterable of ints) into a string, with each token
        separated by the delimiter (default ' ').
        """
        return delimiter.join(self[int(idx)] for idx in vector)

    def act(self):
        """Add any words passed in the 'text' field of the observation to this
        dictionary.
        """
        for source in ([self.observation.get('text')],
                        self.observation.get('labels')):
            if source:
                for text in source:
                    if text:
                        self.add_to_dict(self.tokenize(text))
        return {'id': 'Dictionary'}

    def share(self):
<<<<<<< HEAD
        # """Creates shared-memory versions of the internal maps."""
        # self.freq = SharedTable(self.freq)
        # self.tok2ind = SharedTable(self.tok2ind)
        # self.ind2tok = SharedTable(self.ind2tok)
=======
>>>>>>> ae7eced9
        shared = {}
        shared['freq'] = self.freq
        shared['tok2ind'] = self.tok2ind
        shared['ind2tok'] = self.ind2tok
        shared['opt'] = self.opt
        shared['class'] = type(self)
        return shared

    def shutdown(self):
        """Save on shutdown if savepath is set."""
        if hasattr(self, 'save_path'):
            self.save(self.save_path)

    def __str__(self):
        return str(self.freq)<|MERGE_RESOLUTION|>--- conflicted
+++ resolved
@@ -192,11 +192,7 @@
             self.ind2tok[index] = key
 
     def freqs(self):
-<<<<<<< HEAD
-        return self.freq.items()
-=======
         return self.freq
->>>>>>> ae7eced9
 
     def _sent_tokenize(self, text, building=False):
         """Uses nltk-trained PunktTokenizer for sentence tokenization"""
@@ -314,11 +310,7 @@
                 (self[token] for token in self.tokenize(str(text))),
                 np.int
             )
-<<<<<<< HEAD
-        elif vec_type == list:
-=======
         elif vec_type == list or vec_type == tuple or vec_type == set:
->>>>>>> ae7eced9
             res = vec_type((self[token] for token in self.tokenize(str(text))))
         else:
             raise RuntimeError('Type {} not supported by dict'.format(vec_type))
@@ -344,13 +336,6 @@
         return {'id': 'Dictionary'}
 
     def share(self):
-<<<<<<< HEAD
-        # """Creates shared-memory versions of the internal maps."""
-        # self.freq = SharedTable(self.freq)
-        # self.tok2ind = SharedTable(self.tok2ind)
-        # self.ind2tok = SharedTable(self.ind2tok)
-=======
->>>>>>> ae7eced9
         shared = {}
         shared['freq'] = self.freq
         shared['tok2ind'] = self.tok2ind
