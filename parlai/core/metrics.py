--- conflicted
+++ resolved
@@ -261,20 +261,12 @@
                 pass
             else:
                 self.metrics_list.add(each_m)
-<<<<<<< HEAD
-        self.print_metrics_list = (
-=======
         self._print_metrics_list = (
->>>>>>> ce51b6b4
             self.metrics_list
             if 'rouge' not in self.metrics_list
             else self.metrics_list | ROUGE_METRICS
         )
-<<<<<<< HEAD
-        for k in self.print_metrics_list:
-=======
         for k in self._print_metrics_list:
->>>>>>> ce51b6b4
             self.metrics[k] = 0.0
             self.metrics[k + '_cnt'] = 0
         self.eval_pr = [1, 5, 10, 100]
@@ -429,11 +421,7 @@
                         / max(1, self.metrics['hits@_cnt']),
                         3,
                     )
-<<<<<<< HEAD
-            for k in self.print_metrics_list:
-=======
             for k in self._print_metrics_list:
->>>>>>> ce51b6b4
                 if self.metrics[k + '_cnt'] > 0 and k != 'correct' and k != 'f1':
                     m[k] = round_sigfigs(
                         self.metrics[k] / max(1, self.metrics[k + '_cnt']), 4
