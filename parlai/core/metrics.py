--- conflicted
+++ resolved
@@ -146,8 +146,6 @@
             raise IndexError(f'Uneven {cls.__name__} constructions: {lengths}')
         return [cls(*items) for items in zip(*objs)]
 
-<<<<<<< HEAD
-=======
 
 class FixedMetric(Metric):
     """
@@ -169,7 +167,6 @@
     def value(self) -> float:
         return self._value
 
->>>>>>> d876a490
 
 class SumMetric(Metric):
     """
@@ -432,11 +429,7 @@
             self._data = {}
         elif shared and 'queue' in shared:
             # This is a clone, in threadsafe mode
-<<<<<<< HEAD
-            self._buffer = []
-=======
             self._buffer = {}
->>>>>>> d876a490
             self._queue = shared['queue']
             self._worker = True
             self._data = None
@@ -464,11 +457,7 @@
         Record an accumulation to a metric.
         """
         if self._threadsafe and self._worker:
-<<<<<<< HEAD
-            self._buffer.append((key, value))
-=======
             self._buffer[key] = self._buffer.get(key) + value
->>>>>>> d876a490
         else:
             self._data[key] = self._data.get(key) + value
 
@@ -477,11 +466,7 @@
         Clear the local buffer and push it on.
         """
         if self._threadsafe and self._buffer:
-<<<<<<< HEAD
-            self._queue.put(self._buffer[:])
-=======
             self._queue.put(self._buffer)
->>>>>>> d876a490
             self._buffer.clear()
 
     def report(self):
@@ -499,11 +484,7 @@
             self.flush()
         elif self._threadsafe and not self._worker:
             for buffer_ in self._drain_queue():
-<<<<<<< HEAD
-                for key, value in buffer_:
-=======
                 for key, value in buffer_.items():
->>>>>>> d876a490
                     self._data[key] = self._data.get(key) + value
 
     def _drain_queue(self):
