#!/usr/bin/env python3

# Copyright (c) Facebook, Inc. and its affiliates.
# This source code is licensed under the MIT license found in the
# LICENSE file in the root directory of this source tree.
"""
Provides standard metric evaluations for dialog, as well as an aggregator.
"""

from __future__ import annotations

import re
from abc import ABC, abstractmethod
from collections import Counter
import functools
import datetime
import math
from typing import (
    Any,
    Counter as TCounter,
    Dict,
    List,
    NamedTuple,
    Optional,
    Set,
    Tuple,
    Union,
)

import torch

from parlai.core.message import Message
from parlai.utils.misc import warn_once
from parlai.utils.typing import TScalar, TVector

DEFAULT_METRICS = {'bleu-4', 'accuracy', 'f1'}
ROUGE_METRICS = {'rouge-1', 'rouge-2', 'rouge-L'}
ROUGE_METRICS_MEASURES = {'r', 'f', 'p'}
BLEU_METRICS = {'bleu-1', 'bleu-2', 'bleu-3', 'bleu-4'}
DISTINCT_METRICS = {
    'interdistinct-1',
    'interdistinct-2',
    'intradistinct-1',
    'intradistinct-2',
}
ALL_METRICS = DEFAULT_METRICS | ROUGE_METRICS | BLEU_METRICS | DISTINCT_METRICS


class MetricDisplayData(NamedTuple):
    title: str
    description: str


METRICS_DISPLAY_DATA = {
    "accuracy": MetricDisplayData("Accuracy", "Exact match text accuracy"),
    'auc': MetricDisplayData(
        'AUC',
        "Area Under the Receiver Operating Characteristic Curve (true positive rate vs false positive rate curve)",
    ),
    "bleu-4": MetricDisplayData(
        "BLEU-4",
        "BLEU-4 of the generation, under a standardized (model-independent) tokenizer",
    ),
    "clen": MetricDisplayData(
        "Context Length", "Average length of context in number of tokens"
    ),
    "clip": MetricDisplayData(
        "Clipped Gradients", "Fraction of batches with clipped gradients"
    ),
    "ctpb": MetricDisplayData("Context Tokens Per Batch", "Context tokens per batch"),
    "ctps": MetricDisplayData("Context Tokens Per Second", "Context tokens per second"),
    "ctrunc": MetricDisplayData(
        "Context Truncation", "Fraction of samples with some context truncation"
    ),
    "ctrunclen": MetricDisplayData(
        "Context Truncation Length", "Average length of context tokens truncated"
    ),
    "exps": MetricDisplayData("Examples Per Second", "Examples per second"),
    "exs": MetricDisplayData(
        "Examples", "Number of examples processed since last print"
    ),
    "f1": MetricDisplayData(
        "F1", "Unigram F1 overlap, under a standardized (model-independent) tokenizer"
    ),
    "gen_n_toks": MetricDisplayData(
        "Generation Length", "Average length of generated outputs in number of tokens"
    ),
    "gnorm": MetricDisplayData("Gradient Norm", "Gradient norm"),
    "gpu_mem": MetricDisplayData(
        "GPU Memory",
        "Fraction of GPU memory used. May slightly underestimate true value.",
    ),
    "hits@1": MetricDisplayData(
        "Hits@1", "Fraction of correct choices in 1 guess. (Similar to recall@K)"
    ),
    "hits@5": MetricDisplayData(
        "Hits@5", "Fraction of correct choices in 5 guesses. (Similar to recall@K)"
    ),
    "interdistinct-1": MetricDisplayData(
        "Interdistinct-1", "Fraction of n-grams unique across _all_ generations"
    ),
    "interdistinct-2": MetricDisplayData(
        "Interdistinct-1", "Fraction of n-grams unique across _all_ generations"
    ),
    "intradistinct-1": MetricDisplayData(
        "Intradictinct-1", "Fraction of n-grams unique _within_ each utterance"
    ),
    "intradictinct-2": MetricDisplayData(
        "Intradictinct-2", "Fraction of n-grams unique _within_ each utterance"
    ),
    "jga": MetricDisplayData("Joint Goal Accuracy", "Joint Goal Accuracy"),
    "llen": MetricDisplayData(
        "Label Length", "Average length of label in number of tokens"
    ),
    "loss": MetricDisplayData("Loss", "Loss"),
    "lr": MetricDisplayData("Learning Rate", "The most recent learning rate applied"),
    "ltpb": MetricDisplayData("Label Tokens Per Batch", "Label tokens per batch"),
    "ltps": MetricDisplayData("Label Tokens Per Second", "Label tokens per second"),
    "ltrunc": MetricDisplayData(
        "Label Truncation", "Fraction of samples with some label truncation"
    ),
    "ltrunclen": MetricDisplayData(
        "Label Truncation Length", "Average length of label tokens truncated"
    ),
    "precision": MetricDisplayData(
        "Precision",
        "Precision computed based on unigram, under a standardized (model-independent) tokenizer",
    ),
    "recall": MetricDisplayData(
        "Recall",
        "Recall computed based on unigram, under a standardized (model-independent) tokenizer",
    ),
    "rouge-1": MetricDisplayData("ROUGE-1", "ROUGE metrics"),
    "rouge-2": MetricDisplayData("ROUGE-2", "ROUGE metrics"),
    "rouge-L": MetricDisplayData("ROUGE-L", "ROUGE metrics"),
    "token_acc": MetricDisplayData(
        "Token Accuracy", "Token-wise accuracy (generative only)"
    ),
    "token_em": MetricDisplayData(
        "Token Exact Match",
        "Utterance-level token accuracy. Roughly corresponds to perfection under greedy search (generative only)",
    ),
    "total_train_updates": MetricDisplayData(
        "Total Train Updates", "Number of SGD steps taken across all batches"
    ),
    "tpb": MetricDisplayData(
        "Tokens Per Batch", "Total tokens (context + label) per batch"
    ),
    "tps": MetricDisplayData(
        "Tokens Per Second", "Total tokens (context + label) per second"
    ),
    "ups": MetricDisplayData("Updates Per Second", "Updates per second (approximate)"),
}


def get_metric_display_data(metric: str) -> MetricDisplayData:
    return METRICS_DISPLAY_DATA.get(
        metric,
        MetricDisplayData(
            title=metric,
            description="No description provided. Please add it to metrics.py if this is an official metric in ParlAI.",
        ),
    )


re_art = re.compile(r'\b(a|an|the)\b')
re_punc = re.compile(r'[!"#$%&()*+,-./:;<=>?@\[\]\\^`{|}~_\']')


@functools.total_ordering  # type: ignore
class Metric(ABC):
    """
    Base class for storing metrics.

    Subclasses should define .value(). Examples are provided for each subclass.
    """

    @property
    def is_global(self) -> bool:
        """
        Indicates whether this metric should be reported globally or per-task.
        """
        return False

    @property
    def macro_average(self) -> bool:
        """
        Indicates whether this metric should be macro-averaged when globally reported.
        """
        return False

    @abstractmethod
    def value(self) -> float:
        """
        Return the value of the metric as a float.
        """
        pass

    @abstractmethod
    def __add__(self, other: Any) -> Metric:
        raise NotImplementedError

    def __iadd__(self, other):
        return self.__radd__(other)

    def __radd__(self, other: Any):
        if other is None:
            return self
        return self.__add__(other)

    def __str__(self) -> str:
        return f'{self.value():.4g}'

    def __repr__(self) -> str:
        return f'{self.__class__.__name__}({self.value():.4g})'

    def __float__(self) -> float:
        return float(self.value())

    def __int__(self) -> int:
        return int(self.value())

    def __eq__(self, other: Any) -> bool:
        if isinstance(other, Metric):
            return self.value() == other.value()
        else:
            return self.value() == other

    def __lt__(self, other: Any) -> bool:
        if isinstance(other, Metric):
            return self.value() < other.value()
        else:
            return self.value() < other

    def __sub__(self, other: Any) -> float:
        """
        Used heavily for assertAlmostEqual.
        """
        if not isinstance(other, float):
            raise TypeError('Metrics.__sub__ is intentionally limited to floats.')
        return self.value() - other

    def __rsub__(self, other: Any) -> float:
        """
        Used heavily for assertAlmostEqual.

        NOTE: This is not necessary in python 3.7+.
        """
        if not isinstance(other, float):
            raise TypeError('Metrics.__rsub__ is intentionally limited to floats.')
        return other - self.value()

    @classmethod
    def as_number(cls, obj: TScalar) -> Union[int, float]:
        if isinstance(obj, torch.Tensor):
            obj_as_number: Union[int, float] = obj.item()
        else:
            obj_as_number = obj  # type: ignore
        assert isinstance(obj_as_number, int) or isinstance(obj_as_number, float)
        return obj_as_number

    @classmethod
    def as_float(cls, obj: TScalar) -> float:
        return float(cls.as_number(obj))

    @classmethod
    def as_int(cls, obj: TScalar) -> int:
        return int(cls.as_number(obj))

    @classmethod
    def many(cls, *objs: List[TVector]) -> List[Metric]:
        """
        Construct many of a Metric from the base parts.

        Useful if you separately compute numerators and denomenators, etc.
        """
        lengths = [len(o) for o in objs]
        objs = list(objs)  # convert from tuple for inplace modification
        for i, o in enumerate(objs):
            if isinstance(o, torch.Tensor):
                # if the tensor is on GPU, make sure we transfer the whole thing
                # at once, instead of one-element-at-a-time during our list
                # comprehension
                objs[i] = o.tolist()
        if len(set(lengths)) != 1:
            raise IndexError(f'Uneven {cls.__name__} constructions: {lengths}')
        return [cls(*items) for items in zip(*objs)]


class FixedMetric(Metric):
    """
    Fixed metrics are verified to be the same when combined, or throw an error.

    FixedMetric is used for things like total_train_updates, which should not be
    combined across different multitasks or different workers.
    """

    __slots__ = ('_value',)

    def __init__(self, value: TScalar):
        self._value = self.as_number(value)

    def __add__(self, other: Optional[FixedMetric]) -> FixedMetric:
        if other is None:
            return self
        if self != other:
            raise ValueError(f"FixedMetrics not the same: {self} and {other}")
        return self

    def value(self) -> float:
        return self._value


class SumMetric(Metric):
    """
    Class that keeps a running sum of some metric.

    Examples of SumMetric include things like "exs", the number of examples seen since
    the last report, which depends exactly on a teacher.
    """

    __slots__ = ('_sum',)

    def __init__(self, sum_: TScalar = 0):
        if isinstance(sum_, torch.Tensor):
            self._sum = sum_.item()
        else:
            assert isinstance(sum_, (int, float))
            self._sum = sum_

    def __add__(self, other: Optional[SumMetric]) -> SumMetric:
        # NOTE: hinting can be cleaned up with "from __future__ import annotations" when
        # we drop Python 3.6
        if other is None:
            return self
        full_sum = self._sum + other._sum
        # always keep the same return type
        return type(self)(sum_=full_sum)

    def value(self) -> float:
        return self._sum


class AverageMetric(Metric):
    """
    Class that keeps a running average of some metric.

    Examples of AverageMetrics include hits@1, F1, accuracy, etc. These metrics all have
    per-example values that can be directly mapped back to a teacher.
    """

    __slots__ = ('_numer', '_denom')

    @property
    def macro_average(self) -> bool:
        """
        Indicates whether this metric should be macro-averaged when globally reported.
        """
        return True

    def __init__(self, numer: TScalar, denom: TScalar = 1):
        self._numer = self.as_number(numer)
        self._denom = self.as_number(denom)

    def __add__(self, other: Optional[AverageMetric]) -> AverageMetric:
        # NOTE: hinting can be cleaned up with "from __future__ import annotations" when
        # we drop Python 3.6
        if other is None:
            return self
        full_numer: TScalar = self._numer + other._numer
        full_denom: TScalar = self._denom + other._denom
        # always keep the same return type
        return type(self)(numer=full_numer, denom=full_denom)

    def value(self) -> float:
        if self._numer == 0 and self._denom == 0:
            # don't nan out if we haven't counted anything
            return 0.0
        if self._denom == 0:
            return float('nan')
        return self._numer / self._denom


class MacroAverageMetric(Metric):
    """
    Class that represents the macro average of several numbers.

    Used for aggregating task level metrics. It is only used for things that are
    AverageMetrics already.
    """

    __slots__ = '_values'

    def __init__(self, metrics: Dict[str, Metric]) -> None:
        self._values = metrics

    def __add__(self, other: Optional[MacroAverageMetric]) -> MacroAverageMetric:
        if other is None:
            return self
        output = dict(**self._values)
        for k, v in other._values.items():
            output[k] = output.get(k, None) + v
        return MacroAverageMetric(output)

    def value(self) -> float:
        sum_ = sum(v.value() for v in self._values.values())
        n = len(self._values)
        return sum_ / n


class TimerMetric(Metric):
    """
    A timer metric keep tracks of the first/last times it was used.
    """

    __slots__ = ('_value', '_start', '_end')

    @classmethod
    def _now(cls) -> float:
        return datetime.datetime.utcnow().timestamp()

    def __init__(
        self,
        value: TScalar,
        start_time: Optional[float] = None,
        end_time: Optional[float] = None,
    ):
        self._value = self.as_number(value)
        if start_time is None:
            start_time = self._now()
        if end_time is None:
            end_time = self._now()
        self._start = start_time
        self._end = end_time

    def __add__(self, other: Optional[TimerMetric]) -> TimerMetric:
        # NOTE: hinting can be cleaned up with "from __future__ import annotations" when
        # we drop Python 3.6
        if other is None:
            return self
        total: TScalar = self._value + other._value
        start: float = min(self._start, other._start)
        end: float = max(self._end, other._end)
        return type(self)(total, start, end)

    def value(self) -> float:
        if self._value == 0 or self._end == self._start:
            return 0
        return self._value / (self._end - self._start)


class GlobalMetric:
    """
    A global metric is one that should not be aggregated across different tasks.

    Examples of global metric include things like learning rate and updates.
    These need to be accumulated or averaged over multiple parleys, but cannot
    be correlated with a single task.

    Key to it is the notion that any one worker or any one task already has a global
    view of the value, and so no combinations should be done. Note this is different
    then a FixedMetric, in that a GlobalMetric can be still averaged across multiple
    parleys(), but a FixedMetric is always fixed.
    """

    @property
    def is_global(self) -> bool:
        return True


class GlobalFixedMetric(GlobalMetric, FixedMetric):
    """
    Global fixed metric.

    Used for things like total_train_updates.
    """

    pass


class GlobalSumMetric(GlobalMetric, SumMetric):
    """
    Global sum metric.

    Used for 'exs' and 'updates'.
    """

    pass


class GlobalAverageMetric(GlobalMetric, AverageMetric):
    """
    Global Average metric.

    Used for things like learning rate, and many agent-specific metrics.
    """

    pass


class LegacyMetric(GlobalAverageMetric):
    """
    Legacy Metrics are reported by agent as float.
    """

    pass


class GlobalTimerMetric(GlobalMetric, TimerMetric):
    pass


class F1Metric(AverageMetric):
    """
    Helper class which computes token-level F1.
    """

    @staticmethod
    def _prec_recall_f1_score(pred_items, gold_items):
        """
        Compute precision, recall and f1 given a set of gold and prediction items.

        :param pred_items: iterable of predicted values
        :param gold_items: iterable of gold values

        :return: tuple (p, r, f1) for precision, recall, f1
        """
        common = Counter(gold_items) & Counter(pred_items)
        num_same = sum(common.values())
        if num_same == 0:
            return 0, 0, 0
        precision = 1.0 * num_same / len(pred_items)
        recall = 1.0 * num_same / len(gold_items)
        f1 = (2 * precision * recall) / (precision + recall)
        return precision, recall, f1

    @staticmethod
    def compute(
        guess: str, answers: List[str], expose_p_and_r: bool = False
    ) -> Union[F1Metric, Tuple[F1Metric, F1Metric, F1Metric]]:
        if guess is None or answers is None:
            return AverageMetric(0, 0)
        g_tokens = normalize_answer(guess).split()
        scores = [
            F1Metric._prec_recall_f1_score(g_tokens, normalize_answer(a).split())
            for a in answers
        ]
        max_p, max_r, max_f1 = 0, 0, 0
        for p, r, f1 in scores:
            max_p, max_r, max_f1 = max(max_p, p), max(max_r, r), max(f1, max_f1)
        if expose_p_and_r:
            return (F1Metric(max_p, 1), F1Metric(max_r, 1), F1Metric(max_f1, 1))
        else:
            return F1Metric(max_f1, 1)


class ExactMatchMetric(AverageMetric):
    @staticmethod
    def compute(guess: str, answers: List[str]) -> ExactMatchMetric:
        if guess is None or answers is None:
            return None
        guess = normalize_answer(guess)
        for a in answers:
            if guess == normalize_answer(a):
                return ExactMatchMetric(1)
        return ExactMatchMetric(0)


class BleuMetric(AverageMetric):
    @staticmethod
    def compute(guess: str, answers: List[str], k: int = 4) -> Optional[BleuMetric]:
        """
        Compute approximate BLEU score between guess and a set of answers.
        """
        try:
            from nltk.translate import bleu_score as nltkbleu
        except ImportError:
            # User doesn't have nltk installed, so we can't use it for bleu
            # We'll just turn off things, but we might want to warn the user
            return None

        # Warning: BLEU calculation *should* include proper tokenization and
        # punctuation etc. We're using the normalize_answer for everything though,
        # so we're over-estimating our BLEU scores.  Also note that NLTK's bleu is
        # going to be slower than fairseq's (which is written in C), but fairseq's
        # requires that everything be in arrays of ints (i.e. as tensors). NLTK's
        # works with strings, which is better suited for this module.
        weights = [1 / k for _ in range(k)]
        score = nltkbleu.sentence_bleu(
            [normalize_answer(a).split(" ") for a in answers],
            normalize_answer(guess).split(" "),
            smoothing_function=nltkbleu.SmoothingFunction(epsilon=1e-12).method1,
            weights=weights,
        )
        return BleuMetric(score)


class FairseqBleuMetric(Metric):
    """
    Re-implementation of
    https://github.com/pytorch/fairseq/blob/main/fairseq/scoring/bleu.py.
    """

    def __init__(
        self,
        pred: Union[torch.Tensor, List[int]],
        ref: Union[torch.Tensor, List[int]],
        pad_idx: int,
        eos_idx: int,
        unk_idx: int,
        order: int,
    ):
        try:
            from fairseq import libbleu
            from fairseq.scoring.bleu import BleuStat
            import ctypes
        except ImportError:
            return

        self.stat = BleuStat()
        self.order = order

        C = ctypes.cdll.LoadLibrary(libbleu.__file__)
        C.bleu_zero_init(ctypes.byref(self.stat))

        if not torch.is_tensor(pred):
            pred = torch.LongTensor(pred)
        if not torch.is_tensor(ref):
            ref = torch.LongTensor(ref)

        rref = ref.clone()
        assert not rref.lt(0).any()
        rref[rref.eq(unk_idx)] = -999

        rref = rref.contiguous().view(-1)
        pred = pred.contiguous().view(-1)

        C.bleu_add(
            ctypes.byref(self.stat),
            ctypes.c_size_t(rref.size(0)),
            ctypes.c_void_p(rref.data_ptr()),
            ctypes.c_size_t(pred.size(0)),
            ctypes.c_void_p(pred.data_ptr()),
            ctypes.c_int(pad_idx),
            ctypes.c_int(eos_idx),
        )

    @property
    def macro_average(self) -> bool:
        """
        Indicates whether this metric should be macro-averaged when globally reported.
        """
        return True

    def __add__(self, other: Optional[FairseqBleuMetric]) -> FairseqBleuMetric:
        if other is None:
            return self
        self.stat.match1 += other.stat.match1
        self.stat.match2 += other.stat.match2
        self.stat.match3 += other.stat.match3
        self.stat.match4 += other.stat.match4
        self.stat.count1 += other.stat.count1
        self.stat.count2 += other.stat.count2
        self.stat.count3 += other.stat.count3
        self.stat.count4 += other.stat.count4
        self.stat.predlen += other.stat.predlen
        self.stat.reflen += other.stat.reflen
        return self

    def _ratio(self, a: int, b: int) -> float:
        """
        Safe division.
        """
        return a / b if b > 0 else 0

    def _precision(self):
        return [
            self._ratio(self.stat.match1, self.stat.count1),
            self._ratio(self.stat.match2, self.stat.count2),
            self._ratio(self.stat.match3, self.stat.count3),
            self._ratio(self.stat.match4, self.stat.count4),
        ]

    def _brevity(self):
        r = self.stat.reflen / self.stat.predlen
        return min(1, math.exp(1 - r))

    def value(self) -> float:
        """
        Reimplementation of Fairseq's score.
        """
        psum = sum(
            math.log(p) if p > 0 else float("-Inf")
            for p in self._precision()[: self.order]
        )
        return self._brevity() * math.exp(psum / self.order) * 100

    @staticmethod
    def compute_many(
        guess: torch.Tensor, answers: torch.Tensor, pad_idx, end_idx, unk_idx
    ):
        """
        Return BLEU-1..4 using fairseq and tokens.
        """
        try:
            from fairseq.scoring import bleu as fairseqbleu  # noqa
        except ImportError:
            return None

        return [
            FairseqBleuMetric(
                guess.cpu().int(),
                answers.cpu().int(),
                pad_idx,
                end_idx,
                unk_idx,
                order=i,
            )
            for i in range(1, 5)
        ]


class RougeMetric(AverageMetric):
    _evaluator = None

    @staticmethod
    def compute_many(
        guess: str, answers: List[str], measure: str = 'r'
    ) -> Tuple[Optional[RougeMetric], Optional[RougeMetric], Optional[RougeMetric]]:
        """
        Compute ROUGE score between guess and *any* answer.

        Done with compute_many due to increased efficiency.

        :return: (rouge-1, rouge-2, rouge-L)
        """
        measure = measure.lower()
        assert (
            measure in ROUGE_METRICS_MEASURES
        ), "Use one of recall 'r' (default), f1 'f', or precision 'p'."

        # possible global initialization
        try:
            import rouge
        except ImportError:
            # User doesn't have py-rouge installed, so we can't use it.
            # We'll just turn off rouge computations
            return None, None, None

        if RougeMetric._evaluator is None:
            RougeMetric._evaluator = rouge.Rouge(
                metrics=['rouge-n', 'rouge-l'], max_n=2
            )
        try:
            scores = [
                RougeMetric._evaluator.get_scores(
                    normalize_answer(guess), normalize_answer(a)
                )
                for a in answers
            ]
        except LookupError:
            warn_once(
                'ROUGE requires nltk punkt tokenizer. Please run '
                '`python -c "import nltk; nltk.download(\'punkt\')`'
            )
            return None, None, None

        scores_rouge1 = max(score['rouge-1'][measure] for score in scores)
        scores_rouge2 = max(score['rouge-2'][measure] for score in scores)
        scores_rougeL = max(score['rouge-l'][measure] for score in scores)
        return (
            RougeMetric(scores_rouge1),
            RougeMetric(scores_rouge2),
            RougeMetric(scores_rougeL),
        )


class IntraDistinctMetric(AverageMetric):
    """
    Compute intra-distinct (per-utterance).
    """

    @classmethod
    def _ngram(cls, seq, n: int):
        for i in range(len(seq) - n + 1):
            yield tuple(seq[i : i + n])

    @classmethod
    def compute(cls, text: str, ngram: int = 1):
        """
        :param text:
            The text to compute metric over
        :param ngram:
            n-gram length
        """
        tokens = normalize_answer(text).split()
        counts: Counter[Any] = Counter(cls._ngram(tokens, ngram))
        # computed per-example, macro averaged across examples
        intra = max(len(counts), 1e-12) / max(sum(counts.values()), 1e-5)
        return IntraDistinctMetric(intra, 1.0)


class InterDistinctMetric(Metric):
    """
    Compute inter-distinct metric over corpus-level.
    """

    def __init__(self, counts: TCounter[Tuple]):
        """
        :param counts:
            collections.Counter of ngram -> frequency
        """
        self._counts = counts

    def __add__(self, other):
        return InterDistinctMetric(self._counts + other._counts)

    def value(self):
        return max(len(self._counts), 1e-12) / max(sum(self._counts.values()), 1e-5)

    @classmethod
    def _ngram(cls, seq, n):
        for i in range(len(seq) - n + 1):
            yield tuple(seq[i : i + n])

    @classmethod
    def compute(cls, text, ngram=1):
        tokens = normalize_answer(text).split()
        return InterDistinctMetric(Counter(cls._ngram(tokens, ngram)))


def normalize_answer(s):
    """
    Lower text and remove punctuation, articles and extra whitespace.
    """

    s = s.lower()
    s = re_punc.sub(' ', s)
    s = re_art.sub(' ', s)
    # TODO: this could almost certainly be faster with a regex \s+ -> ' '
    s = ' '.join(s.split())
    return s


def aggregate_named_reports(
    named_reports: Dict[str, Dict[str, Metric]], micro_average: bool = False
) -> Dict[str, Metric]:
    """
    Aggregate metrics from multiple reports.

    :param reports:
        Dict of tasks -> metrics.
    :param micro_average:
        If true, top level metrics will be the micro average. By default, we
        use macro average.
    :return:
        The aggregated report
    """
    if len(named_reports) == 0:
        raise ValueError("Cannot aggregate empty reports.")
    if len(named_reports) == 1:
        # no real aggregation to be done
        return next(iter(named_reports.values()))

    # reporters is a list of teachers or worlds
    m: Dict[str, Metric] = {}
    macro_averages: Dict[str, Dict[str, Metric]] = {}
    for task_id, task_report in named_reports.items():
        for each_metric, value in task_report.items():
            if value.is_global:
                # just take the first one we saw
                if each_metric not in m:
                    m[each_metric] = value
            else:
                task_metric = f'{task_id}/{each_metric}'
                m[task_metric] = m.get(task_metric) + value
                if micro_average or not value.macro_average:
                    # none + a => a from implementation of Metric.__add__
                    m[each_metric] = m.get(each_metric) + value
                else:
                    # macro average
                    if each_metric not in macro_averages:
                        macro_averages[each_metric] = {}
                    macro_averages[each_metric][task_id] = value
    for key, values in macro_averages.items():
        m[key] = MacroAverageMetric(values)
    return m


def aggregate_unnamed_reports(reports: List[Dict[str, Metric]]) -> Dict[str, Metric]:
    """
    Combines metrics without regard for tracking provenence.
    """
    m: Dict[str, Metric] = {}
    for task_report in reports:
        for each_metric, value in task_report.items():
            m[each_metric] = m.get(each_metric) + value
    return m


def dict_report(report: Dict[str, Metric]):
    return {k: v.value() if isinstance(v, Metric) else v for k, v in report.items()}


class Metrics(object):
    """
    Metrics aggregator.
    """

    def __init__(self, threadsafe=False, shared=None):
        if shared and 'data' in shared:
            # This is a clone
            self._data = shared['data']
        else:
            # The original
            self._data = {}

        # recent data is to track per-example metrics, and so should never be
        # shared
        self._recent_data = {}

    def __str__(self):
        return str(self._data)

    def __repr__(self):
        return f'Metrics({repr(self._data)})'

    def add(self, key: str, value: Optional[Metric]) -> None:
        """
        Record an accumulation to a metric.
        """
        self._data[key] = self._data.get(key) + value
        self._recent_data[key] = self._recent_data.get(key) + value

    def report(self):
        """
        Report the metrics over all data seen so far.
        """
        return self._data.copy()

    def clear_recent(self):
        """
        Clear recent metrics (latest example).
        """
        self._recent_data.clear()

    def report_recent(self):
        """
        Report recent metrics (latest example).
        """
        return self._recent_data.copy()

    def clear(self):
        """
        Clear all the metrics.
        """
        self._data.clear()
        self._recent_data.clear()

    def share(self):
        return {'data': self._data}

    def add_metrics(self, other: "Metrics") -> None:
        """
        Aggregate another Metrics objects metrics into this one.

        Note that it is assumed that the keys for metrics are disjoint between Metrics
        objects.
        """
        for k, v in other._data.items():
            self.add(k, v)


class TeacherMetrics(Metrics):
    """
    Helper container which encapsulates standard metrics (F1, BLEU, ...).
    """

    def __init__(
        self, metrics_list: str = "default", shared: Dict[str, Any] = None
    ) -> None:
        super().__init__(shared=shared)
        self._metrics_list = self._infer_metrics(metrics_list)
        self.eval_pr = [1, 5, 10, 100]

    @staticmethod
    def _infer_metrics(cli_arg: str) -> Set[str]:
        """
        Parse the CLI metric into a list of metrics we wish to compute.
        """
        col: Set[str] = set()
        names = cli_arg.split(",")
        for n in names:
            if n == 'default':
                col |= DEFAULT_METRICS
            elif n == 'rouge':
                col |= ROUGE_METRICS
            elif n == 'bleu':
                col |= BLEU_METRICS
            elif n == 'distinct':
                col |= DISTINCT_METRICS
            elif n == 'all':
                col |= ALL_METRICS
            else:
                col.add(n)
        return col

    def _update_ranking_metrics(self, observation, labels):
        text_cands = observation.get('text_candidates', None)
        if text_cands is None:
            return

        # Now loop through text candidates, assuming they are sorted.
        # If any of them is a label then score a point.
        # maintain hits@1, 5, 10, 50, 100,  etc.
        label_set = set(normalize_answer(l) for l in labels)
        cnts = {k: 0 for k in self.eval_pr}
        cnt = 0
        for c in text_cands:
            cnt += 1
            if normalize_answer(c) in label_set:
                for k in self.eval_pr:
                    if cnt <= k:
                        cnts[k] += 1
        # hits metric is 1 if cnts[k] > 0.
        # (other metrics such as p@k and r@k take
        # the value of cnt into account.)
        for k in self.eval_pr:
            self.add(f'hits@{k}', AverageMetric(cnts[k] > 0))

    def evaluate_response(self, observation: Message, labels: List[str]) -> None:
        """
        Compute all required text-based metrics based on an observation and labels.
        """
        prediction = observation.get('text', None)

        self.add('exs', SumMetric(1))

        if prediction is not None:
            self.add('accuracy', ExactMatchMetric.compute(prediction, labels))
<<<<<<< HEAD
            self.add('f1', F1Metric.compute(prediction, labels))
=======
            precision, recall, f1 = F1Metric.compute(
                prediction, labels, expose_p_and_r=True
            )
            self.add('precision', precision)
            self.add('recall', recall)
            self.add('f1', f1)

>>>>>>> a5e4685d
            for k in range(1, 5):  # 1..4
                if f'bleu-{k}' in self._metrics_list:
                    self.add(f'bleu-{k}', BleuMetric.compute(prediction, labels, k))
            # if any of the rouges are in the list
            if self._metrics_list & ROUGE_METRICS:
                r1, r2, rL = RougeMetric.compute_many(prediction, labels)
                if 'rouge-1' in self._metrics_list and r1:
                    self.add('rouge_1', r1)
                if 'rouge-2' in self._metrics_list and r2:
                    self.add('rouge_2', r2)
                if 'rouge-L' in self._metrics_list and rL:
                    self.add('rouge_L', rL)
            # compute distinct-k
            for k in [1, 2]:
                if f'interdistinct-{k}' in self._metrics_list:
                    self.add(
                        f'interdistinct-{k}', InterDistinctMetric.compute(prediction, k)
                    )
                if f'intradistinct-{k}' in self._metrics_list:
                    self.add(
                        f'intradistinct-{k}', IntraDistinctMetric.compute(prediction, k)
                    )

        # Ranking metrics.
        self._update_ranking_metrics(observation, labels)

        self._consume_user_metrics(observation)

    def _consume_user_metrics(self, observation):
        # User-reported metrics
        if 'metrics' in observation:
            for uk, v in observation['metrics'].items():
                if uk in ALL_METRICS:
                    # don't let the user override our metrics
                    uk = f'USER_{uk}'
                assert isinstance(uk, str), f'{type(uk)} is not a str'
                if not isinstance(v, Metric):
                    warn_once(f'Metric {uk} is assumed to be averaged per example.')
                    v = AverageMetric(v)
                assert isinstance(v, Metric)
                self.add(uk, v)<|MERGE_RESOLUTION|>--- conflicted
+++ resolved
@@ -1038,9 +1038,6 @@
 
         if prediction is not None:
             self.add('accuracy', ExactMatchMetric.compute(prediction, labels))
-<<<<<<< HEAD
-            self.add('f1', F1Metric.compute(prediction, labels))
-=======
             precision, recall, f1 = F1Metric.compute(
                 prediction, labels, expose_p_and_r=True
             )
@@ -1048,7 +1045,6 @@
             self.add('recall', recall)
             self.add('f1', f1)
 
->>>>>>> a5e4685d
             for k in range(1, 5):  # 1..4
                 if f'bleu-{k}' in self._metrics_list:
                     self.add(f'bleu-{k}', BleuMetric.compute(prediction, labels, k))
