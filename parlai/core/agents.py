--- conflicted
+++ resolved
@@ -237,8 +237,18 @@
         if num_tasks > 0:
             m['accuracy'] = sum_accuracy / num_tasks
         return m
-
-<<<<<<< HEAD
+      
+    def reset(self):
+        for t in self.tasks:
+            t.reset()
+
+    def share(self):
+        shared = {}
+        shared['class'] = type(self)
+        shared['opt'] = self.opt
+        shared['tasks'] = [t.share() for t in self.tasks]
+        return shared
+
 
 def create_agent(opt):
     """Create an agent from the options ``model``, ``model_params`` and ``model_file``.
@@ -343,16 +353,4 @@
         return create_task_agent_from_taskname(opt)
     if type(task_agents) != list:
         task_agents = [task_agents]
-    return task_agents
-=======
-    def reset(self):
-        for t in self.tasks:
-            t.reset()
-
-    def share(self):
-        shared = {}
-        shared['class'] = type(self)
-        shared['opt'] = self.opt
-        shared['tasks'] = [t.share() for t in self.tasks]
-        return shared
->>>>>>> ac39c143
+    return task_agents