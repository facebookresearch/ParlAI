--- conflicted
+++ resolved
@@ -290,17 +290,7 @@
             raise StopIteration()
 
     def observe(self, observation):
-<<<<<<< HEAD
-        if self.ignore_reply:
-            # don't update metrics if you sent an empty message last time
-            # empty messages are sent for tasks which have finished their epoch
-            self.ignore_reply = False
-            return observation
-        else:
-            return self.tasks[self.task_idx].observe(observation)
-=======
         return self.tasks[self.task_idx].observe(observation)
->>>>>>> ae7eced9
 
     def act(self):
         if self.new_task:
@@ -312,19 +302,11 @@
                 # do at most one full loop looking for unfinished task
                 for _ in range(len(self.tasks)):
                     self.task_idx = (self.task_idx + 1) % len(self.tasks)
-<<<<<<< HEAD
-                    keep_looking = (self.tasks[self.task_idx].epoch_done() and
-                                    self.task_idx != start_idx)
-                if self.tasks[self.task_idx].epoch_done():
-                    # don't update metrics for this reply
-                    self.ignore_reply = True
-=======
                     if not self.tasks[self.task_idx].epoch_done():
                         # if this task has examples ready, break
                         break
                 if self.tasks[self.task_idx].epoch_done():
                     # all tasks are done, so return empty action table
->>>>>>> ae7eced9
                     return {'episode_done': True}
         t = self.tasks[self.task_idx].act()
         if t['episode_done']:
