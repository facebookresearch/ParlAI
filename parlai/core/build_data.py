#!/usr/bin/env python3

# Copyright (c) Facebook, Inc. and its affiliates.
# This source code is licensed under the MIT license found in the
# LICENSE file in the root directory of this source tree.

"""
Utilities for downloading and building data.

These can be replaced if your particular file system does not support them.
"""

import importlib
import time
import datetime
import os
import requests
import shutil
import tqdm


def built(path, version_string=None):
    """
    Check if '.built' flag has been set for that task.

    If a version_string is provided, this has to match, or the version
    is regarded as not built.
    """
    if version_string:
        fname = os.path.join(path, '.built')
        if not os.path.isfile(fname):
            return False
        else:
            with open(fname, 'r') as read:
                text = read.read().split('\n')
            return len(text) > 1 and text[1] == version_string
    else:
        return os.path.isfile(os.path.join(path, '.built'))


def mark_done(path, version_string=None):
    """
    Mark this path as prebuilt.

    Marks the path as done by adding a '.built' file with the current timestamp
    plus a version description string if specified.

    :param str path:
        The file path to mark as built.

    :param str version_string:
        The version of this dataset.
    """
    with open(os.path.join(path, '.built'), 'w') as write:
        write.write(str(datetime.datetime.today()))
        if version_string:
            write.write('\n' + version_string)


def download(url, path, fname, redownload=False):
    """
    Download file using `requests`.

    If ``redownload`` is set to false, then
    will not download tar file again if it is present (default ``True``).
    """
    outfile = os.path.join(path, fname)
    download = not os.path.isfile(outfile) or redownload
    print("[ downloading: " + url + " to " + outfile + " ]")
    retry = 5
    exp_backoff = [2 ** r for r in reversed(range(retry))]

    pbar = tqdm.tqdm(unit='B', unit_scale=True, desc='Downloading {}'.format(fname))

    while download and retry >= 0:
        resume_file = outfile + '.part'
        resume = os.path.isfile(resume_file)
        if resume:
            resume_pos = os.path.getsize(resume_file)
            mode = 'ab'
        else:
            resume_pos = 0
            mode = 'wb'
        response = None

        with requests.Session() as session:
            try:
                header = (
                    {'Range': 'bytes=%d-' % resume_pos, 'Accept-Encoding': 'identity'}
                    if resume
                    else {}
                )
                response = session.get(url, stream=True, timeout=5, headers=header)

                # negative reply could be 'none' or just missing
                if resume and response.headers.get('Accept-Ranges', 'none') == 'none':
                    resume_pos = 0
                    mode = 'wb'

                CHUNK_SIZE = 32768
                total_size = int(response.headers.get('Content-Length', -1))
                # server returns remaining size if resuming, so adjust total
                total_size += resume_pos
                pbar.total = total_size
                done = resume_pos

                with open(resume_file, mode) as f:
                    for chunk in response.iter_content(CHUNK_SIZE):
                        if chunk:  # filter out keep-alive new chunks
                            f.write(chunk)
                        if total_size > 0:
                            done += len(chunk)
                            if total_size < done:
                                # don't freak out if content-length was too small
                                total_size = done
                                pbar.total = total_size
                            pbar.update(len(chunk))
                    break
            except requests.exceptions.ConnectionError:
                retry -= 1
                pbar.clear()
                if retry >= 0:
                    print('Connection error, retrying. (%d retries left)' % retry)
                    time.sleep(exp_backoff[retry])
                else:
                    print('Retried too many times, stopped retrying.')
            finally:
                if response:
                    response.close()
    if retry < 0:
        raise RuntimeWarning('Connection broken too many times. Stopped retrying.')

    if download and retry > 0:
        pbar.update(done - pbar.n)
        if done < total_size:
            raise RuntimeWarning(
                'Received less data than specified in '
                + 'Content-Length header for '
                + url
                + '.'
                + ' There may be a download problem.'
            )
        move(resume_file, outfile)

    pbar.close()


def make_dir(path):
    """Make the directory and any nonexistent parent directories (`mkdir -p`)."""
    # the current working directory is a fine path
    if path != '':
        os.makedirs(path, exist_ok=True)


def move(path1, path2):
    """Rename the given file."""
    shutil.move(path1, path2)


def remove_dir(path):
    """Remove the given directory, if it exists."""
    shutil.rmtree(path, ignore_errors=True)


def untar(path, fname, deleteTar=True):
    """
    Unpack the given archive file to the same directory.

    :param str path:
        The folder containing the archive. Will contain the contents.

    :param str fname:
        The filename of the archive file.

    :param bool deleteTar:
        If true, the archive will be deleted after extraction.
    """
    print('unpacking ' + fname)
    fullpath = os.path.join(path, fname)
    shutil.unpack_archive(fullpath, path)
    if deleteTar:
        os.remove(fullpath)


def cat(file1, file2, outfile, deleteFiles=True):
    """Concatenate two files to an outfile, possibly deleting the originals."""
    with open(outfile, 'wb') as wfd:
        for f in [file1, file2]:
            with open(f, 'rb') as fd:
                shutil.copyfileobj(fd, wfd, 1024 * 1024 * 10)
                # 10MB per writing chunk to avoid reading big file into memory.
    if deleteFiles:
        os.remove(file1)
        os.remove(file2)


def _get_confirm_token(response):
    for key, value in response.cookies.items():
        if key.startswith('download_warning'):
            return value
    return None


def download_from_google_drive(gd_id, destination):
    """Use the requests package to download a file from Google Drive."""
    URL = 'https://docs.google.com/uc?export=download'

    with requests.Session() as session:
        response = session.get(URL, params={'id': gd_id}, stream=True)
        token = _get_confirm_token(response)

        if token:
            response.close()
            params = {'id': gd_id, 'confirm': token}
            response = session.get(URL, params=params, stream=True)

        CHUNK_SIZE = 32768
        with open(destination, 'wb') as f:
            for chunk in response.iter_content(CHUNK_SIZE):
                if chunk:  # filter out keep-alive new chunks
                    f.write(chunk)
        response.close()


<<<<<<< HEAD
def get_model_dir(datapath):
    return os.path.join(datapath, 'models')


def download_models(opt, fnames, model_folder, version='v1.0', path='aws',
                    use_model_type=False):
=======
def download_models(
    opt, fnames, model_folder, version='v1.0', path='aws', use_model_type=False
):
>>>>>>> 9489d4b8
    """
    Download models into the ParlAI model zoo from a url.

    :param fnames: list of filenames to download
    :param model_folder: models will be downloaded into models/model_folder/model_type
    :param path: url for downloading models; defaults to downloading from AWS
    :param use_model_type: whether models are categorized by type in AWS
    """
    model_type = opt.get('model_type', None)
    if model_type is not None:
        dpath = os.path.join(opt['datapath'], 'models', model_folder, model_type)
    else:
        dpath = os.path.join(opt['datapath'], 'models', model_folder)

    if not built(dpath, version):
        for fname in fnames:
            print('[building data: ' + dpath + '/' + fname + ']')
        if built(dpath):
            # An older version exists, so remove these outdated files.
            remove_dir(dpath)
        make_dir(dpath)

        # Download the data.
        for fname in fnames:
            if path == 'aws':
                url = 'http://parl.ai/downloads/_models/'
                url += model_folder + '/'
                if use_model_type:
                    url += model_type + '/'
                url += fname
            else:
                url = path + '/' + fname
            download(url, dpath, fname)
            if '.tgz' in fname or '.gz' in fname or '.zip' in fname:
                untar(dpath, fname)
        # Mark the data as built.
        mark_done(dpath, version)


def modelzoo_path(datapath, path):
    """
    Map pretrain models filenames to their path on disk.

    If path starts with 'models:', then we remap it to the model zoo path
    within the data directory (default is ParlAI/data/models).
    We download models from the model zoo if they are not here yet.
    """
    if path is None:
        return None
    if (
        not path.startswith('models:')
        and not path.startswith('zoo:')
        and not path.startswith('izoo:')
    ):
        return path
    elif path.startswith('models:') or path.startswith('zoo:'):
        zoo = path.split(':')[0]
        zoo_len = len(zoo) + 1
        # Check if we need to download the model
        animal = path[zoo_len : path.rfind('/')].replace('/', '.')
        if '.' not in animal:
            animal += '.build'
        module_name = 'parlai.zoo.{}'.format(animal)
        try:
            my_module = importlib.import_module(module_name)
            my_module.download(datapath)
        except (ImportError, AttributeError):
            pass

        return os.path.join(datapath, 'models', path[zoo_len:])
    else:
        # Internal path (starts with "izoo:") -- useful for non-public
        # projects.  Save the path to your internal model zoo in
        # parlai_internal/.internal_zoo_path
        # TODO: test the internal zoo.
        zoo_path = 'parlai_internal/zoo/.internal_zoo_path'
        if not os.path.isfile('parlai_internal/zoo/.internal_zoo_path'):
            raise RuntimeError(
                'Please specify the path to your internal zoo in the '
                'file parlai_internal/zoo/.internal_zoo_path in your '
                'internal repository.'
            )
        else:
            with open(zoo_path, 'r') as f:
                zoo = f.read().split('\n')[0]
            return os.path.join(zoo, path[5:])<|MERGE_RESOLUTION|>--- conflicted
+++ resolved
@@ -222,18 +222,13 @@
         response.close()
 
 
-<<<<<<< HEAD
 def get_model_dir(datapath):
     return os.path.join(datapath, 'models')
 
 
-def download_models(opt, fnames, model_folder, version='v1.0', path='aws',
-                    use_model_type=False):
-=======
 def download_models(
     opt, fnames, model_folder, version='v1.0', path='aws', use_model_type=False
 ):
->>>>>>> 9489d4b8
     """
     Download models into the ParlAI model zoo from a url.
 
