#!/usr/bin/env python3

# Copyright (c) Facebook, Inc. and its affiliates.
# This source code is licensed under the MIT license found in the
# LICENSE file in the root directory of this source tree.

"""
Provide functionality for loading images.
"""

import parlai.core.build_data as build_data
from parlai.core.opt import Opt
import parlai.utils.logging as logging
from parlai.utils.io import PathManager
from parlai.zoo.detectron.build import build

import os
from PIL import Image
import numpy as np
import torch
from typing import Dict, Tuple, List
from zipfile import ZipFile

_greyscale = '  .,:;crsA23hHG#98&@'
_cache_size = 84000

# Mapping from image mode to (torch_instantiation_str, layer_cutoff_idx)
IMAGE_MODE_SWITCHER = {
    'resnet152': ['resnet152', -1],
    'resnet101': ['resnet101', -1],
    'resnet50': ['resnet50', -1],
    'resnet34': ['resnet34', -1],
    'resnet18': ['resnet18', -1],
    'resnet152_spatial': ['resnet152', -2],
    'resnet101_spatial': ['resnet101', -2],
    'resnet50_spatial': ['resnet50', -2],
    'resnet34_spatial': ['resnet34', -2],
    'resnet18_spatial': ['resnet18', -2],
    'resnext101_32x8d_wsl': ['resnext101_32x8d_wsl', -1],
    'resnext101_32x16d_wsl': ['resnext101_32x16d_wsl', -1],
    'resnext101_32x32d_wsl': ['resnext101_32x32d_wsl', -1],
    'resnext101_32x48d_wsl': ['resnext101_32x48d_wsl', -1],
    'resnext101_32x8d_wsl_spatial': ['resnext101_32x8d_wsl', -2],
    'resnext101_32x16d_wsl_spatial': ['resnext101_32x16d_wsl', -2],
    'resnext101_32x32d_wsl_spatial': ['resnext101_32x32d_wsl', -2],
    'resnext101_32x48d_wsl_spatial': ['resnext101_32x48d_wsl', -2],
    'faster_r_cnn_152_32x8d': ['', -1],
}


class ImageLoader:
    """
    Extract image feature using pretrained CNN network.
    """

    def __init__(self, opt):
        self.opt = opt.copy()
        self.use_cuda = False
        self.netCNN = None
        self.image_mode = opt.get('image_mode', 'no_image_model')
        self.use_cuda = not self.opt.get('no_cuda', False) and torch.cuda.is_available()
        if self.image_mode not in ['no_image_model', 'raw', 'ascii']:
            if 'image_mode' not in opt or 'image_size' not in opt:
                raise RuntimeError(
                    'Need to add image arguments to opt. See '
                    'parlai.core.params.ParlaiParser.add_image_args'
                )
            self.image_size = opt['image_size']
            self.crop_size = opt['image_cropsize']
            self._init_transform()
            if 'resnet' in self.image_mode:
                self._init_resnet_cnn()
            elif 'resnext' in self.image_mode:
                self._init_resnext_cnn()
            elif 'faster_r_cnn_152_32x8d' in self.image_mode:
                self._init_faster_r_cnn()
            else:
                raise RuntimeError(
                    'Image mode {} not supported'.format(self.image_mode)
                )

    @classmethod
    def is_spatial(cls, image_mode: str):
        """
        Return if image mode has spatial dimensionality.
        """
        return any([s in image_mode for s in ['spatial', 'faster_r_cnn']])

    def _init_transform(self):
        # initialize the transform function using torch vision.
        try:
            import torchvision
            import torchvision.transforms

            self.torchvision = torchvision
            self.transforms = torchvision.transforms

        except ImportError:
            raise ImportError('Please install torchvision; see https://pytorch.org/')

        self.transform = self.transforms.Compose(
            [
                self.transforms.Scale(self.image_size),
                self.transforms.CenterCrop(self.crop_size),
                self.transforms.ToTensor(),
                self.transforms.Normalize(
                    mean=[0.485, 0.456, 0.406], std=[0.229, 0.224, 0.225]
                ),
            ]
        )

    def _init_resnet_cnn(self):
        """
        Lazily initialize preprocessor model.

        When image_mode is one of the ``resnet`` varieties
        """
        cnn_type, layer_num = self._image_mode_switcher()
        # initialize the pretrained CNN using pytorch.
        CNN = getattr(self.torchvision.models, cnn_type)

        # cut off the additional layer.
        self.netCNN = torch.nn.Sequential(
            *list(CNN(pretrained=True).children())[:layer_num]
        )

        if self.use_cuda:
            self.netCNN.cuda()

    def _init_resnext_cnn(self):
        """
        Lazily initialize preprocessor model.

        When image_mode is one of the ``resnext101_..._wsl`` varieties
        """
        try:
            cnn_type, layer_num = self._image_mode_switcher()
            model = torch.hub.load('facebookresearch/WSL-Images', cnn_type)
            # cut off layer for ImageNet classification
            # if spatial, cut off another layer for spatial features
            self.netCNN = torch.nn.Sequential(*list(model.children())[:layer_num])
        except RuntimeError as e:
            # Perhaps specified one of the wrong model names
            model_names = [m for m in IMAGE_MODE_SWITCHER if 'resnext101' in m]
            logging.error(
                'If you have specified one of the resnext101 wsl models, '
                'please make sure it is one of the following: \n'
                f"{', '.join(model_names)}"
            )
            raise e
        except AttributeError:
            # E.g. "module 'torch' has no attribute 'hub'"
            raise RuntimeError(
                'Please install the latest pytorch distribution to have access '
                'to the resnext101 wsl models (pytorch 1.1.0, torchvision 0.3.0)'
            )

        if self.use_cuda:
            self.netCNN.cuda()

    def _init_faster_r_cnn(self):
        """
        Initialize Detectron Model.
        """
        self.netCNN = DetectronFeatureExtractor(self.opt, self.use_cuda)

    def _image_mode_switcher(self):
        if self.image_mode not in IMAGE_MODE_SWITCHER:
            raise NotImplementedError(
                'image preprocessing mode'
                + '{} not supported yet'.format(self.image_mode)
            )

        return IMAGE_MODE_SWITCHER.get(self.image_mode)

    @classmethod
    def get_available_model_names(cls):
        """
        Get a list of the available model variants in this ImageLoader.
        """
        return list(IMAGE_MODE_SWITCHER.keys())

    def extract(self, image, path=None):
        # check whether initialize CNN network.
        # extract the image feature
        if 'faster_r_cnn' not in self.image_mode:
            transform = self.transform(image).unsqueeze(0)
            if self.use_cuda:
                transform = transform.cuda()
            with torch.no_grad():
                feature = self.netCNN(transform)
        else:
            feature = self.netCNN.get_detectron_features([image])[0]
        # save the feature
        if path is not None:
<<<<<<< HEAD
            torch.save(feature.cpu(), path)
=======
            import parlai.utils.torch as torch_utils

            torch_utils.atomic_save(feature.cpu(), path)
>>>>>>> e32889c2
        return feature

    def _img_to_ascii(self, im):
        im.thumbnail((60, 40), Image.BICUBIC)
        im = im.convert('L')
        asc = []
        for y in range(0, im.size[1]):
            for x in range(0, im.size[0]):
                lum = 255 - im.getpixel((x, y))
                asc.append(_greyscale[lum * len(_greyscale) // 256])
            asc.append('\n')
        return ''.join(asc)

    def _breakup_zip_filename(self, path):
        # assume format path/to/file.zip/image_name.jpg
        assert '.zip' in path
        sep = path.index('.zip') + 4
        zipname = path[:sep]
        file_name = path[sep + 1 :]
        return zipname, file_name

    def _get_prepath(self, path):
        if '.zip' in path:
            zipname, file_name = self._breakup_zip_filename(path)
            task = self.opt['task']
            prepath = os.path.join(self.opt['datapath'], task)
            imagefn = ''.join(zipname.strip('.zip').split('/')[-2:]) + path.name
            return prepath, imagefn
        else:
            prepath, imagefn = os.path.split(path)
            return prepath, imagefn

    def _load_image(self, path):
        """
        Return the loaded image in the path.
        """
        if '.zip' in path:
            zipname, file_name = self._breakup_zip_filename(path)
            with ZipFile(PathManager.open(zipname, 'rb')) as zipf:
                with zipf.open(file_name) as fh:
                    return Image.open(fh).convert('RGB')
        else:
            # raw just returns RGB values
            with PathManager.open(path, 'rb') as f:
                return Image.open(f).convert('RGB')

    def load(self, path):
        """
        Load from a given path.
        """
        mode = self.opt.get('image_mode', 'raw')
        if mode is None or mode == 'no_image_model':
            # don't need to load images
            return None
        elif mode == 'raw':
            return self._load_image(path)
        elif mode == 'ascii':
            # convert images to ascii ¯\_(ツ)_/¯
            return self._img_to_ascii(self._load_image(path))

        # otherwise, looks for preprocessed version under 'mode' directory
        prepath, imagefn = self._get_prepath(path)
        dpath = os.path.join(prepath, mode)
        if not PathManager.exists(dpath):
            build_data.make_dir(dpath)
        imagefn = imagefn.split('.')[0]
        new_path = os.path.join(prepath, mode, imagefn)
        if not PathManager.exists(new_path):
            return self.extract(self._load_image(path), new_path)
        else:
<<<<<<< HEAD
            return torch.load(new_path)


class DetectronFeatureExtractor:
    """
    Code adapted from https://github.com/facebookresearch/mmf/blob/master/tools/scripts/
    features/extract_features_vmb.py.

    Docstrings and type annotations added post hoc.
    """

    MAX_SIZE = 1333
    MIN_SIZE = 800

    def __init__(self, opt: Opt, use_cuda: bool = False):
        self.opt = opt
        self.use_cuda = use_cuda
        self.num_features = 100

        try:
            import cv2

            self.cv2 = cv2
        except ImportError:
            raise ImportError("Please install opencv: pip install opencv-python")
        try:
            import maskrcnn_benchmark  # noqa
        except ImportError:
            raise ImportError(
                'Please install vqa-maskrcnn-benchmark to use faster_r_cnn_152_32x8d features: '
                '1. git clone https://gitlab.com/vedanuj/vqa-maskrcnn-benchmark.git\n'
                '2. cd vqa-maskrcnn-benchmark\n'
                '3. git checkout 4c168a637f45dc69efed384c00a7f916f57b25b8 -b stable\n'
                '4. python setup.py develop'
            )
        self._build_detection_model()

    def _build_detection_model(self):
        """
        Build the detection model.

        Builds a CNN using the vqa-maskrcnn-benchmark repository.
        """
        from maskrcnn_benchmark.config import cfg
        from maskrcnn_benchmark.modeling.detector import build_detection_model
        from maskrcnn_benchmark.utils.model_serialization import load_state_dict

        dp = self.opt['datapath']
        build(dp)
        cfg_path = os.path.join(dp, 'models/detectron/detectron_config.yaml')
        model_path = os.path.join(dp, 'models/detectron/detectron_model.pth')

        cfg.merge_from_file(cfg_path)
        cfg.freeze()

        model = build_detection_model(cfg)
        checkpoint = torch.load(model_path, map_location=torch.device("cpu"))

        load_state_dict(model, checkpoint.pop("model"))

        if self.use_cuda:
            model.to("cuda")
        model.eval()
        self.detection_model = model

    def _image_transform(
        self, img: "Image"
    ) -> Tuple[torch.Tensor, float, Dict[str, int]]:
        """
        Using Open-CV, perform image transform on a raw image.

        :param img:
            raw image to transform

        :return (img, scale, info):
            img: tensor representation of image
            scale: scale of image WRT self.MIN_SIZE & self.MAX_SIZE
            info: dict containing values for img width & height
        """
        im = np.array(img).astype(np.float32)

        if im.shape[-1] > 3:
            im = np.array(img.convert("RGB")).astype(np.float32)

        # IndexError: too many indices for array, grayscale images
        if len(im.shape) < 3:
            im = np.repeat(im[:, :, np.newaxis], 3, axis=2)

        im = im[:, :, ::-1]
        im -= np.array([102.9801, 115.9465, 122.7717])
        im_shape = im.shape
        im_height = im_shape[0]
        im_width = im_shape[1]
        im_size_min = np.min(im_shape[0:2])
        im_size_max = np.max(im_shape[0:2])

        # Scale based on minimum size
        im_scale = self.MIN_SIZE / im_size_min

        # Prevent the biggest axis from being more than max_size
        # If bigger, scale it down
        if np.round(im_scale * im_size_max) > self.MAX_SIZE:
            im_scale = self.MAX_SIZE / im_size_max

        im = self.cv2.resize(
            im,
            None,
            None,
            fx=im_scale,
            fy=im_scale,
            interpolation=self.cv2.INTER_LINEAR,
        )
        img = torch.from_numpy(im).permute(2, 0, 1)

        im_info = {"width": im_width, "height": im_height}

        return img, im_scale, im_info

    def _process_feature_extraction(
        self,
        output: torch.Tensor,
        im_scales: List[float],
        im_infos: List[Dict[str, int]],
        feature_name: str = "fc6",
        conf_thresh: int = 0,
    ):
        """
        Post-process feature extraction from the detection model.

        :param output:
            output from the detection model
        :param im_scales:
            list of scales for the processed images
        :param im_infos:
            list of dicts containing width/height for images
        :param feature_name:
            which feature to extract for the image
        :param conf_thresh:
            threshold for bounding box scores (?)

        :return (feature_list, info_list):
            return list of processed image features, and list of information for each image
        """
        from maskrcnn_benchmark.layers import nms

        batch_size = len(output[0]["proposals"])
        n_boxes_per_image = [len(boxes) for boxes in output[0]["proposals"]]
        score_list = output[0]["scores"].split(n_boxes_per_image)
        score_list = [torch.nn.functional.softmax(x, -1) for x in score_list]
        feats = output[0][feature_name].split(n_boxes_per_image)
        cur_device = score_list[0].device

        feat_list = []
        info_list = []

        for i in range(batch_size):
            dets = output[0]["proposals"][i].bbox / im_scales[i]
            scores = score_list[i]
            max_conf = torch.zeros(scores.shape[0]).to(cur_device)
            conf_thresh_tensor = torch.full_like(max_conf, conf_thresh)
            start_index = 1
            # Column 0 of the scores matrix is for the background class
            for cls_ind in range(start_index, scores.shape[1]):
                cls_scores = scores[:, cls_ind]
                keep = nms(dets, cls_scores, 0.5)
                max_conf[keep] = torch.where(
                    # Better than max one till now and minimally greater
                    # than conf_thresh
                    (cls_scores[keep] > max_conf[keep])
                    & (cls_scores[keep] > conf_thresh_tensor[keep]),
                    cls_scores[keep],
                    max_conf[keep],
                )

            sorted_scores, sorted_indices = torch.sort(max_conf, descending=True)
            num_boxes = (sorted_scores[: self.num_features] != 0).sum()
            keep_boxes = sorted_indices[: self.num_features]
            feat_list.append(feats[i][keep_boxes])
            bbox = output[0]["proposals"][i][keep_boxes].bbox / im_scales[i]
            # Predict the class label using the scores
            objects = torch.argmax(scores[keep_boxes][:, start_index:], dim=1)

            info_list.append(
                {
                    "bbox": bbox.cpu().numpy(),
                    "num_boxes": num_boxes.item(),
                    "objects": objects.cpu().numpy(),
                    "cls_prob": scores[keep_boxes][:, start_index:].cpu().numpy(),
                    "image_width": im_infos[i]["width"],
                    "image_height": im_infos[i]["height"],
                }
            )

        return feat_list, info_list

    def get_detectron_features(self, images: List["Image"]) -> List[torch.Tensor]:
        """
        Extract detectron features.

        :param images:
            a list of PIL Images

        :return features:
            return a list of features
        """
        from maskrcnn_benchmark.structures.image_list import to_image_list

        img_tensor, im_scales, im_infos = [], [], []

        for image in images:
            im, im_scale, im_info = self._image_transform(image)
            img_tensor.append(im)
            im_scales.append(im_scale)
            im_infos.append(im_info)

        # Image dimensions should be divisible by 32, to allow convolutions
        # in detector to work
        current_img_list = to_image_list(img_tensor, size_divisible=32)
        if self.use_cuda:
            current_img_list = current_img_list.to("cuda")

        with torch.no_grad():
            output = self.detection_model(current_img_list)

        features, _ = self._process_feature_extraction(output, im_scales, im_infos)

        return features
=======
            with PathManager.open(new_path, 'rb') as f:
                return self.torch.load(f)
>>>>>>> e32889c2
<|MERGE_RESOLUTION|>--- conflicted
+++ resolved
@@ -193,13 +193,9 @@
             feature = self.netCNN.get_detectron_features([image])[0]
         # save the feature
         if path is not None:
-<<<<<<< HEAD
-            torch.save(feature.cpu(), path)
-=======
             import parlai.utils.torch as torch_utils
 
             torch_utils.atomic_save(feature.cpu(), path)
->>>>>>> e32889c2
         return feature
 
     def _img_to_ascii(self, im):
@@ -270,8 +266,8 @@
         if not PathManager.exists(new_path):
             return self.extract(self._load_image(path), new_path)
         else:
-<<<<<<< HEAD
-            return torch.load(new_path)
+            with PathManager.open(new_path, 'rb') as f:
+                return self.torch.load(f)
 
 
 class DetectronFeatureExtractor:
@@ -497,8 +493,4 @@
 
         features, _ = self._process_feature_extraction(output, im_scales, im_infos)
 
-        return features
-=======
-            with PathManager.open(new_path, 'rb') as f:
-                return self.torch.load(f)
->>>>>>> e32889c2
+        return features