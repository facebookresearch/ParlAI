--- conflicted
+++ resolved
@@ -43,7 +43,6 @@
                  "the flag --fixed-candidates-path. By default, this file is created "
                  "once and reused. To replace it, use the 'replace' option.")
         agent.add_argument(
-<<<<<<< HEAD
             '--prev-response-negatives', type='bool', default=False,
             help="If True, during training add the previous agent response as a "
                  "negative candidate for the current response (as a way to "
@@ -68,12 +67,12 @@
         agent.add_argument(
             '-im', '--init-model', type=str,
             help="The path to a saved model of the appropriate type to initialize with")
-=======
+        agent.add_argument(
             '--train-predict', type='bool', default=False,
             help='Get predictions and calculate mean rank during the train '
                  'step. Turning this on may slow down training.'
         )
->>>>>>> c0c8afe1
+
 
     def __init__(self, opt, shared=None):
         # Must call _get_model_file() first so that paths are updated if necessary
@@ -101,13 +100,9 @@
             self.vocab_candidate_vecs = shared['vocab_candidate_vecs']
             states = None
         else:
-<<<<<<< HEAD
             self.warnings = {}
-            self.metrics = {'loss': 0.0, 'examples': 0, 'rank': 0}
-=======
             self.metrics = {'loss': 0.0, 'examples': 0, 'rank': 0,
                             'train_accuracy': 0.0}
->>>>>>> c0c8afe1
             self.build_model()
             if model_file:
                 print('Loading existing model parameters from ' + model_file)
@@ -214,13 +209,11 @@
         # Update loss
         self.metrics['loss'] += loss.item()
         self.metrics['examples'] += batchsize
-<<<<<<< HEAD
+
         for b in range(batchsize):
             rank = (ranks[b] == label_inds[b]).nonzero().item()
             self.metrics['rank'] += 1 + rank
 
-=======
->>>>>>> c0c8afe1
         loss.backward()
         self.update_params()
 
