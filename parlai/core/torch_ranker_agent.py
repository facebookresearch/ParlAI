--- conflicted
+++ resolved
@@ -89,13 +89,6 @@
             self.model.cuda()
             self.rank_loss.cuda()
 
-<<<<<<< HEAD
-        if self.use_cuda:
-            self.model.cuda()
-            self.rank_loss.cuda()
-
-=======
->>>>>>> dfd132dd
         # Vectorize and save fixed/vocab candidates once upfront if applicable
         self.set_fixed_candidates(shared)
         self.set_vocab_candidates(shared)
