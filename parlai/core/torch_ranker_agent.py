#!/usr/bin/env python3

# Copyright (c) Facebook, Inc. and its affiliates.
# This source code is licensed under the MIT license found in the
# LICENSE file in the root directory of this source tree.

import os

import torch
from torch import nn

from parlai.core.torch_agent import TorchAgent, Output
from parlai.core.thread_utils import SharedTable
<<<<<<< HEAD
from parlai.core.utils import round_sigfigs, padded_3d, padded_tensor, warn_once
=======
from parlai.core.utils import round_sigfigs, padded_3d, warn_once
from parlai.core.distributed_utils import is_distributed
>>>>>>> 40799aee


class TorchRankerAgent(TorchAgent):
    @staticmethod
    def add_cmdline_args(argparser):
        TorchAgent.add_cmdline_args(argparser)
        agent = argparser.add_argument_group('TorchRankerAgent')
        agent.add_argument(
            '-cands', '--candidates', type=str, default='inline',
            choices=['batch', 'inline', 'fixed', 'vocab'],
            help='The source of candidates during training '
                 '(see TorchRankerAgent._build_candidates() for details).')
        agent.add_argument(
            '-ecands', '--eval-candidates', type=str,
            choices=['batch', 'inline', 'fixed', 'vocab'],
            help='The source of candidates during evaluation (defaults to the same'
                 'value as --candidates if no flag is given)')
        agent.add_argument(
            '-fcp', '--fixed-candidates-path', type=str,
            help='A text file of fixed candidates to use for all examples, one '
                 'candidate per line')
        agent.add_argument(
            '--fixed-candidate-vecs', type=str, default='reuse',
            help="One of 'reuse', 'replace', or a path to a file with vectors "
                 "corresponding to the candidates at --fixed-candidates-path. "
                 "The default path is a /path/to/model-file.<cands_name>, where "
                 "<cands_name> is the name of the file (not the full path) passed by "
                 "the flag --fixed-candidates-path. By default, this file is created "
                 "once and reused. To replace it, use the 'replace' option.")
        agent.add_argument(
            '--prev-response-negatives', type='bool', default=False,
            help="If True, during training add the previous agent response as a "
                 "negative candidate for the current response (as a way to "
                 "organically teach the model to not repeat itself). This option is "
                 "ignored when candidate set is 'fixed' or 'vocab', as these already "
                 "include all candidates")
        agent.add_argument(
            '--prev-response-filter', type='bool', default=False,
            help="If True and --interactive=True, do not allow the model to output its "
                 "previous response. This is a hackier solution than using "
                 "--prev-response-negatives, but MUCH faster/simpler")
        agent.add_argument(
            '--interactive', type='bool', default=False,
            help="Mark as true if you are in a setting where you are only doing "
                 "evaluation, and always with the same fixed candidate set.")
        agent.add_argument(
            '--encode-fixed-candidates', type='bool', default=False,
            help="If True, encode fixed candidates in addition to vectorizing them.")

        # TODO: Move this functionality (init, loading, etc.) up to TorchAgent since
        # it has nothing to do with ranking models in particular
        agent.add_argument(
            '-im', '--init-model', type=str,
            help="The path to a saved model of the appropriate type to initialize with")

    def __init__(self, opt, shared=None):
        # Must call _get_model_file() first so that paths are updated if necessary
        # (e.g., a .dict file)
        model_file, opt = self._get_model_file(opt)
        opt['rank_candidates'] = True
        if opt['eval_candidates'] is None:
            opt['eval_candidates'] = opt['candidates']

        # METADIALOG SPECIFIC
        if opt['interactive']:
            print("[ Setting interactive mode defaults... ]")
            opt['prev_response_filter'] = True
            opt['person_tokens'] = True

        super().__init__(opt, shared)

        if shared:
            self.warnings = shared['warnings']
            self.model = shared['model']
            self.metrics = shared['metrics']
            self.fixed_candidates = shared['fixed_candidates']
            self.fixed_candidate_vecs = shared['fixed_candidate_vecs']
            self.vocab_candidates = shared['vocab_candidates']
            self.vocab_candidate_vecs = shared['vocab_candidate_vecs']
        else:
            self.warnings = {}
            self.metrics = {'loss': 0.0, 'examples': 0, 'rank': 0}
            self.build_model()
            if model_file:
                print('Loading existing model parameters from ' + model_file)
                self.load(model_file)
            # Vectorize and save fixed/vocab candidates once upfront if applicable
            self.set_fixed_candidates(shared)
            self.set_vocab_candidates(shared)

        if opt['prev_response_negatives']:
            if opt['candidates'] in ['fixed', 'vocab']:
                msg = ("[ Option --prev-response-negatives=True is incompatible with "
                       "--candidates=['fixed','vocab']. Overriding it to False. ]")
                warn_once(msg)
                self.opt['prev_response_negatives'] = False
            self.prev_responses = None
        if opt['prev_response_filter']:
            if not opt['interactive']:
                msg = ("[ Option --prev-response-filter=True can only be used when "
                       "--interactive=True. Overriding it to False. ]")
                warn_once(msg)
                self.opt['prev_response_filter'] = False
            self.prev_response = None

        self.rank_loss = nn.CrossEntropyLoss(reduce=True, size_average=False)

        if self.use_cuda:
            self.model.cuda()
            self.rank_loss.cuda()

        if shared:
            # We don't use get here because hasattr is used on optimizer later.
            if 'optimizer' in shared:
                self.optimizer = shared['optimizer']
        else:
            optim_params = [p for p in self.model.parameters() if p.requires_grad]
            self.init_optim(optim_params)
            self.build_lr_scheduler()

        if shared is None and is_distributed():
            self.model = torch.nn.parallel.DistributedDataParallel(
                self.model,
                device_ids=[self.opt['gpu']],
                broadcast_buffers=False,
            )

    def score_candidates(self, batch, cand_vecs):
        """Given a batch and candidate set, return scores (for ranking)"""
        raise NotImplementedError(
            'Abstract class: user must implement score()')

    def build_model(self):
        """Build a new model (implemented by children classes)"""
        raise NotImplementedError(
            'Abstract class: user must implement build_model()')

    def train_step(self, batch):
        """Train on a single batch of examples."""
        if batch.text_vec is None:
            return
        batchsize = batch.text_vec.size(0)
        self.model.train()
        self.zero_grad()

        cands, cand_vecs, label_inds = self._build_candidates(
            batch, source=self.opt['candidates'], mode='train')

        scores = self.score_candidates(batch, cand_vecs)
        _, ranks = scores.sort(1, descending=True)

        loss = self.rank_loss(scores, label_inds)

        # Update metrics
        self.metrics['loss'] += loss.item()
        self.metrics['examples'] += batchsize
        for b in range(batchsize):
            rank = (ranks[b] == label_inds[b]).nonzero().item()
            self.metrics['rank'] += 1 + rank

        loss.backward()
        self.update_params()

        # Get predictions but not full rankings for the sake of speed
        if cand_vecs.dim() == 2:
            preds = [cands[ordering[0]] for ordering in ranks]
        elif cand_vecs.dim() == 3:
            preds = [cands[i][ordering[0]] for i, ordering in enumerate(ranks)]
        return Output(preds)

    def eval_step(self, batch):
        """Evaluate a single batch of examples."""
        if batch.text_vec is None:
            return
        batchsize = batch.text_vec.size(0)
        self.model.eval()

        cands, cand_vecs, label_inds = self._build_candidates(
            batch, source=self.opt['eval_candidates'], mode='eval')

        scores = self.score_candidates(batch, cand_vecs)
        _, ranks = scores.sort(1, descending=True)

        # Update metrics
        if label_inds is not None:
            loss = self.rank_loss(scores, label_inds)
            self.metrics['loss'] += loss.item()
            self.metrics['examples'] += batchsize
            for b in range(batchsize):
                rank = (ranks[b] == label_inds[b]).nonzero().item()
                self.metrics['rank'] += 1 + rank

        cand_preds = []
        for i, ordering in enumerate(ranks):
            if cand_vecs.dim() == 2:
                cand_list = cands
            elif cand_vecs.dim() == 3:
                cand_list = cands[i]
            cand_preds.append([cand_list[rank] for rank in ordering])
        preds = [cand_preds[i][0] for i in range(batchsize)]

        if self.opt['prev_response_filter']:
            assert(self.opt['interactive'])
            # Compare current prediction to previous (replacing if necessary)
            if self.prev_response and (preds[0] == self.prev_response):
                preds[0] = cand_preds[0][1]
            # Save current prediction for next turn
            self.prev_response = preds[0]

        if self.opt['interactive']:
            return Output(preds)
        else:
            return Output(preds, cand_preds)

    def _build_candidates(self, batch, source, mode):
        """Build a candidate set for this batch

        :param batch: a Batch object (defined in torch_agent.py)
        :param source: the source from which candidates should be built, one of
            ['batch', 'inline', 'fixed', 'vocab']
        :param mode: 'train' or 'eval'

        :return: tuple of tensors (label_inds, cands, cand_vecs)
            label_inds: A [bsz] LongTensor of the indices of the labels for each
                example from its respective candidate set
            cands: A [num_cands] list of (text) candidates
                OR a [batchsize] list of such lists if source=='inline' or
                --prev-response-negatives==True
            cand_vecs: A padded [num_cands, seqlen] LongTensor of vectorized candidates
                OR a [batchsize, num_cands, seqlen] LongTensor if source=='inline' or
                --prev-response-negatives==True

        Possible sources of candidates:
            * batch: the set of all labels in this batch
                Use all labels in the batch as the candidate set (with all but the
                example's label being treated as negatives).
                Note: with this setting, the candidate set is identical for all
                examples in a batch. This option may be undesirable if it is possible
                for duplicate labels to occur in a batch, since the second instance of
                the correct label will be treated as a negative.
            * inline: batch_size lists, one list per example
                If each example comes with a list of possible candidates, use those.
                Note: With this setting, each example will have its own candidate set.
            * fixed: one global candidate list, provided in a file from the user
                If self.fixed_candidates is not None, use a set of fixed candidates for
                all examples.
                Note: this setting is not recommended for training unless the
                universe of possible candidates is very small.
            * vocab: one global candidate list, extracted from the vocabulary with the
                exception of self.NULL_IDX.
        """
        label_vecs = batch.label_vec  # [bsz] list of lists of LongTensors
        label_inds = None
        batchsize = batch.text_vec.shape[0]

        if label_vecs is not None:
            assert label_vecs.dim() == 2

        if source == 'batch':
            warn_once(
                '[ Executing {} mode with batch labels as set of candidates. ]'
                ''.format(mode)
            )
            if batchsize == 1:
                warn_once(
                    "[ Warning: using candidate source 'batch' and observed a "
                    "batch of size 1. This may be due to uneven batch sizes at "
                    "the end of an epoch. ]"
                )
            if label_vecs is None:
                raise ValueError(
                    "If using candidate source 'batch', then batch.label_vec cannot be "
                    "None.")

            cands = batch.labels
            cand_vecs = label_vecs
            label_inds = label_vecs.new_tensor(range(batchsize))

        elif source == 'inline':
            warn_once(
                '[ Executing {} mode with provided inline set of candidates ]'
                ''.format(mode)
            )
            if batch.candidate_vecs is None:
                raise ValueError(
                    "If using candidate source 'inline', then batch.candidate_vecs "
                    "cannot be None. If your task does not have inline candidates, "
                    "consider using one of --{m}={{'batch','fixed','vocab'}}."
                    "".format(m='candidates' if mode == 'train' else 'eval-candidates'))

            cands = batch.candidates
            cand_vecs = padded_3d(batch.candidate_vecs, self.NULL_IDX,
                                  use_cuda=self.use_cuda)
            if label_vecs is not None:
                label_inds = label_vecs.new_empty((batchsize))
                for i, label_vec in enumerate(label_vecs):
                    label_vec_pad = (label_vec.new_zeros(cand_vecs[i].size(1))
                                     .fill_(self.NULL_IDX))
                    if cand_vecs[i].size(1) < len(label_vec):
                        label_vec = label_vec[0:cand_vecs[i].size(1)]
                    label_vec_pad[0:label_vec.size(0)] = label_vec
                    label_inds[i] = self._find_match(cand_vecs[i], label_vec_pad)

        elif source == 'fixed':
            warn_once(
                "[ Executing {} mode with a common set of fixed candidates "
                "(n = {}). ]".format(mode, len(self.fixed_candidates))
            )
            if self.fixed_candidates is None:
                raise ValueError(
                    "If using candidate source 'fixed', then you must provide the path "
                    "to a file of candidates with the flag --fixed-candidates-path")

            cands = self.fixed_candidates
            cand_vecs = self.fixed_candidate_vecs
            if label_vecs is not None:
                label_inds = label_vecs.new_empty((batchsize))
                for i, label_vec in enumerate(label_vecs):
                    label_inds[i] = self._find_match(cand_vecs, label_vec)

        elif source == 'vocab':
            warn_once(
                '[ Executing {} mode with tokens from vocabulary as candidates. ]'
                ''.format(mode)
            )
            cands = self.vocab_candidates
            cand_vecs = self.vocab_candidate_vecs
            if label_vecs is not None:
                label_inds = label_vecs.new_empty((batchsize))
                for i, label_vec in enumerate(label_vecs):
                    label_inds[i] = self._find_match(cand_vecs, label_vec)

        if self.opt['prev_response_negatives'] and mode == 'train':
            cands, cand_vecs = self._add_prev_responses(
                batch, cands, cand_vecs, label_inds, source)

        return (cands, cand_vecs, label_inds)

    @staticmethod
    def _find_match(cand_vecs, label_vec):
        return ((cand_vecs == label_vec).sum(1) == cand_vecs.size(1)).nonzero()[0]

    def share(self):
        """Share model parameters."""
        shared = super().share()
        shared['model'] = self.model
        if self.opt.get('numthreads', 1) > 1 and isinstance(self.metrics, dict):
            torch.set_num_threads(1)
            # move metrics and model to shared memory
            self.metrics = SharedTable(self.metrics)
            self.model.share_memory()
        shared['metrics'] = self.metrics
        shared['warnings'] = self.warnings
        shared['fixed_candidates'] = self.fixed_candidates
        shared['fixed_candidate_vecs'] = self.fixed_candidate_vecs
        shared['vocab_candidates'] = self.vocab_candidates
        shared['vocab_candidate_vecs'] = self.vocab_candidate_vecs
        shared['optimizer'] = self.optimizer
        return shared

    def reset_metrics(self):
        """Reset metrics."""
        super().reset_metrics()
        self.metrics['examples'] = 0
        self.metrics['loss'] = 0.0
        self.metrics['rank'] = 0

    def report(self):
        """Report loss and mean_rank from model's perspective."""
<<<<<<< HEAD
        m = super().report()
=======
        base = super().report()
        m = {}
>>>>>>> 40799aee
        examples = self.metrics['examples']
        if examples > 0:
            m['examples'] = examples
            m['loss'] = self.metrics['loss']
            m['mean_loss'] = self.metrics['loss'] / examples
            m['mean_rank'] = self.metrics['rank'] / examples
        for k, v in m.items():
            # clean up: rounds to sigfigs and converts tensors to floats
<<<<<<< HEAD
            if isinstance(v, float):
                m[k] = round_sigfigs(v, 4)
            else:
                m[k] = v
        return m
=======
            base[k] = round_sigfigs(v, 4)
        return base
>>>>>>> 40799aee

    def _get_model_file(self, opt):
        model_file = None

        # first check load path in case we need to override paths
        if opt.get('init_model'):
            if os.path.isfile(opt['init_model']):
                # check first for 'init_model' for loading model from file
                model_file = opt['init_model']
            else:
                raise Exception(f"Specified --init-model={opt['init_model']} could not be found.")

        if opt.get('model_file') and os.path.isfile(opt['model_file']):
            # next check for existing 'model_file'; this would override init_model
            model_file = opt['model_file']

        if model_file is not None:
            # if we are loading a model, should load its dict too
            if (os.path.isfile(model_file + '.dict') or
                    opt['dict_file'] is None):
                opt['dict_file'] = model_file + '.dict'

        return model_file, opt

    def set_vocab_candidates(self, shared):
        """Load the tokens from the vocab as candidates

        self.vocab_candidates will contain a [num_cands] list of strings
        self.vocab_candidate_vecs will contain a [num_cands, 1] LongTensor
        """
        if shared:
            self.vocab_candidates = shared['vocab_candidates']
            self.vocab_candidate_vecs = shared['vocab_candidate_vecs']
        else:
            if 'vocab' in (self.opt['candidates'], self.opt['eval_candidates']):
                cands = []
                vecs = []
                for ind in range(1, len(self.dict)):
                    cands.append(self.dict.ind2tok[ind])
                    vecs.append(ind)
                self.vocab_candidates = cands
                self.vocab_candidate_vecs = torch.LongTensor(vecs).unsqueeze(1)
                print("[ Loaded fixed candidate set (n = {}) from vocabulary ]"
                      "".format(len(self.vocab_candidates)))
                if self.use_cuda:
                    self.vocab_candidate_vecs = self.vocab_candidate_vecs.cuda()
            else:
                self.vocab_candidates = None
                self.vocab_candidate_vecs = None

    def set_fixed_candidates(self, shared):
        """Load a set of fixed candidates and their vectors (or vectorize them here)

        self.fixed_candidates will contain a [num_cands] list of strings
        self.fixed_candidate_vecs will contain a [num_cands, seq_len] LongTensor
            (or optionally a FloatTensor if a child class overrides
            vectorize_fixed_candidates() to produce encoded vectors instead of just
            vectorized ones)

        See the note on the --fixed-candidate-vecs flag for an explanation of the
        'reuse', 'replace', or path options.

        Note: TorchRankerAgent by default converts candidates to vectors by vectorizing
        in the common sense (i.e., replacing each token with its index in the
        dictionary). If a child model wants to additionally perform encoding, it can
        overwrite the vectorize_fixed_candidates() method to produce encoded vectors
        instead of just vectorized ones.
        """
        if shared:
            self.fixed_candidates = shared['fixed_candidates']
            self.fixed_candidate_vecs = shared['fixed_candidate_vecs']
        else:
            opt = self.opt
            cand_path = opt['fixed_candidates_path']
            if ('fixed' in (opt['candidates'], opt['eval_candidates']) and
                    cand_path):

                # Load candidates
                print("[ Loading fixed candidate set from {} ]".format(cand_path))
                with open(cand_path, 'r') as f:
                    cands = list(set(line.strip() for line in f.readlines()))

                # Load or create candidate vectors
                if os.path.isfile(opt['fixed_candidate_vecs']):
                    vecs_path = opt['fixed_candidate_vecs']
                else:
                    setting = opt['fixed_candidate_vecs']
                    model_dir, model_file = os.path.split(self.opt['model_file'])
                    model_name = os.path.splitext(model_file)[0]
                    cands_name = os.path.splitext(os.path.basename(cand_path))[0]
                    vecs_path = os.path.join(
                        model_dir, '.'.join([model_name, cands_name]))

                if setting == 'reuse' and os.path.isfile(vecs_path):
                    vecs = self.load_candidate_vecs(vecs_path)
                else:  # setting == 'replace' OR generating for the first time
                    vecs = self.make_candidate_vecs(cands)
                    self.save_candidate_vecs(vecs, vecs_path)

                self.fixed_candidates = cands
                self.fixed_candidate_vecs = vecs

                if self.use_cuda:
                    self.fixed_candidate_vecs = self.fixed_candidate_vecs.cuda()
            else:
                self.fixed_candidates = None
                self.fixed_candidate_vecs = None

    def make_candidate_vecs(self, cands):
        cand_batches = [cands[i:i + 512] for i in range(0, len(cands), 512)]
        print("[ Vectorizing fixed candidate set ({} batch(es) of up to 512) ]"
              "".format(len(cand_batches)))
        cand_vecs = []
        for batch in cand_batches:
            cand_vecs.extend(self.vectorize_fixed_candidates(batch))
        return padded_3d([cand_vecs], dtype=cand_vecs[0].dtype).squeeze(0)

    def vectorize_fixed_candidates(self, cands_batch):
        """Convert a batch of candidates from text to vectors

        :param cands_batch: a [batchsize] list of candidates (strings)
        :returns: a [num_cands] list of candidate vectors

        By default, candidates are simply vectorized (tokens replaced by token ids).
        To also encode candidates with a trained encoder, a child class may provide
        override this method with its own.
        """
        return [self._vectorize_text(cand, truncate=self.truncate,
                truncate_left=False) for cand in cands_batch]

    def save_candidate_vecs(self, vecs, path):
        print("[ Saving fixed candidate set vectors to {} ]".format(path))
        with open(path, 'wb') as f:
            torch.save(vecs, f)

    def load_candidate_vecs(self, path):
        print("[ Loading fixed candidate set vectors from {} ]".format(path))
        return torch.load(path)

    def _add_prev_responses(self, batch, cands, cand_vecs, label_inds, source):
        assert(source not in ['fixed', 'vocab'])
        self._extract_prev_responses(batch)

        # Add prev_responses as negatives
        prev_cands = self.prev_responses
        prev_cand_vecs = [torch.Tensor(self.dict.txt2vec(cand)) for cand in prev_cands]
        if source == 'batch':
            # Option 1: Change from one set of shared candidates to separate per example
            # cands = [cands + [prev_cand] for prev_cand in prev_cands]
            # list_of_lists_of_cand_vecs = [[vec for vec in cand_vecs] + [prev_cand_vec]
            #                            for prev_cand_vec in prev_cand_vecs]
            # cand_vecs = padded_3d(list_of_lists_of_cand_vecs, use_cuda=self.use_cuda,
            #                       dtype=cand_vecs[0].dtype)

            # Option 2: Just add all prev responses for the whole batch (doubles bs)
            cands += prev_cands
            cand_vecs, _ = padded_tensor([vec for vec in cand_vecs] + prev_cand_vecs,
                                         use_cuda=self.use_cuda)
        elif source == 'inline':
            raise NotImplementedError

        return cands, cand_vecs

    def _extract_prev_responses(self, batch):
        # Extract prev_responses for metadialog-formatted examples
        warn_once("WARNING: This code is specific to metadialog-formatted examples")

        # TODO: Pull out p1/p2 once elsewhere, not every time
        p1 = self.dict.txt2vec('__p1__')[0]
        p2 = self.dict.txt2vec('__p2__')[0]
        self.prev_responses = []
        # Do naively for now with a for loop
        for text_vec in batch.text_vec:
            p1s = (text_vec == p1).nonzero()
            p2s = (text_vec == p2).nonzero()
            if len(p1s) and len(p2s):
                response_vec = text_vec[p2s[-1] + 1 : p1s[-1]]
            else:
                response_vec = [self.NULL_IDX]  # TODO: pull in actual N
            response = self.dict.vec2txt(response_vec)
            self.prev_responses.append(response)<|MERGE_RESOLUTION|>--- conflicted
+++ resolved
@@ -11,12 +11,8 @@
 
 from parlai.core.torch_agent import TorchAgent, Output
 from parlai.core.thread_utils import SharedTable
-<<<<<<< HEAD
 from parlai.core.utils import round_sigfigs, padded_3d, padded_tensor, warn_once
-=======
-from parlai.core.utils import round_sigfigs, padded_3d, warn_once
 from parlai.core.distributed_utils import is_distributed
->>>>>>> 40799aee
 
 
 class TorchRankerAgent(TorchAgent):
@@ -386,12 +382,8 @@
 
     def report(self):
         """Report loss and mean_rank from model's perspective."""
-<<<<<<< HEAD
-        m = super().report()
-=======
         base = super().report()
         m = {}
->>>>>>> 40799aee
         examples = self.metrics['examples']
         if examples > 0:
             m['examples'] = examples
@@ -400,16 +392,8 @@
             m['mean_rank'] = self.metrics['rank'] / examples
         for k, v in m.items():
             # clean up: rounds to sigfigs and converts tensors to floats
-<<<<<<< HEAD
-            if isinstance(v, float):
-                m[k] = round_sigfigs(v, 4)
-            else:
-                m[k] = v
-        return m
-=======
             base[k] = round_sigfigs(v, 4)
         return base
->>>>>>> 40799aee
 
     def _get_model_file(self, opt):
         model_file = None
