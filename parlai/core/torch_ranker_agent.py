--- conflicted
+++ resolved
@@ -43,14 +43,12 @@
                  "the flag --fixed-candidates-path. By default, this file is created "
                  "once and reused. To replace it, use the 'replace' option.")
         agent.add_argument(
-<<<<<<< HEAD
             '--init-model', type=str, default=None,
-            help='Initialize model with weights from this file.'
-=======
+            help='Initialize model with weights from this file.')
+        agent.add_argument(
             '--train-predict', type='bool', default=False,
             help='Get predictions and calculate mean rank during the train '
                  'step. Turning this on may slow down training.'
->>>>>>> c0c8afe1
         )
 
     def __init__(self, opt, shared=None):
