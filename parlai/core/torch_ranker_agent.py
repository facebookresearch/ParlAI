#!/usr/bin/env python3

# Copyright (c) 2017-present, Facebook, Inc.
# All rights reserved.
# This source code is licensed under the BSD-style license found in the
# LICENSE file in the root directory of this source tree. An additional grant
# of patent rights can be found in the PATENTS file in the same directory.

import os

import torch
from torch import nn

from parlai.core.torch_agent import TorchAgent, Output
from parlai.core.thread_utils import SharedTable
from parlai.core.utils import round_sigfigs, padded_3d, warn_once


class TorchRankerAgent(TorchAgent):
    @staticmethod
    def add_cmdline_args(argparser):
        TorchAgent.add_cmdline_args(argparser)
        agent = argparser.add_argument_group('TorchRankerAgent')
        agent.add_argument(
            '-cands', '--candidates', type=str, default='inline',
            choices=['batch', 'inline', 'fixed', 'vocab'],
            help='The source of candidates during training '
                 '(see TorchRankerAgent._build_candidates() for details).')
        agent.add_argument(
            '-ecands', '--eval-candidates', type=str,
            choices=['batch', 'inline', 'fixed', 'vocab', 'custom'],
            help='The source of candidates during evaluation (defaults to the same'
                 'value as --candidates if no flag is given)')
        agent.add_argument(
            '-fcp', '--fixed-candidates-path', type=str,
            help='A text file of fixed candidates to use for all examples, one '
                 'candidate per line')
        agent.add_argument(
            '--fixed-candidate-vecs', type=str, default='reuse',
            help="One of 'reuse', 'replace', or a path to a file with vectors "
                 "corresponding to the candidates at --fixed-candidates-path. "
                 "The default path is a /path/to/model-file.<cands_name>, where "
                 "<cands_name> is the name of the file (not the full path) passed by "
                 "the flag --fixed-candidates-path. By default, this file is created "
                 "once and reused. To replace it, use the 'replace' option.")

    def __init__(self, opt, shared=None):
        # Must call _get_model_file() first so that paths are updated if necessary
        # (e.g., a .dict file)
        model_file, opt = self._get_model_file(opt)
        opt['rank_candidates'] = True
        if opt['eval_candidates'] is None:
            opt['eval_candidates'] = opt['candidates']
        super().__init__(opt, shared)

        if shared:
            self.model = shared['model']
            self.metrics = shared['metrics']
        else:
            self.metrics = {'loss': 0.0, 'examples': 0, 'rank': 0}
            self.build_model()
            if model_file:
                print('Loading existing model parameters from ' + model_file)
                self.load(model_file)

        self.rank_loss = nn.CrossEntropyLoss(reduce=True, size_average=False)

        # Vectorize and save fixed/vocab candidates once upfront if applicable
        self.set_fixed_candidates(shared)
        self.set_vocab_candidates(shared)

        if self.use_cuda:
            self.model.cuda()
            self.rank_loss.cuda()

        if shared:
            # We don't use get here because hasattr is used on optimizer later.
            if 'optimizer' in shared:
                self.optimizer = shared['optimizer']
        else:
            optim_params = [p for p in self.model.parameters() if p.requires_grad]
            self.init_optim(optim_params)

    def score_candidates(self, batch, cand_vecs):
        """Given a batch and candidate set, return scores (for ranking)"""
        raise NotImplementedError(
            'Abstract class: user must implement score()')

    def build_model(self):
        """Build a new model (implemented by children classes)"""
        raise NotImplementedError(
            'Abstract class: user must implement build_model()')

    def train_step(self, batch):
        """Train on a single batch of examples."""
        if batch.text_vec is None:
            return
        batchsize = batch.text_vec.size(0)
        self.model.train()
        self.optimizer.zero_grad()

        cands, cand_vecs, label_inds = self._build_candidates(
            batch, source=self.opt['candidates'], mode='train')
        scores = self.score_candidates(batch, cand_vecs)
        loss = self.rank_loss(scores, label_inds)

        # Update metrics
        self.metrics['loss'] += loss.item()
        self.metrics['examples'] += batchsize
        _, ranks = scores.sort(1, descending=True)
        for b in range(batchsize):
            rank = (ranks[b] == label_inds[b]).nonzero().item()
            self.metrics['rank'] += 1 + rank

        loss.backward()
        self.update_params()

        # Get predictions but not full rankings for the sake of speed
        if cand_vecs.dim() == 2:
            preds = [cands[ordering[0]] for ordering in ranks]
        elif cand_vecs.dim() == 3:
            preds = [cands[i][ordering[0]] for i, ordering in enumerate(ranks)]
        return Output(preds)

    def eval_step(self, batch):
        """Evaluate a single batch of examples."""
        if batch.text_vec is None:
            return
        batchsize = batch.text_vec.size(0)
        self.model.eval()

        cands, cand_vecs, label_inds = self._build_candidates(
            batch, source=self.opt['eval_candidates'], mode='eval')

        scores = self.score_candidates(batch, cand_vecs)
        _, ranks = scores.sort(1, descending=True)

        # Update metrics
        if label_inds is not None:
            loss = self.rank_loss(scores, label_inds)
            self.metrics['loss'] += loss.item()
            self.metrics['examples'] += batchsize
            for b in range(batchsize):
                rank = (ranks[b] == label_inds[b]).nonzero().item()
                self.metrics['rank'] += 1 + rank

        cand_preds = []
        for i, ordering in enumerate(ranks):
            if cand_vecs.dim() == 2:
                cand_list = cands
            elif cand_vecs.dim() == 3:
                cand_list = cands[i]
            cand_preds.append([cand_list[rank] for rank in ordering])
        preds = [cand_preds[i][0] for i in range(batchsize)]
        return Output(preds, cand_preds)

    def _build_candidates(self, batch, source, mode):
        """Build a candidate set for this batch

        :param batch: a Batch object (defined in torch_agent.py)
        :param source: the source from which candidates should be built, one of
            ['batch', 'inline', 'fixed']
        :param mode: 'train' or 'eval'

        :return: tuple of tensors (label_inds, cands, cand_vecs)
            label_inds: A [bsz] LongTensor of the indices of the labels for each
                example from its respective candidate set
            cands: A [num_cands] list of (text) candidates
                OR a [batchsize] list of such lists if source=='inline'
            cand_vecs: A padded [num_cands, seqlen] LongTensor of vectorized candidates
                OR a [batchsize, num_cands, seqlen] LongTensor if source=='inline'

        Possible sources of candidates:
            * batch: the set of all labels in this batch
                Use all labels in the batch as the candidate set (with all but the
                example's label being treated as negatives).
                Note: with this setting, the candidate set is identical for all
                examples in a batch. This option may be undesirable if it is possible
                for duplicate labels to occur in a batch, since the second instance of
                the correct label will be treated as a negative.
            * inline: batch_size lists, one list per example
                If each example comes with a list of possible candidates, use those.
                Note: With this setting, each example will have its own candidate set.
            * fixed: one global candidate list, provided in a file from the user
                If self.fixed_candidates is not None, use a set of fixed candidates for
                all examples.
                Note: this setting is not recommended for training unless the
                universe of possible candidates is very small.
            * vocab: one global candidate list, extracted from the vocabulary with the
                exception of self.NULL_IDX.
            * custom: get custom candidates list for each observation. In order to use
                this, the agent must implment a `_get_custom_candidates` function.
        """
        label_vecs = batch.label_vec  # [bsz] list of lists of LongTensors
        label_inds = None
        batchsize = batch.text_vec.shape[0]

        if label_vecs is not None:
            assert label_vecs.dim() == 2

        if source == 'batch':
            warn_once(
                '[ Executing {} mode with batch labels as set of candidates. ]'
                ''.format(mode)
            )
            if batchsize == 1:
                warn_once(
                    "[ Warning: using candidate source 'batch' and observed a "
                    "batch of size 1. This may be due to uneven batch sizes at "
                    "the end of an epoch. ]"
                )
            if label_vecs is None:
                raise ValueError(
                    "If using candidate source 'batch', then batch.label_vec cannot be "
                    "None.")

            cands = batch.labels
            cand_vecs = label_vecs
            label_inds = label_vecs.new_tensor(range(batchsize))

        elif source == 'inline' or source == 'custom':
            warn_once(
                '[ Executing {} mode with provided inline set of candidates ]'
                ''.format(mode)
            )
            if batch.candidate_vecs is None:
                raise ValueError(
                    "If using candidate source 'inline', then batch.candidate_vecs "
                    "cannot be None. If your task does not have inline candidates, "
                    "consider using one of --{m}={{'batch','fixed','vocab'}}."
                    "".format(m='candidates' if mode == 'train' else 'eval-candidates'))

            cands = batch.candidates
            cand_vecs = padded_3d(batch.candidate_vecs, self.NULL_IDX,
                                  use_cuda=self.use_cuda)
            if label_vecs is not None:
                label_inds = label_vecs.new_empty((batchsize))
                for i, label_vec in enumerate(label_vecs):
<<<<<<< HEAD
                    if cand_vecs[i].size(1) < label_vec.size(0):
                        # cand_vecs do not contain label_vec, otherwise
                        # the cand_vecs matrix would at least be as long as the
                        # label_vec
                        match = None
                    else:
                        label_vec_pad = label_vec.new_zeros(
                            cand_vecs[i].size(1)
                        ).fill_(self.NULL_IDX)
                        label_vec_pad[0:label_vec.size(0)] = label_vec
                        match = self._find_match(cand_vecs[i], label_vec_pad)
                    if match is None:
                        if source == 'custom':
                            warn_once(
                                'Your set of custom candidates does not '
                                'contain the label. '
                                'Check if this is expected behavior. '
                            )
                            label_inds = None
                            break
                        else:
                            raise RuntimeError(
                                'Your set of inline label candidates does not '
                                'contain the label. Please check your task.'
                            )
                    else:
                        label_inds[i] = match
=======
                    label_vec_pad = (label_vec.new_zeros(cand_vecs[i].size(1))
                                     .fill_(self.NULL_IDX))
                    if cand_vecs[i].size(1) < len(label_vec):
                        label_vec = label_vec[0:cand_vecs[i].size(1)]
                    label_vec_pad[0:label_vec.size(0)] = label_vec
                    label_inds[i] = self._find_match(cand_vecs[i], label_vec_pad)
>>>>>>> 6a5ea6b0

        elif source == 'fixed':
            warn_once(
                "[ Executing {} mode with a common set of fixed candidates "
                "(n = {}). ]".format(mode, len(self.fixed_candidates))
            )
            if self.fixed_candidates is None:
                raise ValueError(
                    "If using candidate source 'fixed', then you must provide the path "
                    "to a file of candidates with the flag --fixed-candidates-path")

            cands = self.fixed_candidates
            cand_vecs = self.fixed_candidate_vecs
            if label_vecs is not None:
                label_inds = label_vecs.new_empty((batchsize))
                for i, label_vec in enumerate(label_vecs):
                    label_vec_pad = label_vec.new_zeros(cand_vecs[i].size(0))
                    label_vec_pad[0:label_vec.size(0)] = label_vec
                    label_inds[i] = self._find_match(cand_vecs, label_vec_pad)

        elif source == 'vocab':
            warn_once(
                '[ Executing {} mode with tokens from vocabulary as candidates. ]'
                ''.format(mode)
            )
            cands = self.vocab_candidates
            cand_vecs = self.vocab_candidate_vecs
            if label_vecs is not None:
                label_inds = label_vecs.new_empty((batchsize))
                for i, label_vec in enumerate(label_vecs):
                    label_inds[i] = self._find_match(cand_vecs, label_vec)

        return (cands, cand_vecs, label_inds)

    @staticmethod
    def _find_match(cand_vecs, label_vec):
        matches = ((cand_vecs == label_vec).sum(1) == cand_vecs.size(1)).nonzero()
        return matches[0] if (len(matches) > 0) else None

    def share(self):
        """Share model parameters."""
        shared = super().share()
        shared['model'] = self.model
        if self.opt.get('numthreads', 1) > 1 and isinstance(self.metrics, dict):
            torch.set_num_threads(1)
            # move metrics and model to shared memory
            self.metrics = SharedTable(self.metrics)
            self.model.share_memory()
        shared['metrics'] = self.metrics
        shared['fixed_candidates'] = self.fixed_candidates
        shared['fixed_candidate_vecs'] = self.fixed_candidate_vecs
        shared['vocab_candidates'] = self.vocab_candidates
        shared['vocab_candidate_vecs'] = self.vocab_candidate_vecs
        shared['optimizer'] = self.optimizer
        return shared

    def update_params(self):
        """Do optim step and clip gradients if needed."""
        if hasattr(self, 'clip') and self.clip > 0:
            torch.nn.utils.clip_grad_norm_(self.model.parameters(), self.clip)
        self.optimizer.step()

    def reset_metrics(self):
        """Reset metrics."""
        super().reset_metrics()
        self.metrics['examples'] = 0
        self.metrics['loss'] = 0.0
        self.metrics['rank'] = 0

    def report(self):
        """Report loss and mean_rank from model's perspective."""
        m = {}
        examples = self.metrics['examples']
        if examples > 0:
            m['examples'] = examples
            m['loss'] = self.metrics['loss']
            m['mean_loss'] = self.metrics['loss'] / examples
            m['mean_rank'] = self.metrics['rank'] / examples
        for k, v in m.items():
            # clean up: rounds to sigfigs and converts tensors to floats
            m[k] = round_sigfigs(v, 4)
        return m

    def _get_model_file(self, opt):
        model_file = None

        # first check load path in case we need to override paths
        if opt.get('init_model') and os.path.isfile(opt['init_model']):
            # check first for 'init_model' for loading model from file
            model_file = opt['init_model']

        if opt.get('model_file') and os.path.isfile(opt['model_file']):
            # next check for 'model_file', this would override init_model
            model_file = opt['model_file']

        if model_file is not None:
            # if we are loading a model, should load its dict too
            if (os.path.isfile(model_file + '.dict') or
                    opt['dict_file'] is None):
                opt['dict_file'] = model_file + '.dict'

        return model_file, opt

    def _get_custom_candidates(self, obs):
        """Sets custom candidates for the observation."""
        raise NotImplementedError(
            'Abstract class: user must implement _get_custom_candidates()')

    def _set_label_cands_vec(self, obs, add_start, add_end, truncate):
        """Sets the 'label_candidates_vec' field in the observation.
        In the event that we want to use custom candidates, we replace the
        label candidates here.

        Overriding from TorchAgent."""

        if self.opt.get('candidates') == 'custom':
            obs['label_candidates'] = self._get_custom_candidates(obs)

        if 'label_candidates_vecs' in obs:
            if truncate is not None:
                # check truncation of pre-computed vectors
                vecs = obs['label_candidates_vecs']
                for i, c in enumerate(vecs):
                    vecs[i] = self._check_truncate(c, truncate)
        elif obs.get('label_candidates'):
            obs['label_candidates'] = list(obs['label_candidates'])
            obs['label_candidates_vecs'] = [
                self._vectorize_text(c, add_start, add_end, truncate, False)
                for c in obs['label_candidates']]

        return obs

    def set_vocab_candidates(self, shared):
        """Load the tokens from the vocab as candidates

        self.vocab_candidates will contain a [num_cands] list of strings
        self.vocab_candidate_vecs will contain a [num_cands, 1] LongTensor
        """
        if shared:
            self.vocab_candidates = shared['vocab_candidates']
            self.vocab_candidate_vecs = shared['vocab_candidate_vecs']
        else:
            if 'vocab' in (self.opt['candidates'], self.opt['eval_candidates']):
                cands = []
                vecs = []
                for ind in range(1, len(self.dict)):
                    cands.append(self.dict.ind2tok[ind])
                    vecs.append(ind)
                self.vocab_candidates = cands
                self.vocab_candidate_vecs = torch.LongTensor(vecs).unsqueeze(1)
                print("[ Loaded fixed candidate set (n = {}) from vocabulary ]"
                      "".format(len(self.vocab_candidates)))
                if self.use_cuda:
                    self.vocab_candidate_vecs = self.vocab_candidate_vecs.cuda()
            else:
                self.vocab_candidates = None
                self.vocab_candidate_vecs = None

    def set_fixed_candidates(self, shared):
        """Load a set of fixed candidates and their vectors (or vectorize them here)

        self.fixed_candidates will contain a [num_cands] list of strings
        self.fixed_candidate_vecs will contain a [num_cands, seq_len] LongTensor

        See the note on the --fixed-candidate-vecs flag for an explanation of the
        'reuse', 'replace', or path options.

        Note: TorchRankerAgent by default converts candidates to vectors by vectorizing
        in the common sense (i.e., replacing each token with its index in the
        dictionary). If a child model wants to additionally perform encoding, it can
        overwrite the vectorize_fixed_candidates() method to produce encoded vectors
        instead of just vectorized ones.
        """
        if shared:
            self.fixed_candidates = shared['fixed_candidates']
            self.fixed_candidate_vecs = shared['fixed_candidate_vecs']
        else:
            opt = self.opt
            cand_path = opt['fixed_candidates_path']
            if ('fixed' in (opt['candidates'], opt['eval_candidates']) and
                    cand_path):

                # Load candidates
                print("[ Loading fixed candidate set from {} ]".format(cand_path))
                with open(cand_path, 'r') as f:
                    cands = [line.strip() for line in f.readlines()]

                # Load or create candidate vectors
                if os.path.isfile(opt['fixed_candidate_vecs']):
                    vecs_path = opt['fixed_candidate_vecs']
                    vecs = self.load_candidate_vecs(vecs_path)
                else:
                    setting = opt['fixed_candidate_vecs']
                    model_dir, model_file = os.path.split(self.opt['model_file'])
                    model_name = os.path.splitext(model_file)[0]
                    cands_name = os.path.splitext(os.path.basename(cand_path))[0]
                    vecs_path = os.path.join(
                        model_dir, '.'.join([model_name, cands_name]))
                    if setting == 'reuse' and os.path.isfile(vecs_path):
                        vecs = self.load_candidate_vecs(vecs_path)
                    else:  # setting == 'replace' OR generating for the first time
                        vecs = self.make_candidate_vecs(cands)
                        self.save_candidate_vecs(vecs, vecs_path)

                self.fixed_candidates = cands
                self.fixed_candidate_vecs = vecs

                if self.use_cuda:
                    self.fixed_candidate_vecs = self.fixed_candidate_vecs.cuda()
            else:
                self.fixed_candidates = None
                self.fixed_candidate_vecs = None

    def load_candidate_vecs(self, path):
        print("[ Loading fixed candidate set vectors from {} ]".format(path))
        return torch.load(path)

    def make_candidate_vecs(self, cands):
        cand_batches = [cands[i:i + 512] for i in range(0, len(cands), 512)]
        print("[ Vectorizing fixed candidates set from ({} batch(es) of up to 512) ]"
              "".format(len(cand_batches)))
        cand_vecs = []
        for batch in cand_batches:
            cand_vecs.extend(self.vectorize_fixed_candidates(batch))
        return padded_3d([cand_vecs]).squeeze(0)

    def save_candidate_vecs(self, vecs, path):
        print("[ Saving fixed candidate set vectors to {} ]".format(path))
        with open(path, 'wb') as f:
            torch.save(vecs, f)

    def vectorize_fixed_candidates(self, cands_batch):
        """Convert a batch of candidates from text to vectors

        :param cands_batch: a [batchsize] list of candidates (strings)
        :returns: a [num_cands] list of candidate vectors

        By default, candidates are simply vectorized (tokens replaced by token ids).
        A child class may choose to overwrite this method to perform vectorization as
        well as encoding if so desired.
        """
        return [self._vectorize_text(cand, truncate=self.truncate, truncate_left=False)
                for cand in cands_batch]<|MERGE_RESOLUTION|>--- conflicted
+++ resolved
@@ -236,7 +236,6 @@
             if label_vecs is not None:
                 label_inds = label_vecs.new_empty((batchsize))
                 for i, label_vec in enumerate(label_vecs):
-<<<<<<< HEAD
                     if cand_vecs[i].size(1) < label_vec.size(0):
                         # cand_vecs do not contain label_vec, otherwise
                         # the cand_vecs matrix would at least be as long as the
@@ -264,14 +263,6 @@
                             )
                     else:
                         label_inds[i] = match
-=======
-                    label_vec_pad = (label_vec.new_zeros(cand_vecs[i].size(1))
-                                     .fill_(self.NULL_IDX))
-                    if cand_vecs[i].size(1) < len(label_vec):
-                        label_vec = label_vec[0:cand_vecs[i].size(1)]
-                    label_vec_pad[0:label_vec.size(0)] = label_vec
-                    label_inds[i] = self._find_match(cand_vecs[i], label_vec_pad)
->>>>>>> 6a5ea6b0
 
         elif source == 'fixed':
             warn_once(
