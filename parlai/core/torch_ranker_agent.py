--- conflicted
+++ resolved
@@ -668,13 +668,8 @@
                 self.fixed_candidate_encs = None
 
     def load_candidates(self, path, cand_type='vectors'):
-<<<<<<< HEAD
         """Load fixed candidates from a path."""
-        print("[ Loading fixed candidate set {} from {} ]".format(cand_type,
-                                                                  path))
-=======
         print("[ Loading fixed candidate set {} from {} ]".format(cand_type, path))
->>>>>>> 6d8a4cbd
         return torch.load(path, map_location=lambda cpu, _: cpu)
 
     def _make_candidate_vecs(self, cands):
