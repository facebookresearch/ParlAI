#!/usr/bin/env python3

# Copyright (c) Facebook, Inc. and its affiliates.
# This source code is licensed under the MIT license found in the
# LICENSE file in the root directory of this source tree.

import os
from tqdm import tqdm

import torch
from torch import nn

from itertools import islice
from parlai.core.torch_agent import TorchAgent, Output
from parlai.core.thread_utils import SharedTable
from parlai.core.utils import round_sigfigs, padded_3d, warn_once, padded_tensor
from parlai.core.distributed_utils import is_distributed


class TorchRankerAgent(TorchAgent):
    @classmethod
    def add_cmdline_args(cls, argparser):
        super(TorchRankerAgent, cls).add_cmdline_args(argparser)
        agent = argparser.add_argument_group('TorchRankerAgent')
        agent.add_argument(
            '-cands', '--candidates', type=str, default='inline',
            choices=['batch', 'inline', 'fixed', 'batch-all-cands'],
            help='The source of candidates during training '
                 '(see TorchRankerAgent._build_candidates() for details).')
        agent.add_argument(
            '-ecands', '--eval-candidates', type=str, default='inline',
            choices=['batch', 'inline', 'fixed', 'vocab', 'batch-all-cands'],
            help='The source of candidates during evaluation (defaults to the same'
                 'value as --candidates if no flag is given)')
        agent.add_argument(
            '-fcp', '--fixed-candidates-path', type=str,
            help='A text file of fixed candidates to use for all examples, one '
                 'candidate per line')
        agent.add_argument(
            '--fixed-candidate-vecs', type=str, default='reuse',
            help='One of "reuse", "replace", or a path to a file with vectors '
                 'corresponding to the candidates at --fixed-candidates-path. '
                 'The default path is a /path/to/model-file.<cands_name>, where '
                 '<cands_name> is the name of the file (not the full path) passed by '
                 'the flag --fixed-candidates-path. By default, this file is created '
                 'once and reused. To replace it, use the "replace" option.')
        agent.add_argument(
            '--encode-candidate-vecs', type='bool', default=False,
            help='Cache and save the encoding of the candidate vecs. This '
                 'might be used when interacting with the model in real time '
                 'or evaluating on fixed candidate set when the encoding of '
                 'the candidates is independent of the input.')
        agent.add_argument(
            '--train-predict', type='bool', default=False,
            help='Get predictions and calculate mean rank during the train '
                 'step. Turning this on may slow down training.'
        )
        agent.add_argument(
            '--cap-num-predictions', type=int, default=100,
            help='Limit to the number of predictions in output.text_candidates')
        agent.add_argument(
            '--ignore-bad-candidates', type='bool', default=False,
            help='Ignore examples for which the label is not present in the '
                 'label candidates. Default behavior results in RuntimeError. ')

    def __init__(self, opt, shared=None):
        # Must call _get_model_file() first so that paths are updated if necessary
        # (e.g., a .dict file)
        init_model, _ = self._get_init_model(opt, shared)
        opt['rank_candidates'] = True
        super().__init__(opt, shared)

        if shared:
            self.model = shared['model']
            self.metrics = shared['metrics']
            self.fixed_candidates = shared['fixed_candidates']
            self.fixed_candidate_vecs = shared['fixed_candidate_vecs']
            self.vocab_candidates = shared['vocab_candidates']
            self.vocab_candidate_vecs = shared['vocab_candidate_vecs']
            states = None
        else:
            self.metrics = {'loss': 0.0, 'examples': 0, 'rank': 0,
                            'train_accuracy': 0.0}
            self.build_model()
            if init_model:
                print('Loading existing model parameters from ' + init_model)
                states = self.load(init_model)
            else:
                states = {}
            # Vectorize and save fixed/vocab candidates once upfront if applicable
            self.set_fixed_candidates(shared)
            self.set_vocab_candidates(shared)

        self.rank_loss = nn.CrossEntropyLoss(reduce=True, size_average=False)
        if self.use_cuda:
            self.model.cuda()
            self.rank_loss.cuda()

        # Vectorize and save fixed/vocab candidates once upfront if applicable
        self.set_fixed_candidates(shared)
        self.set_vocab_candidates(shared)

        if shared:
            # We don't use get here because hasattr is used on optimizer later.
            if 'optimizer' in shared:
                self.optimizer = shared['optimizer']
        else:
            optim_params = [p for p in self.model.parameters() if p.requires_grad]
            self.init_optim(
                optim_params,
                states.get('optimizer'), states.get('optimizer_type')
            )
            self.build_lr_scheduler(states)

        if shared is None and is_distributed():
            self.model = torch.nn.parallel.DistributedDataParallel(
                self.model,
                device_ids=[self.opt['gpu']],
                broadcast_buffers=False,
            )

    def score_candidates(self, batch, cand_vecs):
        """Given a batch and candidate set, return scores (for ranking)"""
        raise NotImplementedError(
            'Abstract class: user must implement score()')

    def build_model(self):
        """Build a new model (implemented by children classes)"""
        raise NotImplementedError(
            'Abstract class: user must implement build_model()')

    def get_batch_train_metrics(self, scores):
        batchsize = scores.size(0)
        # get accuracy
        targets = scores.new_empty(batchsize).long()
        targets = torch.arange(batchsize, out=targets)
        nb_ok = (scores.max(dim=1)[1] == targets).float().sum().item()
        self.metrics['train_accuracy'] += nb_ok
        # calculate mean rank
        above_dot_prods = scores - scores.diag().view(-1, 1)
        rank = (above_dot_prods > 0).float().sum().item()
        self.metrics['rank'] += rank

    def get_train_preds(self, scores, label_inds, cands, cand_vecs):
        # TODO: speed these calculations up
        batchsize = scores.size(0)
        _, ranks = scores.sort(1, descending=True)
        for b in range(batchsize):
            rank = (ranks[b] == label_inds[b]).nonzero().item()
            self.metrics['rank'] += 1 + rank

        # Get predictions but not full rankings for the sake of speed
        if cand_vecs.dim() == 2:
            preds = [cands[ordering[0]] for ordering in ranks]
        elif cand_vecs.dim() == 3:
            preds = [cands[i][ordering[0]] for i, ordering in enumerate(ranks)]
        return Output(preds)

    def is_valid(self, obs):
        """Override from TorchAgent."""
        if not self.opt.get('ignore_bad_candidates', False):
            return super().is_valid(obs)

        if 'text_vec' not in obs and 'image' not in obs:
            return False

        # skip examples for which the set of label candidates do not
        # contain the label
        if 'labels_vec' in obs and 'label_candidates_vecs' in obs:
            cand_vecs = obs['label_candidates_vecs']
            label_vec = obs['labels_vec']
            matches = [x for x in cand_vecs if torch.equal(x, label_vec)]
            if len(matches) == 0:
                warn_once(
                    'At least one example has a set of label candidates that '
                    'does not contain the label.'
                )
                return False

        return True

    def train_step(self, batch):
        """Train on a single batch of examples."""
        if batch.text_vec is None:
            return
        batchsize = batch.text_vec.size(0)
        self.model.train()
        self.zero_grad()

        cands, cand_vecs, label_inds = self._build_candidates(
            batch, source=self.opt['candidates'], mode='train')
        scores = self.score_candidates(batch, cand_vecs)
        _, ranks = scores.sort(1, descending=True)

        loss = self.rank_loss(scores, label_inds)

        # Update loss
        self.metrics['loss'] += loss.item()
        self.metrics['examples'] += batchsize

        for b in range(batchsize):
            rank = (ranks[b] == label_inds[b]).nonzero().item()
            self.metrics['rank'] += 1 + rank

        loss.backward()
        self.update_params()

        # Get train predictions
        if self.opt['candidates'] == 'batch':
            self.get_batch_train_metrics(scores)
            return Output()
        if not self.opt.get('train_predict', False):
            warn_once(
                "Some training metrics are omitted for speed. Set the flag "
                "`--train-predict` to calculate train metrics."
            )
            return Output()
        return self.get_train_preds(scores, label_inds, cands, cand_vecs)

    def eval_step(self, batch):
        """Evaluate a single batch of examples."""
        if batch.text_vec is None:
            return
        batchsize = batch.text_vec.size(0)
        self.model.eval()

        cands, cand_vecs, label_inds = self._build_candidates(
            batch, source=self.opt['eval_candidates'], mode='eval')

        scores = self.score_candidates(batch, cand_vecs)
        _, ranks = scores.sort(1, descending=True)

        # Update metrics
        if label_inds is not None:
            loss = self.rank_loss(scores, label_inds)
            self.metrics['loss'] += loss.item()
            self.metrics['examples'] += batchsize
            for b in range(batchsize):
                rank = (ranks[b] == label_inds[b]).nonzero().item()
                self.metrics['rank'] += 1 + rank

        ranks = ranks.cpu()
        max_preds = self.opt['cap_num_predictions']
        cand_preds = []
        for i, ordering in enumerate(ranks):
            if cand_vecs.dim() == 2:
                cand_list = cands
            elif cand_vecs.dim() == 3:
                cand_list = cands[i]
            if len(ordering) != len(cand_list):
                # ignore padding
                true_ordering = [x for x in ordering if x < len(cand_list)]
                ordering = true_ordering
            # using a generator instead of a list comprehension allows
            # to cap the number of elements.
            cand_preds_generator = (cand_list[rank] for rank in ordering)
            cand_preds.append(list(islice(cand_preds_generator, max_preds)))

        preds = [cand_preds[i][0] for i in range(batchsize)]
        return Output(preds, cand_preds)

    def _set_label_cands_vec(self, *args, **kwargs):
        """Sets the 'label_candidates_vec' field in the observation.

        Useful to override to change vectorization behavior"""
        obs = args[0]
        cands_key = ('candidates' if 'labels' in obs else
                     'eval_candidates' if 'eval_labels' in obs else None)
        if (cands_key is None or
                self.opt[cands_key] not in ['inline', 'batch-all-cands']):
            # vectorize label candidates if and only if we are using inline
            # candidates
            return obs
        return super()._set_label_cands_vec(*args, **kwargs)

    def _build_candidates(self, batch, source, mode):
        """Build a candidate set for this batch

        :param batch: a Batch object (defined in torch_agent.py)
        :param source: the source from which candidates should be built, one of
<<<<<<< HEAD
            ['batch', 'inline', 'fixed', 'vocab']
=======
            ['batch', 'batch-all-cands', 'inline', 'fixed']
>>>>>>> master
        :param mode: 'train' or 'eval'

        :return: tuple of tensors (label_inds, cands, cand_vecs)
            label_inds: A [bsz] LongTensor of the indices of the labels for each
                example from its respective candidate set
            cands: A [num_cands] list of (text) candidates
                OR a [batchsize] list of such lists if source=='inline'
            cand_vecs: A padded [num_cands, seqlen] LongTensor of vectorized candidates
                OR a [batchsize, num_cands, seqlen] LongTensor if source=='inline'

        Possible sources of candidates:
            * batch: the set of all labels in this batch
                Use all labels in the batch as the candidate set (with all but the
                example's label being treated as negatives).
                Note: with this setting, the candidate set is identical for all
                examples in a batch. This option may be undesirable if it is possible
                for duplicate labels to occur in a batch, since the second instance of
                the correct label will be treated as a negative.
            * batch-all-cands: the set of all candidates in this batch
                Use all candidates in the batch as candidate set.
                Note 1: This can result in a very large number of
                        of candidates.
                Note 2: In this case we will deduplicate candidates.
                Note 3: just like with 'batch' the candidate set is identical
                        for all examples in a batch.
            * inline: batch_size lists, one list per example
                If each example comes with a list of possible candidates, use those.
                Note: With this setting, each example will have its own candidate set.
            * fixed: one global candidate list, provided in a file from the user
                If self.fixed_candidates is not None, use a set of fixed candidates for
                all examples.
                Note: this setting is not recommended for training unless the
                universe of possible candidates is very small.
            * vocab: one global candidate list, extracted from the vocabulary with the
                exception of self.NULL_IDX.
        """
        label_vecs = batch.label_vec  # [bsz] list of lists of LongTensors
        label_inds = None
        batchsize = batch.text_vec.shape[0]

        if label_vecs is not None:
            assert label_vecs.dim() == 2

        if source == 'batch':
            warn_once(
                '[ Executing {} mode with batch labels as set of candidates. ]'
                ''.format(mode)
            )
            if batchsize == 1:
                warn_once(
                    "[ Warning: using candidate source 'batch' and observed a "
                    "batch of size 1. This may be due to uneven batch sizes at "
                    "the end of an epoch. ]"
                )
            if label_vecs is None:
                raise ValueError(
                    "If using candidate source 'batch', then batch.label_vec cannot be "
                    "None.")

            cands = batch.labels
            cand_vecs = label_vecs
            label_inds = label_vecs.new_tensor(range(batchsize))

        elif source == 'batch-all-cands':
            warn_once(
                '[ Executing {} mode with all candidates provided in the batch ]'
                ''.format(mode)
            )
            if batch.candidate_vecs is None:
                raise ValueError(
                    "If using candidate source 'batch-all-cands', then batch."
                    "candidate_vecs cannot be None. If your task does not have "
                    "inline candidates, consider using one of "
                    "--{m}={{'batch','fixed','vocab'}}."
                    "".format(m='candidates' if mode == 'train' else 'eval-candidates'))
            # initialize the list of cands with the labels
            cands = []
            all_cands_vecs = []
            # dictionary used for deduplication
            cands_to_id = {}
            for i, cands_for_sample in enumerate(batch.candidates):
                for j, cand in enumerate(cands_for_sample):
                    if cand not in cands_to_id:
                        cands.append(cand)
                        cands_to_id[cand] = len(cands_to_id)
                        all_cands_vecs.append(batch.candidate_vecs[i][j])
            cand_vecs, _ = padded_tensor(all_cands_vecs, self.NULL_IDX,
                                         use_cuda=self.use_cuda)
            label_inds = label_vecs.new_tensor([cands_to_id[label]
                                                for label in batch.labels])

        elif source == 'inline':
            warn_once(
                '[ Executing {} mode with provided inline set of candidates ]'
                ''.format(mode)
            )
            if batch.candidate_vecs is None:
                raise ValueError(
                    "If using candidate source 'inline', then batch.candidate_vecs "
                    "cannot be None. If your task does not have inline candidates, "
                    "consider using one of --{m}={{'batch','fixed','vocab'}}."
                    "".format(m='candidates' if mode == 'train' else 'eval-candidates'))

            cands = batch.candidates
            cand_vecs = padded_3d(batch.candidate_vecs, self.NULL_IDX,
                                  use_cuda=self.use_cuda)
            if label_vecs is not None:
                label_inds = label_vecs.new_empty((batchsize))
                for i, label_vec in enumerate(label_vecs):
                    label_vec_pad = (label_vec.new_zeros(cand_vecs[i].size(1))
                                     .fill_(self.NULL_IDX))
                    if cand_vecs[i].size(1) < len(label_vec):
                        label_vec = label_vec[0:cand_vecs[i].size(1)]
                    label_vec_pad[0:label_vec.size(0)] = label_vec
                    label_inds[i] = self._find_match(
                        cand_vecs[i], label_vec_pad)

        elif source == 'fixed':
            warn_once(
                "[ Executing {} mode with a common set of fixed candidates "
                "(n = {}). ]".format(mode, len(self.fixed_candidates))
            )
            if self.fixed_candidates is None:
                raise ValueError(
                    "If using candidate source 'fixed', then you must provide the path "
                    "to a file of candidates with the flag --fixed-candidates-path")

            cands = self.fixed_candidates
            cand_vecs = self.fixed_candidate_vecs

            if label_vecs is not None:
                label_inds = label_vecs.new_empty((batchsize))
                for i, label_vec in enumerate(label_vecs):
                    label_vec_pad = (label_vec.new_zeros(cand_vecs[i].size(0))
                                     .fill_(self.NULL_IDX))
                    if cand_vecs[i].size(0) < len(label_vec):
                        label_vec = label_vec[0:cand_vecs[i].size(1)]
                    label_vec_pad[0:label_vec.size(0)] = label_vec
                    label_inds[i] = self._find_match(cand_vecs, label_vec_pad)

        elif source == 'vocab':
            warn_once(
                '[ Executing {} mode with tokens from vocabulary as candidates. ]'
                ''.format(mode)
            )
            cands = self.vocab_candidates
            cand_vecs = self.vocab_candidate_vecs
            # NOTE: label_inds is None here, as we will not find the label in
            # the set of vocab candidates
        else:
            raise Exception("Unrecognized source: %s" % source)

        return (cands, cand_vecs, label_inds)

    @staticmethod
    def _find_match(cand_vecs, label_vec):
        matches = ((cand_vecs == label_vec).sum(1) == cand_vecs.size(1)).nonzero()
        if len(matches) > 0:
            return matches[0]
        raise RuntimeError(
            'At least one of your examples has a set of label candidates '
            'that does not contain the label. To ignore this error '
            'set `--ignore-bad-candidates True`.'
        )

    def share(self):
        """Share model parameters."""
        shared = super().share()
        shared['model'] = self.model
        if self.opt.get('numthreads', 1) > 1 and isinstance(self.metrics, dict):
            torch.set_num_threads(1)
            # move metrics and model to shared memory
            self.metrics = SharedTable(self.metrics)
            self.model.share_memory()
        shared['metrics'] = self.metrics
        shared['fixed_candidates'] = self.fixed_candidates
        shared['fixed_candidate_vecs'] = self.fixed_candidate_vecs
        shared['vocab_candidates'] = self.vocab_candidates
        shared['vocab_candidate_vecs'] = self.vocab_candidate_vecs
        shared['optimizer'] = self.optimizer
        return shared

    def reset_metrics(self):
        """Reset metrics."""
        super().reset_metrics()
        self.metrics['examples'] = 0
        self.metrics['loss'] = 0.0
        self.metrics['rank'] = 0
        self.metrics['train_accuracy'] = 0.0

    def report(self):
        """Report loss and mean_rank from model's perspective."""
        base = super().report()
        m = {}
        examples = self.metrics['examples']
        if examples > 0:
            m['examples'] = examples
            m['loss'] = self.metrics['loss']
            m['mean_loss'] = self.metrics['loss'] / examples
            m['mean_rank'] = self.metrics['rank'] / examples
            if self.opt['candidates'] == 'batch':
                m['train_accuracy'] = self.metrics['train_accuracy'] / examples
        for k, v in m.items():
            # clean up: rounds to sigfigs and converts tensors to floats
            base[k] = round_sigfigs(v, 4)
        return base

<<<<<<< HEAD
=======
    def _get_model_file(self, opt):
        model_file = None

        # first check load path in case we need to override paths
        if opt.get('init_model'):
            if os.path.isfile(opt['init_model']):
                # check first for 'init_model' for loading model from file
                model_file = opt['init_model']
            else:
                raise RuntimeError(
                    "Specified --init-model={} could not be found."
                    .format(opt['init_model'])
                )

        if opt.get('model_file') and os.path.isfile(opt['model_file']):
            # next check for 'model_file', this would override init_model
            model_file = opt['model_file']

        if model_file is not None:
            # if we are loading a model, should load its dict too
            if (os.path.isfile(model_file + '.dict') or
                    opt['dict_file'] is None):
                opt['dict_file'] = model_file + '.dict'

        return model_file, opt

>>>>>>> e43354a7
    def set_vocab_candidates(self, shared):
        """Load the tokens from the vocab as candidates

        self.vocab_candidates will contain a [num_cands] list of strings
        self.vocab_candidate_vecs will contain a [num_cands, 1] LongTensor
        """
        if shared:
            self.vocab_candidates = shared['vocab_candidates']
            self.vocab_candidate_vecs = shared['vocab_candidate_vecs']
        else:
            if 'vocab' in (self.opt['candidates'], self.opt['eval_candidates']):
                cands = []
                vecs = []
                for ind in range(1, len(self.dict)):
                    cands.append(self.dict.ind2tok[ind])
                    vecs.append(ind)
                self.vocab_candidates = cands
                self.vocab_candidate_vecs = torch.LongTensor(vecs).unsqueeze(1)
                print("[ Loaded fixed candidate set (n = {}) from vocabulary ]"
                      "".format(len(self.vocab_candidates)))
                if self.use_cuda:
                    self.vocab_candidate_vecs = self.vocab_candidate_vecs.cuda()
            else:
                self.vocab_candidates = None
                self.vocab_candidate_vecs = None

    def set_fixed_candidates(self, shared):
        """Load a set of fixed candidates and their vectors (or vectorize them here)

        self.fixed_candidates will contain a [num_cands] list of strings
        self.fixed_candidate_vecs will contain a [num_cands, seq_len] LongTensor

        See the note on the --fixed-candidate-vecs flag for an explanation of the
        'reuse', 'replace', or path options.

        Note: TorchRankerAgent by default converts candidates to vectors by vectorizing
        in the common sense (i.e., replacing each token with its index in the
        dictionary). If a child model wants to additionally perform encoding, it can
        overwrite the vectorize_fixed_candidates() method to produce encoded vectors
        instead of just vectorized ones.
        """
        if shared:
            self.fixed_candidates = shared['fixed_candidates']
            self.fixed_candidate_vecs = shared['fixed_candidate_vecs']
        else:
            opt = self.opt
            cand_path = opt['fixed_candidates_path']
            if ('fixed' in (opt['candidates'], opt['eval_candidates']) and
                    cand_path):

                # Load candidates
                print("[ Loading fixed candidate set from {} ]".format(cand_path))
                with open(cand_path, 'r') as f:
                    cands = [line.strip() for line in f.readlines()]

                # Load or create candidate vectors
                if os.path.isfile(opt['fixed_candidate_vecs']):
                    vecs_path = opt['fixed_candidate_vecs']
                    vecs = self.load_candidates(vecs_path)
                else:
                    setting = opt['fixed_candidate_vecs']
                    model_dir, model_file = os.path.split(self.opt['model_file'])
                    model_name = os.path.splitext(model_file)[0]
                    cands_name = os.path.splitext(os.path.basename(cand_path))[0]
                    vecs_path = os.path.join(
                        model_dir, '.'.join([model_name, cands_name, 'vecs']))
                    if setting == 'reuse' and os.path.isfile(vecs_path):
                        vecs = self.load_candidates(vecs_path)
                    else:  # setting == 'replace' OR generating for the first time
                        vecs = self.make_candidate_vecs(cands)
                        self.save_candidates(vecs, vecs_path)

                self.fixed_candidates = cands
                self.fixed_candidate_vecs = vecs
                if self.use_cuda:
                    self.fixed_candidate_vecs = self.fixed_candidate_vecs.cuda()

                if self.opt.get('encode_candidate_vecs', False):
                    enc_path = os.path.join(
                        model_dir, '.'.join([model_name, cands_name, 'encs']))
                    if setting == 'reuse' and os.path.isfile(enc_path):
                        encs = self.load_candidates(
                            enc_path, cand_type='encodings')
                    else:
                        encs = self.make_candidate_encs(vecs, path=enc_path)
                        self.save_candidates(encs, path=enc_path,
                                             cand_type='encodings')
                    self.fixed_candidate_encs = encs
                    if self.use_cuda:
                        self.fixed_candidate_encs = self.fixed_candidate_encs.cuda()
                else:
                    self.fixed_candidate_encs = None

            else:
                self.fixed_candidates = None
                self.fixed_candidate_vecs = None
                self.fixed_candidate_encs = None

    def load_candidates(self, path, cand_type='vectors'):
        print("[ Loading fixed candidate set {} from {} ]".format(cand_type,
                                                                  path))
        return torch.load(path)

    def make_candidate_vecs(self, cands):
        cand_batches = [cands[i:i + 512] for i in range(0, len(cands), 512)]
        print("[ Vectorizing fixed candidate set ({} batch(es) of up to 512) ]"
              "".format(len(cand_batches)))
        cand_vecs = []
        for batch in tqdm(cand_batches):
            cand_vecs.extend(self.vectorize_fixed_candidates(batch))
        return padded_3d([cand_vecs], dtype=cand_vecs[0].dtype).squeeze(0)

    def save_candidates(self, vecs, path, cand_type='vectors'):
        print("[ Saving fixed candidate set {} to {} ]".format(cand_type,
                                                               path))
        with open(path, 'wb') as f:
            torch.save(vecs, f)

    def encode_candidates(self, padded_cands):
        raise NotImplementedError(
            'Abstract class: user must implement encode_candidates()')

    def make_candidate_encs(self, vecs, path):
        cand_encs = []
        vec_batches = [vecs[i:i + 512] for i in range(0, len(vecs), 512)]
        print("[ Vectorizing fixed candidates set from ({} batch(es) of up to 512) ]"
              "".format(len(vec_batches)))
        for vec_batch in tqdm(vec_batches):
            cand_encs.append(self.encode_candidates(vec_batch))
        return torch.cat(cand_encs, 0)

    def vectorize_fixed_candidates(self, cands_batch):
        """Convert a batch of candidates from text to vectors

        :param cands_batch: a [batchsize] list of candidates (strings)
        :returns: a [num_cands] list of candidate vectors

        By default, candidates are simply vectorized (tokens replaced by token ids).
        A child class may choose to overwrite this method to perform vectorization as
        well as encoding if so desired.
        """
        return [self._vectorize_text(
                    cand, truncate=self.label_truncate, truncate_left=False)
                for cand in cands_batch]<|MERGE_RESOLUTION|>--- conflicted
+++ resolved
@@ -278,11 +278,7 @@
 
         :param batch: a Batch object (defined in torch_agent.py)
         :param source: the source from which candidates should be built, one of
-<<<<<<< HEAD
-            ['batch', 'inline', 'fixed', 'vocab']
-=======
             ['batch', 'batch-all-cands', 'inline', 'fixed']
->>>>>>> master
         :param mode: 'train' or 'eval'
 
         :return: tuple of tensors (label_inds, cands, cand_vecs)
@@ -490,35 +486,6 @@
             base[k] = round_sigfigs(v, 4)
         return base
 
-<<<<<<< HEAD
-=======
-    def _get_model_file(self, opt):
-        model_file = None
-
-        # first check load path in case we need to override paths
-        if opt.get('init_model'):
-            if os.path.isfile(opt['init_model']):
-                # check first for 'init_model' for loading model from file
-                model_file = opt['init_model']
-            else:
-                raise RuntimeError(
-                    "Specified --init-model={} could not be found."
-                    .format(opt['init_model'])
-                )
-
-        if opt.get('model_file') and os.path.isfile(opt['model_file']):
-            # next check for 'model_file', this would override init_model
-            model_file = opt['model_file']
-
-        if model_file is not None:
-            # if we are loading a model, should load its dict too
-            if (os.path.isfile(model_file + '.dict') or
-                    opt['dict_file'] is None):
-                opt['dict_file'] = model_file + '.dict'
-
-        return model_file, opt
-
->>>>>>> e43354a7
     def set_vocab_candidates(self, shared):
         """Load the tokens from the vocab as candidates
 
