--- conflicted
+++ resolved
@@ -509,17 +509,12 @@
             m['examples'] = examples
             m['loss'] = self.metrics['loss']
             m['mean_loss'] = self.metrics['loss'] / examples
-<<<<<<< HEAD
-            m['mean_rank'] = self.metrics['rank'] / examples
-            m['mrr'] = self.metrics['mrr'] / examples
-            if self.opt['candidates'] == 'batch':
-=======
             batch_train = self.opt['candidates'] == 'batch' and self.is_training
             if (not self.is_training or self.opt.get('train_predict') or
                     batch_train):
                 m['mean_rank'] = self.metrics['rank'] / examples
+                m['mrr'] = self.metrics['mrr'] / examples
             if batch_train:
->>>>>>> 7321227d
                 m['train_accuracy'] = self.metrics['train_accuracy'] / examples
         for k, v in m.items():
             # clean up: rounds to sigfigs and converts tensors to floats
