--- conflicted
+++ resolved
@@ -361,14 +361,10 @@
         return True
 
     def train_step(self, batch):
-<<<<<<< HEAD
-        """Train on a single batch of examples."""
+        """
+        Train on a single batch of examples.
+        """
         self._maybe_invalidate_fixed_encs_cache()
-=======
-        """
-        Train on a single batch of examples.
-        """
->>>>>>> a32fa7f3
         if batch.text_vec is None and batch.image is None:
             return
         batchsize = (
