--- conflicted
+++ resolved
@@ -202,20 +202,7 @@
     """Return a list of lists of size bsz given a list of examples."""
     return [data[i:i + bsz] for i in range(0, len(data), bsz)]
 
-<<<<<<< HEAD
-
-class NoLock(object):
-    """Empty `lock`. Does nothing when you enter or exit."""
-    def __enter__(self):
-        return self
-    def __exit__(self, exc_type, exc_value, exc_traceback):
-        pass
-
-single_nolock = NoLock()
-def no_lock():
-    """Builds a nolock for other classes to use for no-op locking."""
-    return single_nolock
-=======
+
 def maintain_dialog_history(history, observation, reply='',
                             historyLength=1, useReplies="labels",
                             dict=None, useStartEndIndices=True):
@@ -257,6 +244,16 @@
     history['episode_done'] = observation['episode_done']
     return history['dialog']
 
-
-
->>>>>>> 3d0b35db
+  
+class NoLock(object):
+    """Empty `lock`. Does nothing when you enter or exit."""
+    def __enter__(self):
+        return self
+    def __exit__(self, exc_type, exc_value, exc_traceback):
+        pass
+
+
+single_nolock = NoLock()
+def no_lock():
+    """Builds a nolock for other classes to use for no-op locking."""
+    return single_nolock