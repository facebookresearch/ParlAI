# Copyright (c) 2017-present, Facebook, Inc.
# All rights reserved.
# This source code is licensed under the BSD-style license found in the
# LICENSE file in the root directory of this source tree. An additional grant
# of patent rights can be found in the PATENTS file in the same directory.

from collections import deque
import math
import random
import time


class Predictor(object):
    """Provides functionality for setting up a running version of a model and
    requesting predictions from that model on live data.

    Note that this maintains no World state (does not use a World), merely
    providing the observation directly to the model and getting a response.

    This is limiting when it comes to certain use cases, but is
    """

    def __init__(self, args=None, **kwargs):
        """Initializes the predictor, setting up opt automatically if necessary.

        Args is expected to be in the same format as sys.argv: e.g. a list in
        the form ['--model', 'seq2seq', '-hs', 128, '-lr', 0.5].

        kwargs is interpreted by appending '--' to it and replacing underscores
        with hyphens, so 'dict_file=/tmp/dict.tsv' would be interpreted as
        '--dict-file /tmp/dict.tsv'.
        """
        from parlai.core.params import ParlaiParser
        from parlai.core.agents import create_agent

        if args is None:
            args = []
        for k, v in kwargs.items():
            args.append('--' + str(k).replace('_', '-'))
            args.append(str(v))
        parser = ParlaiParser(True, True, model_argv=args)
        self.opt = parser.parse_args(args)
        self.agent = create_agent(self.opt)

    def predict(self, observation):
        """From a ParlAI-standard observation dict, returns a prediction from
        the model.
        """
        if 'episode_done' not in observation:
            observation['episode_done'] = True
        self.agent.observe(observation)
        reply = self.agent.act()
        return reply


class Timer(object):
    """Computes elapsed time."""
    def __init__(self):
        self.running = True
        self.total = 0
        self.start = time.time()

    def reset(self):
        self.running = True
        self.total = 0
        self.start = time.time()
        return self

    def resume(self):
        if not self.running:
            self.running = True
            self.start = time.time()
        return self

    def stop(self):
        if self.running:
            self.running = False
            self.total += time.time() - self.start
        return self

    def time(self):
        if self.running:
            return self.total + time.time() - self.start
        return self.total


def round_sigfigs(x, sigfigs=4):
    try:
        if x == 0:
            return 0
    except RuntimeError:
        # handle 1D torch tensors
        x = x[0]
<<<<<<< HEAD
    return round(x, -math.floor(math.log10(abs(x)) - sigfigs + 1))


def flatten(teacher, context_length=None, include_label=True):
    """Return a flattened version of a teacher's data where all episodes only
    have length one but contain the desired amount of context.

    If context_length is not None, will use only that many past utterances.
    Default is None. Setting it to one only uses the input text.

    If include_label is True, will include a random label in past utterances.
    Default is True.
    """
    try:
        data = []
        episode_done = False
        while not teacher.epoch_done():
            current = []
            while not episode_done:
                action = teacher.act()
                current.append(action)
                episode_done = action['episode_done']

            for i, ex in enumerate(current):
                if context_length is not None and context_length > 1:
                    context = deque(maxlen=context_length)
                    for prev in current[:i]:
                        context.append(prev['text'])
                        if include_label:
                            labels = prev.get('labels', prev.get('eval_labels'))
                            if labels is not None:
                                context.append(random.choice(labels))
                    context.append(ex['text'])
                    ex['text'] = '\n'.join(context)
                ex['episode_done'] = True
                data.append(ex)
            episode_done = False
        return data
    except MemoryError as ex:
        raise MemoryError('Ran out of memory building flattened data batches. '
                          'Try using --context-length set to a small value to '
                          'limit the length of each flattened example, '
                          'disabling batch sorting / flattening by setting '
                          '--batch-sort false, or switching to data streaming '
                          'using --datatype {type}:stream to read from disk.')


def sort_data(data, key='text_label', method='spaces'):
    """Given a list of data, sort it according to the method and key.

    Currently the only supported method is counting the number of spaces.
    This appeared to be reliable enough and much faster than tokenizing.
    It performs much better than just using the length of the string.

    Currently the only supported key is sorting by first the text, then the
    label.
    See https://arxiv.org/abs/1706.05765 for an evaulation of alternative
    approaches for machine translation.
    Sorting by the source (text) gives a good improvement in speed over random
    batching and is robust to different types of optimization.
    Breaking ties by sorting by label length gives a further improvement in
    speed but can reduce robustness with some optimization schemes.
    """
    # TODO: support different keys and different methods
    tpls = []
    for ex in data:
        # first sort by input length
        fst = ex.get('text', '').count(' ')

        # then sort by target length (don't sort by eval_labels, no need)
        snd = 0
        labels = ex.get('labels', None)
        if labels is not None:
            # use average label length (probably just one answer usually)
            snd = sum(l.count(' ') for l in labels) / len(labels)

        tiebreaker = random.random()
        tpls.append((fst, snd, tiebreaker, ex))
    tpls.sort()
    return [e[-1] for e in tpls]


def make_batches(data, bsz):
    """Return a list of lists of size bsz given a list of examples."""
    return [data[i:i + bsz] for i in range(0, len(data), bsz)]
=======
    if x in [float('inf'), float('-inf'), float('NaN')]:
        return x
    return round(x, -math.floor(math.log10(abs(x)) - sigfigs + 1))
>>>>>>> e66673ea
<|MERGE_RESOLUTION|>--- conflicted
+++ resolved
@@ -91,7 +91,8 @@
     except RuntimeError:
         # handle 1D torch tensors
         x = x[0]
-<<<<<<< HEAD
+    if x in [float('inf'), float('-inf'), float('NaN')]:
+        return x
     return round(x, -math.floor(math.log10(abs(x)) - sigfigs + 1))
 
 
@@ -176,9 +177,4 @@
 
 def make_batches(data, bsz):
     """Return a list of lists of size bsz given a list of examples."""
-    return [data[i:i + bsz] for i in range(0, len(data), bsz)]
-=======
-    if x in [float('inf'), float('-inf'), float('NaN')]:
-        return x
-    return round(x, -math.floor(math.log10(abs(x)) - sigfigs + 1))
->>>>>>> e66673ea
+    return [data[i:i + bsz] for i in range(0, len(data), bsz)]