#!/usr/bin/env python3

# Copyright (c) Facebook, Inc. and its affiliates.
# This source code is licensed under the MIT license found in the
# LICENSE file in the root directory of this source tree.
"""
General utility code for building PyTorch-based agents in ParlAI.

Contains the following main utilities:

* TorchAgent class which serves as a useful parent class for other model agents
* Batch namedtuple which is the input type of the main abstract methods of
  the TorchAgent class
* Output namedtuple which is the expected output type of the main abstract
  methods of the TorchAgent class
* History class which handles tracking the dialogue state over the course of an episode.


See below for documentation on each specific tool.
"""

from typing import Dict, Any, Union, List, Tuple
from abc import ABC, abstractmethod
from copy import deepcopy
from collections import deque
import json
import random
import os
import torch
from torch import optim

from parlai.core.opt import Opt
from parlai.core.agents import Agent
from parlai.utils.thread import SharedTable
from parlai.core.dict import DictionaryAgent
from parlai.nn.lr_scheduler import ParlAILRScheduler
from parlai.core.message import Message
from parlai.utils.misc import AttrDict, warn_once
<<<<<<< HEAD
from parlai.utils.torch import (
    argsort,
=======
from parlai.utils.fp16 import (
    fp16_apex_available,
>>>>>>> d876a490
    fp16_optimizer_wrapper,
    MemoryEfficientFP16Optimizer,
    MemoryEfficientFP16Adam,
    Adafactor,
)
<<<<<<< HEAD
from parlai.core.metrics import Metrics, Metric, AverageMetric, SumMetric
from parlai.utils.distributed import is_primary_worker
=======
from parlai.core.metrics import Metrics, Metric, AverageMetric, SumMetric, FixedMetric
from parlai.utils.distributed import is_primary_worker
from parlai.utils.torch import argsort, padded_tensor
>>>>>>> d876a490


class Batch(AttrDict):
    """
    Batch is a namedtuple containing data being sent to an agent.

    This is the input type of the train_step and eval_step functions.
    Agents can override the batchify function to return an extended namedtuple
    with additional fields if they would like, though we recommend calling the
    parent function to set up these fields as a base.

    :param text_vec:
        bsz x seqlen tensor containing the parsed text data.

    :param text_lengths:
        list of length bsz containing the lengths of the text in same order as
        text_vec; necessary for pack_padded_sequence.

    :param label_vec:
        bsz x seqlen tensor containing the parsed label (one per batch row).

    :param label_lengths:
        list of length bsz containing the lengths of the labels in same order as
        label_vec.

    :param labels:
        list of length bsz containing the selected label for each batch row (some
        datasets have multiple labels per input example).

    :param valid_indices:
        list of length bsz containing the original indices of each example in the
        batch. we use these to map predictions back to their proper row, since e.g.
        we may sort examples by their length or some examples may be invalid.

    :param candidates:
        list of lists of text. outer list has size bsz, inner lists vary in size
        based on the number of candidates for each row in the batch.

    :param candidate_vecs:
        list of lists of tensors. outer list has size bsz, inner lists vary in size
        based on the number of candidates for each row in the batch.

    :param image:
        list of image features in the format specified by the --image-mode arg.

    :param observations:
        the original observations in the batched order
    """

    def __init__(
        self,
        text_vec=None,
        text_lengths=None,
        label_vec=None,
        label_lengths=None,
        labels=None,
        valid_indices=None,
        candidates=None,
        candidate_vecs=None,
        image=None,
        observations=None,
        **kwargs,
    ):
        super().__init__(
            text_vec=text_vec,
            text_lengths=text_lengths,
            label_vec=label_vec,
            label_lengths=label_lengths,
            labels=labels,
            valid_indices=valid_indices,
            candidates=candidates,
            candidate_vecs=candidate_vecs,
            image=image,
            observations=observations,
            **kwargs,
        )


class Output(AttrDict):
    """
    Output is an object containing agent predictions.

    This is the expected return type of the train_step and eval_step functions,
    though agents can choose to return None if they do not want to answer.

    :param List[str] text:
        list of strings of length bsz containing the predictions of the model

    :param List[List[str]] text_candidates:
        list of lists of length bsz containing ranked predictions of the model.
        each sub-list is an ordered ranking of strings, of variable length.
    """

    def __init__(self, text=None, text_candidates=None, **kwargs):
        super().__init__(text=text, text_candidates=text_candidates, **kwargs)


class History(object):
    """
    History handles tracking the dialogue state over the course of an episode.

    History may also be used to track the history of any field.

    :param field:
        field in the observation to track over the course of the episode
        (defaults to 'text')

    :param vec_type:
        specify a 'list' or 'deque' to save the history in this object

    :param maxlen:
        if `vec_type` is 'deque', this sets the maximum length of that object

    :param p1_token:
        token indicating 'person 1'; opt must have 'person_tokens' set to True
        for this to be added

    :param p1_token:
        token indicating 'person 2'; opt must have 'person_tokens' set to True
        for this to be added

    :param dict_agent:
        DictionaryAgent object for tokenizing the history
    """

    def __init__(
        self,
        opt,
        field='text',
        vec_type='deque',
        maxlen=None,
        size=-1,
        p1_token='__p1__',
        p2_token='__p2__',
        dict_agent=None,
    ):
        self.field = field
        self.dict = dict_agent
        self.delimiter = opt.get('delimiter', '\n')
        self.delimiter_tok = self.parse(self.delimiter)
        self.size = size
        self.split_on_newln = opt.get('split_lines', False)

        # set up history objects
        if vec_type != 'deque' and vec_type != 'list':
            raise RuntimeError('Type {} is not supported for history'.format(vec_type))
        self.vec_type = vec_type
        self.max_len = maxlen

        self.history_strings = []
        self.history_raw_strings = []
        self.history_vecs = []

        # person token args
        self.add_person_tokens = opt.get('person_tokens', False)
        self.add_p1_after_newln = opt.get('add_p1_after_newln', False)
        self.p1_token = p1_token
        self.p2_token = p2_token

    def parse(self, text):
        """
        Tokenize text with the given dictionary.
        """
        return self.dict.txt2vec(text)

    def reset(self):
        """
        Clear the history.
        """
        self.history_raw_strings = []
        self.history_strings = []
        self.history_vecs = []

    def _update_strings(self, text):
        if self.size > 0:
            while len(self.history_strings) >= self.size:
                self.history_strings.pop(0)
        self.history_strings.append(text)

    def _update_raw_strings(self, text):
        if self.size > 0:
            while len(self.history_raw_strings) >= self.size:
                self.history_raw_strings.pop(0)
        self.history_raw_strings.append(text)

    def _update_vecs(self, text):
        if self.size > 0:
            while len(self.history_vecs) >= self.size:
                self.history_vecs.pop(0)
        self.history_vecs.append(self.parse(text))

    def add_reply(self, text):
        """
        Add your own response to the history.
        """
        self._update_raw_strings(text)
        if self.add_person_tokens:
            text = self._add_person_tokens(text, self.p2_token)
        # update history string
        self._update_strings(text)
        # update history vecs
        self._update_vecs(text)

    def update_history(self, obs):
        """
        Update the history with the given observation.
        """
        if self.field in obs and obs[self.field] is not None:
            if self.split_on_newln:
                next_texts = obs[self.field].split('\n')
            else:
                next_texts = [obs[self.field]]
            for text in next_texts:
                self._update_raw_strings(text)
                if self.add_person_tokens:
                    text = self._add_person_tokens(
                        obs[self.field], self.p1_token, self.add_p1_after_newln
                    )
                # update history string
                self._update_strings(text)
                # update history vecs
                self._update_vecs(text)

    def get_history_str(self):
        """
        Return the string version of the history.
        """
        if len(self.history_strings) > 0:
            return self.delimiter.join(self.history_strings)
        return None

    def get_history_vec(self):
        """
        Return a vectorized version of the history.
        """
        if len(self.history_vecs) == 0:
            return None

        if self.vec_type == 'deque':
            history = deque(maxlen=self.max_len)
            for vec in self.history_vecs[:-1]:
                history.extend(vec)
                history.extend(self.delimiter_tok)
            history.extend(self.history_vecs[-1])
        else:
            # vec type is a list
            history = []
            for vec in self.history_vecs[:-1]:
                history += vec
                history += self.delimiter_tok
            history += self.history_vecs[-1]

        return history

    def get_history_vec_list(self):
        """
        Return a list of history vecs.
        """
        return self.history_vecs

    def _add_person_tokens(self, text, token, add_after_newln=False):
        if add_after_newln:
            split = text.split('\n')
            split[-1] = token + ' ' + split[-1]
            return '\n'.join(split)
        else:
            return token + ' ' + text


class TorchAgent(ABC, Agent):
    """
    A provided abstract base agent for any model that wants to use Torch.

    Exists to make it easier to implement a new agent.
    Not necessary, but reduces duplicated code.

    Many methods are intended to be either used as is when the default is
    acceptable, or to be overriden and called with super(), with the extra
    functionality added to the initial result. See the method comment for
    recommended behavior.

    This agent serves as a common framework for all ParlAI models which want
    to use PyTorch.
    """

    P1_TOKEN = '__p1__'
    P2_TOKEN = '__p2__'

    @classmethod
    def optim_opts(self):
        """
        Fetch optimizer selection.

        By default, collects everything in torch.optim, as well as importing:
        - qhm / qhmadam if installed from github.com/facebookresearch/qhoptim

        Override this (and probably call super()) to add your own optimizers.
        """
        # first pull torch.optim in
        optims = {
            k.lower(): v
            for k, v in optim.__dict__.items()
            if not k.startswith('__') and k[0].isupper()
        }
        try:
            import apex.optimizers.fused_adam as fused_adam
            import apex.optimizers.fused_lamb as fused_lamb

            optims['fused_adam'] = fused_adam.FusedAdam
            optims['fused_lamb'] = fused_lamb.FusedLAMB
        except ImportError:
            pass

        try:
            # https://openreview.net/pdf?id=S1fUpoR5FQ
            from qhoptim.pyt import QHM, QHAdam

            optims['qhm'] = QHM
            optims['qhadam'] = QHAdam
        except ImportError:
            # no QHM installed
            pass

        # now pull in memory efficient implementations
        optims['mem_eff_adam'] = MemoryEfficientFP16Adam
        optims['adafactor'] = Adafactor

        return optims

    @staticmethod
    def dictionary_class():
        """
        Return the dictionary class that this agent expects to use.

        Can be overriden if a more complex dictionary is required.
        """
        return DictionaryAgent

    @classmethod
    def history_class(cls):
        """
        Return the history class that this agent expects to use.

        Can be overriden if a more complex history is required.
        """
        return History

    @classmethod
    def add_cmdline_args(cls, argparser):
        """
        Add the default commandline args we expect most agents to want.
        """
        agent = argparser.add_argument_group('TorchAgent Arguments')
        agent.add_argument(
            '-i',
            '--interactive-mode',
            type='bool',
            default=False,
            help='Whether in full interactive mode or not,  which means generating text or'
            ' retrieving from a full set of candidates, which is necessary to actually'
            ' do full dialogue. However, during training or quick validation (e.g. PPL for'
            ' generation or ranking a few candidates for ranking models) you might want these'
            ' set to off.'
            ' Typically, scripts can set their preferred default behavior at the start,'
            ' e.g. eval scripts.',
        )
        # pretrained embedding arguments
        agent.add_argument(
            '-emb',
            '--embedding-type',
            default='random',
            choices=[
                'random',
                'glove',
                'glove-fixed',
                'fasttext',
                'fasttext-fixed',
                'fasttext_cc',
                'fasttext_cc-fixed',
            ],
            help='Choose between different strategies for initializing word '
            'embeddings. Default is random, but can also preinitialize '
            'from Glove or Fasttext. Preinitialized embeddings can also '
            'be fixed so they are not updated during training.',
        )
        agent.add_argument(
            '-embp',
            '--embedding-projection',
            default='random',
            help='If pretrained embeddings have a different dimensionality '
            'than your embedding size, strategy for projecting to the '
            'correct size. If the dimensions are the same, this is '
            'ignored unless you append "-force" to your choice.',
        )
        agent.add_argument(
            '--fp16', type='bool', default=False, help='Use fp16 computations.'
        )
        agent.add_argument(
            '--fp16-impl',
            type=str,
            default='apex',
            choices=['apex', 'mem_efficient'],
            help='Implementation of FP16 to use',
        )
        agent.add_argument(
            '--force-fp16-tokens',
            type='bool',
            default=False,
            hidden=True,
            help='Add the special fp16 tokens even if not using fp16.',
        )
        # optimizer arguments
        optim_group = agent.add_argument_group('Optimizer Arguments')
        optim_group.add_argument(
            '-opt',
            '--optimizer',
            default='sgd',
            choices=cls.optim_opts(),
            help='Choose between pytorch optimizers. Any member of torch.optim'
            ' should be valid.',
        )
        optim_group.add_argument(
            '-lr', '--learningrate', type=float, default=1, help='Learning rate'
        )
        optim_group.add_argument(
            '-clip',
            '--gradient-clip',
            type=float,
            default=0.1,
            help='gradient clipping using l2 norm',
        )
        optim_group.add_argument(
            '--adam-eps',
            type=float,
            default=1e-8,
            hidden=True,
            help='Epsilon value for Adam optimizers. Set to 1e-6 if your '
            'large model has stability issues, but prefer the default.',
        )
        optim_group.add_argument(
            '--adafactor-eps',
            default='1e-30,1e-3',
            type='floats',
            help='Epsilon values for adafactor optimizer: regularization '
            'constants for square gradient and parameter scale respectively',
            recommended='1e-30,1e-3',
        )
        optim_group.add_argument(
            '-mom',
            '--momentum',
            default=0,
            type=float,
            help='if applicable, momentum value for optimizer.',
        )
        optim_group.add_argument(
            '--nesterov',
            default=True,
            type='bool',
            help='if applicable, whether to use nesterov momentum.',
        )
        optim_group.add_argument(
            '-nu',
            '--nus',
            default='0.7',
            type='floats',
            help='if applicable, nu value(s) for optimizer. can use a single '
            'value like 0.7 or a comma-separated tuple like 0.7,1.0',
        )
        optim_group.add_argument(
            '-beta',
            '--betas',
            default='0.9,0.999',
            type='floats',
            help='if applicable, beta value(s) for optimizer. can use a single '
            'value like 0.9 or a comma-separated tuple like 0.9,0.999',
        )
        optim_group.add_argument(
            '-wdecay',
            '--weight-decay',
            type=float,
            default=None,
            help='Weight decay on the weights.',
        )
        # preprocessing arguments
        agent.add_argument(
            '-rc',
            '--rank-candidates',
            type='bool',
            default=False,
            help='Whether the model should parse candidates for ranking.',
        )
        agent.add_argument(
            '-tr',
            '--truncate',
            default=-1,
            type=int,
            help='Truncate input lengths to increase speed / use less memory.',
        )
        agent.add_argument(
            '--text-truncate',
            type=int,
            help='Text input truncation length: if not specified, this will '
            'default to `truncate`',
        )
        agent.add_argument(
            '--label-truncate',
            type=int,
            help='Label truncation length: if not specified, this will default '
            'to `truncate`',
        )
        agent.add_argument(
            '-histsz',
            '--history-size',
            default=-1,
            type=int,
            help='Number of past dialog utterances to remember.',
        )
        agent.add_argument(
            '-pt',
            '--person-tokens',
            type='bool',
            default=False,
            help='add person tokens to history. adds __p1__ in front of input '
            'text and __p2__ in front of past labels when available or '
            'past utterances generated by the model. these are added to '
            'the dictionary during initialization.',
        )
        agent.add_argument(
            '--split-lines',
            type='bool',
            default=False,
            help='split the dialogue history on newlines and save in separate '
            'vectors',
        )
        agent.add_argument(
            '--use-reply',
            default='label',
            hidden=True,
            choices=['label', 'model', 'none'],
            help='Which previous replies to use as history. If label, use '
            'gold dataset replies. If model, use model\'s own replies. '
            'If none, do not track replies in history.',
        )
        agent.add_argument(
            '--add-p1-after-newln',
            type='bool',
            default=False,
            hidden=True,
            help='Add the other speaker token before the last newline in the '
            'input instead of at the beginning of the input. this is '
            'useful for tasks that include some kind of context before '
            'the actual utterance (e.g. squad, babi, personachat).',
        )
        agent.add_argument(
            '--delimiter',
            type=str,
            default='\n',
            help='Join history lines with this token, defaults to newline',
        )
        # GPU arguments
        # these gpu options are all mutually exclusive, and should error if the
        # user tries to present multiple of them
        gpugroup = agent.add_mutually_exclusive_group()
        gpugroup.add_argument(
            '-gpu', '--gpu', type=int, default=-1, help='which GPU to use'
        )
        gpugroup.add_argument(
            '--no-cuda',
            default=False,
            action='store_true',
            dest='no_cuda',
            help='disable GPUs even if available. otherwise, will use GPUs if '
            'available on the device.',
        )

        cls.dictionary_class().add_cmdline_args(argparser)
        ParlAILRScheduler.add_cmdline_args(argparser)

    def __init__(self, opt: Opt, shared=None):
        """
        Initialize agent.
        """
        super().__init__(opt, shared)
        opt = self.opt

        # Safety checkers to ensure TorchAgent assumptions aren't being violated.
        self.__expecting_clear_history = False
        self.__expecting_to_reply = False

        # used for sharing metrics back to the teacher
        self._local_metrics: Dict[str, List[Metric]] = {}
        # we may want to temporarily disable local metrics, roughly similar to
        # `with torch.no_grad`. See TorchGeneratorAgent._init_cuda_buffer for
        # example
        self.__local_metrics_enabled = True

        # check for cuda
        self.use_cuda = not opt['no_cuda'] and torch.cuda.is_available()
        if self.use_cuda:
            if not shared:
                print('[ Using CUDA ]')
            if not shared and opt['gpu'] != -1:
                torch.cuda.set_device(opt['gpu'])
        # indicate whether using fp16
        self.fp16 = self.use_cuda and self.opt.get('fp16', False)
        if self.fp16:
            # check that the implementation requested is available
            self.fp16_impl = self.opt.get('fp16_impl', 'apex')
            if self.fp16_impl == 'apex' and not fp16_apex_available():
                self.fp16 = False

        if shared is None:
            # intitialize any important structures from scratch
            self.dict = self.build_dictionary()

            if opt.get('fp16') or opt.get('force_fp16_tokens'):
                # Volta cores revert to FP32 hardware if tensors are not multiples
                # of 8 in all dimensions. This INCLUDES the embeddings layer! As
                # such, we need some extra magic to ensure the dictionary is padded
                # with extra tokens to make it a multiple of 8.
                from parlai.utils.torch import FP16_PAD_SIZE

                if len(self.dict) % FP16_PAD_SIZE != 0:
                    for i in range(FP16_PAD_SIZE - len(self.dict) % FP16_PAD_SIZE):
                        self.dict['__FP16_PAD_{}__'.format(i)] = 1

            # global_metrics keeps track of batch-level or global-level metrics
            self.global_metrics = Metrics(opt.get('numthreads', 1) > 1, shared=None)
            # self.metrics is there for legacy reasons
            self.metrics: Dict[str, Any] = {}
        else:
            # copy initialized data from shared table
            self.opt = shared['opt']
            self.dict = shared['dict']
            self.model = shared['model']
            self.criterion = shared['criterion']
            self.metrics = shared['metrics']
            self.global_metrics = Metrics(
                opt.get('numthreads', 1) > 1, shared=shared['global_metrics']
            )

        if opt.get('numthreads', 1) > 1:
            torch.set_num_threads(1)

        # Default to the class name, sans "Agent". child can override
        self.id = type(self).__name__.replace("Agent", "")

        # now set up any fields that all instances may need
        self.EMPTY = torch.zeros(0, dtype=torch.long)
        self.NULL_IDX = self.dict[self.dict.null_token]
        self.START_IDX = self.dict[self.dict.start_token]
        self.END_IDX = self.dict[self.dict.end_token]

        # for gradient acumulation
        self._number_grad_accum = 0
        # for the LR scheduler
        self._number_training_updates = 0
        # fixed random seed
        self.random = random.Random(42)
        # can remember as few as zero utterances if desired
        self.histsz = opt['history_size']
        # truncate == 0 might give funny behavior
        self.truncate = opt['truncate'] if opt['truncate'] >= 0 else None
        text_truncate = opt.get('text_truncate') or opt['truncate']
        self.text_truncate = text_truncate if text_truncate >= 0 else None
        label_truncate = opt.get('label_truncate') or opt['truncate']
        self.label_truncate = label_truncate if label_truncate >= 0 else None
        # stores up to hist_utt past observations within current dialog
        self.history = self.build_history()

        self.is_training = False  # track whether model is training
        self.rank_candidates = opt['rank_candidates']
        self.add_person_tokens = opt.get('person_tokens', False)
        # set interactive mode or not according to options.
        self.set_interactive_mode(opt.get('interactive_mode', False), shared)

    def build_history(self):
        """
        Return the constructed history object.
        """
        return self.history_class()(
            self.opt,
            maxlen=self.text_truncate,
            size=self.histsz,
            p1_token=self.P1_TOKEN,
            p2_token=self.P2_TOKEN,
            dict_agent=self.dict,
        )

    def build_dictionary(self):
        """
        Return the constructed dictionary, which will be set to self.dict.

        If you need to add additional tokens to the dictionary, this is likely the right
        place to do it.
        """
        d = self.dictionary_class()(self.opt)
        if self.opt.get('person_tokens'):
            d[self.P1_TOKEN] = 999_999_999
            d[self.P2_TOKEN] = 999_999_998
        return d

    def _get_init_model(self, opt: Opt, shared):
        """
        Get model file to initialize with.

        If `init_model` exits, we will return the path to that file and maybe
        load dict file from that path. Otherwise, use `model_file.`

        :return:  path to load model from, whether we loaded from `init_model`
                  or not
        """
        init_model = None
        is_finetune = False
        if not shared:  # only do this on first setup
            # first check load path in case we need to override paths
            if opt.get('init_model') and os.path.isfile(opt['init_model']):
                # check first for 'init_model' for loading model from file
                init_model = opt['init_model']
                is_finetune = True
            if opt.get('model_file') and os.path.isfile(opt['model_file']):
                # next check for 'model_file', this would override init_model
                init_model = opt['model_file']
                is_finetune = False
            if (
                opt.get('load_from_checkpoint')
                and opt.get('init_model')
                and opt['init_model'].endswith('.checkpoint')
            ):
                # but if we're loading from a checkpoint, we should explicitly load
                # from that point
                init_model = opt['init_model']
                is_finetune = False

            if init_model is not None:
                # if we are loading a model, should load its dict too
                if os.path.isfile(init_model + '.dict') or opt['dict_file'] is None:
                    opt['dict_file'] = init_model + '.dict'

        return init_model, is_finetune

    @abstractmethod
    def build_model(self):
        """
        Construct the model and return it.
        """
        raise NotImplementedError('not implemented for this class')

    def init_optim(self, params, optim_states=None, saved_optim_type=None):
        """
        Initialize optimizer with model parameters.

        :param params:
            parameters from the model

        :param optim_states:
            optional argument providing states of optimizer to load

        :param saved_optim_type:
            type of optimizer being loaded, if changed will skip loading
            optimizer states
        """
        opt = self.opt

        # set up optimizer args
        lr = opt['learningrate']
        kwargs = {'lr': lr}
        if opt.get('weight_decay'):
            kwargs['weight_decay'] = opt['weight_decay']
        if opt.get('momentum') > 0 and opt['optimizer'] in ['sgd', 'rmsprop', 'qhm']:
            # turn on momentum for optimizers that use it
            kwargs['momentum'] = opt['momentum']
            if opt['optimizer'] == 'sgd' and opt.get('nesterov', True):
                # for sgd, maybe nesterov
                kwargs['nesterov'] = opt.get('nesterov', True)
            elif opt['optimizer'] == 'qhm':
                # qhm needs a nu
                kwargs['nu'] = opt.get('nus', (0.7,))[0]
        elif opt['optimizer'] == 'adam':
            # turn on amsgrad for adam
            # amsgrad paper: https://openreview.net/forum?id=ryQu7f-RZ
            kwargs['amsgrad'] = True
            if self.fp16 and self.fp16_impl == 'mem_efficient':
                # grab this implementation instead
                opt['optimizer'] = 'mem_eff_adam'
        elif opt['optimizer'] == 'qhadam':
            # set nus for qhadam
            kwargs['nus'] = opt.get('nus', (0.7, 1.0))
        elif opt['optimizer'] == 'adafactor':
            # adafactor params
            kwargs['beta1'] = opt.get('betas', (0.9, 0.999))[0]
            kwargs['eps'] = opt['adafactor_eps']
            kwargs['warmup_init'] = opt.get('warmup_updates', -1) > 0

        if opt['optimizer'] in [
            'adam',
            'sparseadam',
            'fused_adam',
            'adamax',
            'qhadam',
            'fused_lamb',
        ]:
            # set betas for optims that use it
            kwargs['betas'] = opt.get('betas', (0.9, 0.999))
            # set adam optimizer, but only if user specified it
            if opt.get('adam_eps'):
                kwargs['eps'] = opt['adam_eps']

        # handle fused_adam where the user doesn't have apex installed
        if saved_optim_type == 'fused_adam' and 'fused_adam' not in self.optim_opts():
            # we trained with apex, but the user doesn't have apex installed.
            saved_optim_type = 'adam'

        if (
            self.opt['optimizer'] == 'fused_adam'
            and 'fused_adam' not in self.optim_opts()
        ):
            raise ImportError(
                'You are using --optimizer fused_adam, but you do not have APEX '
                'installed. Please install APEX (https://github.com/NVIDIA/apex) or '
                'switch to --optimizer adam.'
            )

        optim_class = self.optim_opts()[opt['optimizer']]
        self.optimizer = optim_class(params, **kwargs)
        if self.fp16:
            if self.fp16_impl == 'apex':
                self.optimizer = fp16_optimizer_wrapper(self.optimizer)
            else:
                # Using memory efficient optimizer
                opt_name = opt['optimizer']
                compatible_list = MemoryEfficientFP16Optimizer.compatible_optimizers()
                is_compat = opt_name in compatible_list
                if not is_compat:
                    raise RuntimeError(
                        f'The optimizer you selected {opt_name} is not compatible '
                        'with Memory Efficient FP16. Please select from among this '
                        f'list:\n{compatible_list}'
                    )
                self.optimizer = MemoryEfficientFP16Optimizer(self.optimizer)
        # TODO: we might want to hard reset optimizers here in the
        # case of fine tuning. Some rudimentary experiments seemed to
        # indicate that keeping adam weights around was desirable, so this
        # will remain the behavior for the time being.
        if optim_states and saved_optim_type != opt['optimizer']:
            # we changed from adam to adamax, or sgd to adam, or similar
            print('WARNING: not loading optim state since optim class changed.')
        elif optim_states:
            # check for any fp16/fp32 conversions we need to do
            optimstate_fp16 = 'loss_scaler' in optim_states
            if self.fp16 and optimstate_fp16:
                # previously trained in fp16, now we're training in fp16.
                # ideally no action needed, but APEX broke backwards
                # compatibility and this is the hack around it.
                optim_states['loss_scaler'] = self.optimizer.state_dict()['loss_scaler']
            elif optimstate_fp16 and not self.fp16:
                # old optimizer was fp16 but now we're doing fp32,
                # if apex, drop the fp16 wrapper from the state_dict and just load
                # the fp16 weights into the fp32 tensors
                if 'optimizer_state_dict' in optim_states:
                    # trained with apex
                    optim_states = optim_states['optimizer_state_dict']
            elif not optimstate_fp16 and self.fp16:
                # old optimizer was fp32, but now we're doing fp16.
                # this is a bit clunky, but alternatives are worse
                self.optimizer.optimizer.load_state_dict(optim_states)
                return
            else:
                # previously trained in fp32, loading in fp32.
                # no special treatment needed.
                pass

            # finally, try to actually load the optimizer state
            try:
                self.optimizer.load_state_dict(optim_states)
            except ValueError:
                print('WARNING: not loading optim state since model params changed.')

    def build_lr_scheduler(self, states=None, hard_reset=False):
        """
        Create the learning rate scheduler, and assign it to self.scheduler. This
        scheduler will be updated upon a call to receive_metrics. May also create
        self.warmup_scheduler, if appropriate.

        :param state_dict states: Possible state_dict provided by model
            checkpoint, for restoring LR state
        :param bool hard_reset: If true, the LR scheduler should ignore the
            state dictionary.
        """
        if states is None:
            states = {}
        optimizer = self.optimizer
        if self.fp16:
            # lr schedulers don't work with apex, they expect the "real" optimizer
            optimizer = optimizer.optimizer
        self.scheduler = ParlAILRScheduler.lr_scheduler_factory(
            self.opt, optimizer, states, hard_reset
        )
        if self.scheduler:
            self._number_training_updates = (
                self.scheduler.get_initial_number_training_updates()
            )

    def _control_local_metrics(self, enabled: bool = False, disabled: bool = False):
        """
        Used to temporarily disable local metrics.

        This is useful for things like when you need to call super(), but
        prevent the parent from recording some metric. For example, if you're
        forwarding a dummy batch or calling super() but still want to modify
        the output.

        You can compare this to torch.no_grad in its goal.
        """
        if not (enabled ^ disabled):
            raise ValueError(
                'You must provide exactly one of enabled or disabled to '
                '_control_local_metrics.'
            )
        self.__local_metrics_enabled = enabled

    def record_local_metric(self, keyname: str, values: List[Metric]):
        """
        Record an example-level metric for all items in the batch.

        Local metrics are maybe recorded anywhere within batch act. They will
        automatically be collated and returned at the end of batch_act. The
        beginning of batch_act resets these, so you may not use them during
        observe.

        Example local metrics include ppl, token_acc, any other agent-specific
        metrics.
        """
        if not self.__local_metrics_enabled:
            return
        if keyname in self._local_metrics:
            # we could relax this already
            raise KeyError(f"Already recorded metrics for {keyname}")
        self._local_metrics[keyname] = values

    def report(self):
        """
        Report metrics.

        Report includes learning rate and number of training updates.
        """
        report = self.global_metrics.report()

        # only report LR if we have a scheduler
        if hasattr(self, 'scheduler') and self.scheduler is not None:
            report['lr'] = AverageMetric(self.optimizer.param_groups[0]['lr'])

        if self.use_cuda:
            report['gpu_mem_percent'] = AverageMetric(self._gpu_usage())

<<<<<<< HEAD
=======
        if is_primary_worker() and self._number_training_updates:
            # number train updates doesn't work in hogwild sadly, and should only
            # be done on the primary worker
            report['total_train_updates'] = FixedMetric(self._number_training_updates)

>>>>>>> d876a490
        return report

    def _gpu_usage(self):
        """
        Compute GPU memory usage.

        Includes both allocated and cached memory; this should be close to the
        output of nvidia-smi, but not reflect of how much is currently demanded
        by the program. It may be viewed as a rough approximation of
        worst-case-until-now.

        :return: Percent of allocated GPU memory as a fraction of available.
        """
        if not self.use_cuda:
            return None
        if self.opt['gpu'] == -1:
            # use all gpus available locally
            devices = range(torch.cuda.device_count())
        else:
            devices = [self.opt['gpu']]
        memory_avail = 0
        memory_used = 0
        for dev in devices:
            props = torch.cuda.get_device_properties(dev)
            memory_avail += props.total_memory
            memory_used += torch.cuda.memory_allocated(dev) + torch.cuda.memory_cached(
                dev
            )
        return memory_used / memory_avail

    def receive_metrics(self, metrics_dict):
        if not hasattr(self, 'scheduler') or self.scheduler is None:
            return
        self.scheduler.valid_step(metrics_dict)

    def _get_embtype(self, emb_type):
        # set up preinitialized embeddings
        if emb_type.startswith('glove'):
            init = 'glove'
            from parlai.zoo.glove_vectors.build import download

            embs = download(self.opt.get('datapath'))
        elif emb_type.startswith('fasttext_cc'):
            init = 'fasttext_cc'
            from parlai.zoo.fasttext_cc_vectors.build import download

            embs = download(self.opt.get('datapath'))
        elif emb_type.startswith('fasttext'):
            init = 'fasttext'
            from parlai.zoo.fasttext_vectors.build import download

            embs = download(self.opt.get('datapath'))
        else:
            raise RuntimeError(
                'embedding type {} not implemented. check arg, '
                'submit PR to this function, or override it.'
                ''.format(emb_type)
            )
        return embs, init

    def _project_vec(self, vec, target_dim, method='random'):
        """
        If needed, project vector to target dimensionality.

        Projection methods implemented are the following:

        random - random gaussian matrix multiplication of input vector

        :param vec:
            one-dimensional vector

        :param target_dim:
            dimension of returned vector

        :param method:
            projection method. will be used even if the dim is not changing if
            method ends in "-force".
        """
        pre_dim = vec.size(0)
        if pre_dim != target_dim or method.endswith('force'):
            if method.startswith('random'):
                # random projection
                if not hasattr(self, 'proj_rp'):
                    self.proj_rp = torch.Tensor(pre_dim, target_dim).normal_()
                    # rescale so we're not destroying norms too much
                    # http://scikit-learn.org/stable/modules/random_projection.html#gaussian-random-projection
                    self.proj_rp /= target_dim
                return torch.mm(vec.unsqueeze(0), self.proj_rp)
            else:
                # TODO: PCA
                # TODO: PCA + RP
                # TODO: copy
                raise RuntimeError(
                    'Projection method not implemented: {}' ''.format(method)
                )
        else:
            return vec

    def _copy_embeddings(self, weight, emb_type, log=True):
        """
        Copy embeddings from the pretrained embeddings to the lookuptable.

        :param weight:
            weights of lookup table (nn.Embedding/nn.EmbeddingBag)

        :param emb_type:
            pretrained embedding type
        """
        if self.opt['embedding_type'] == 'random':
            # Random embedding means no copying of pretrained embeddings
            return

        embs, name = self._get_embtype(emb_type)
        cnt = 0
        for w, i in self.dict.tok2ind.items():
            if w in embs.stoi:
                vec = self._project_vec(embs.vectors[embs.stoi[w]], weight.size(1))
                weight.data[i] = vec
                cnt += 1

        if log:
            print(
                'Initialized embeddings for {} tokens ({}%) from {}.'
                ''.format(cnt, round(cnt * 100 / len(self.dict), 1), name)
            )

    def share(self):
        """
        Share fields from parent as well as useful objects in this class.

        Subclasses will likely want to share their model as well.
        """
        shared = super().share()

        if self.opt.get('numthreads', 1) > 1 and isinstance(self.metrics, dict):
            # move metrics and model to shared memory
            self.metrics = SharedTable(self.metrics)
            self.model.share_memory()
        shared['metrics'] = self.metrics
        shared['global_metrics'] = self.global_metrics.share()

        shared['dict'] = self.dict
        shared['model'] = self.model
        shared['criterion'] = self.criterion
        shared['opt'] = self.opt
        return shared

    def _add_start_end_tokens(self, vec, add_start=False, add_end=False):
        """
        Add start and end tokens to a list or tensor.
        """
        if isinstance(vec, torch.Tensor):
            if len(vec.shape) != 1:
                raise Exception('_add_start_end_tokens expects a 1D tensor')
            tensors = [vec]
            if add_start:
                tensors.insert(0, vec.new_tensor([self.START_IDX]))
            if add_end:
                tensors.append(vec.new_tensor([self.END_IDX]))
            return torch.cat(tensors, 0)
        if add_start:
            vec.insert(0, self.START_IDX)
        if add_end:
            vec.append(self.END_IDX)
        return vec

    def _v2t(self, vec):
        """
        Convert token indices to string of tokens.
        """
        new_vec = []
        if hasattr(vec, 'cpu'):
            vec = vec.cpu()
        for i in vec:
            if i == self.END_IDX:
                break
            new_vec.append(i)
        return self.dict.vec2txt(new_vec)

    def _vectorize_text(
        self, text, add_start=False, add_end=False, truncate=None, truncate_left=True
    ):
        """
        Return vector from text.

        :param text:
            String to vectorize.

        :param add_start:
            Add the start token to the front of the tensor.

        :param add_end:
            Add the end token to the end of the tensor.

        :param truncate:
            Truncate to this many tokens >= 0, or None.

        :param truncate_left:
            Truncate from the left side (keep the rightmost tokens). You
            probably want this True for inputs, False for targets.
        """
        vec = self.dict.txt2vec(text)
        vec = self._add_start_end_tokens(vec, add_start, add_end)
        vec = self._check_truncate(vec, truncate, truncate_left)
        tensor = torch.LongTensor(vec)
        return tensor

    def _check_truncate(self, vec, truncate, truncate_left=False):
        """
        Check that vector is truncated correctly.
        """
        if truncate is None:
            return vec
        if len(vec) <= truncate:
            return vec
        if truncate_left:
            return vec[-truncate:]
        else:
            return vec[:truncate]

    def _set_text_vec(self, obs, history, truncate):
        """
        Set the 'text_vec' field in the observation.

        Useful to override to change vectorization behavior
        """

        if 'text' not in obs:
            return obs

        if 'text_vec' not in obs:
            # text vec is not precomputed, so we set it using the history
            history_string = history.get_history_str()
            # when text not exist, we get text_vec from history string
            # history could be none if it is an image task and 'text'
            # filed is be empty. We don't want this
            if history_string is None:
                return obs
            obs['full_text'] = history_string
            if history_string:
                obs['text_vec'] = history.get_history_vec()

        # check truncation
        if obs.get('text_vec') is not None:
            truncated_vec = self._check_truncate(obs['text_vec'], truncate, True)
            obs.force_set('text_vec', torch.LongTensor(truncated_vec))
        return obs

    def _set_label_vec(self, obs, add_start, add_end, truncate):
        """
        Set the 'labels_vec' field in the observation.

        Useful to override to change vectorization behavior
        """
        # convert 'labels' or 'eval_labels' into vectors
        if 'labels' in obs:
            label_type = 'labels'
        elif 'eval_labels' in obs:
            label_type = 'eval_labels'
        else:
            label_type = None

        if label_type is None:
            return

        elif label_type + '_vec' in obs:
            # check truncation of pre-computed vector
            truncated_vec = self._check_truncate(obs[label_type + '_vec'], truncate)
            obs.force_set(label_type + '_vec', torch.LongTensor(truncated_vec))
        else:
            # pick one label if there are multiple
            lbls = obs[label_type]
            label = lbls[0] if len(lbls) == 1 else self.random.choice(lbls)
            vec_label = self._vectorize_text(label, add_start, add_end, truncate, False)
            obs[label_type + '_vec'] = vec_label
            obs[label_type + '_choice'] = label

        return obs

    def _set_label_cands_vec(self, obs, add_start, add_end, truncate):
        """
        Set the 'label_candidates_vec' field in the observation.

        Useful to override to change vectorization behavior
        """
        if 'label_candidates_vecs' in obs:
            if truncate is not None:
                # check truncation of pre-computed vectors
                vecs = obs['label_candidates_vecs']
                for i, c in enumerate(vecs):
                    vecs[i] = self._check_truncate(c, truncate)
        elif self.rank_candidates and obs.get('label_candidates'):
            obs.force_set('label_candidates', list(obs['label_candidates']))
            obs['label_candidates_vecs'] = [
                self._vectorize_text(c, add_start, add_end, truncate, False)
                for c in obs['label_candidates']
            ]
        return obs

    def vectorize(
        self,
        obs,
        history,
        add_start=True,
        add_end=True,
        text_truncate=None,
        label_truncate=None,
    ):
        """
        Make vectors out of observation fields and store in the observation.

        In particular, the 'text' and 'labels'/'eval_labels' fields are
        processed and a new field is added to the observation with the suffix
        '_vec'.

        If you want to use additional fields on your subclass, you can override
        this function, call super().vectorize(...) to process the text and
        labels, and then process the other fields in your subclass.

        Additionally, if you want to override some of these default parameters,
        then we recommend using a pattern like:

        .. code-block:: python

          def vectorize(self, *args, **kwargs):
              kwargs['add_start'] = False
              return super().vectorize(*args, **kwargs)


        :param obs:
            Single observation from observe function.

        :param add_start:
            default True, adds the start token to each label.

        :param add_end:
            default True, adds the end token to each label.

        :param text_truncate:
            default None, if set truncates text vectors to the specified
            length.

        :param label_truncate:
            default None, if set truncates label vectors to the specified
            length.

        :return:
            the input observation, with 'text_vec', 'label_vec', and
            'cands_vec' fields added.
        """
        self._set_text_vec(obs, history, text_truncate)
        self._set_label_vec(obs, add_start, add_end, label_truncate)
        self._set_label_cands_vec(obs, add_start, add_end, label_truncate)
        return obs

    def _pad_tensor(
        self, items: List[Union[List[int], torch.LongTensor]]
    ) -> Tuple[torch.LongTensor, List[int]]:
        """
        Create a right padded matrix from an uneven list of lists.

        Returns (padded, lengths), where padded is the padded matrix, and lengths
        is a list containing the lengths of each row.

        :param list[iter[int]] items: List of items
        :returns: (padded, lengths) tuple
        :rtype: (Tensor[int64], list[int])

        This is intentionally overridable so that models can control how
        to pad their input.
        """
        return padded_tensor(
            items,
            pad_idx=self.NULL_IDX,
            use_cuda=self.use_cuda,
            fp16friendly=self.fp16,
        )

    def is_valid(self, obs):
        """
        Determine if an observation is valid or not.
        """
        return 'text_vec' in obs or 'image' in obs

    def batchify(self, obs_batch, sort=False):
        """
        Create a batch of valid observations from an unchecked batch.

        A valid observation is one that passes the lambda provided to the
        function, which defaults to checking if the preprocessed 'text_vec'
        field is present which would have been set by this agent's 'vectorize'
        function.

        Returns a namedtuple Batch. See original definition above for in-depth
        explanation of each field.

        If you want to include additonal fields in the batch, you can subclass
        this function and return your own "Batch" namedtuple: copy the Batch
        namedtuple at the top of this class, and then add whatever additional
        fields that you want to be able to access. You can then call
        super().batchify(...) to set up the original fields and then set up the
        additional fields in your subclass and return that batch instead.

        :param obs_batch:
            List of vectorized observations

        :param sort:
            Default False, orders the observations by length of vectors. Set to
            true when using torch.nn.utils.rnn.pack_padded_sequence.  Uses the text
            vectors if available, otherwise uses the label vectors if available.
        """
        if len(obs_batch) == 0:
            return Batch()

        valid_obs = [(i, ex) for i, ex in enumerate(obs_batch) if self.is_valid(ex)]

        if len(valid_obs) == 0:
            return Batch()

        valid_inds, exs = zip(*valid_obs)

        # TEXT
        xs, x_lens = None, None
        if any(ex.get('text_vec') is not None for ex in exs):
            _xs = [ex.get('text_vec', self.EMPTY) for ex in exs]
            xs, x_lens = self._pad_tensor(_xs)
            if sort:
                sort = False  # now we won't sort on labels
                xs, x_lens, valid_inds, exs = argsort(
                    x_lens, xs, x_lens, valid_inds, exs, descending=True
                )

        # LABELS
        labels_avail = any('labels_vec' in ex for ex in exs)
        some_labels_avail = labels_avail or any('eval_labels_vec' in ex for ex in exs)

        ys, y_lens, labels = None, None, None
        if some_labels_avail:
            field = 'labels' if labels_avail else 'eval_labels'

            label_vecs = [ex.get(field + '_vec', self.EMPTY) for ex in exs]
            labels = [ex.get(field + '_choice') for ex in exs]
            y_lens = [y.shape[0] for y in label_vecs]

            ys, y_lens = self._pad_tensor(label_vecs)

            if sort and xs is None:
                ys, valid_inds, label_vecs, labels, y_lens = argsort(
                    y_lens, ys, valid_inds, label_vecs, labels, y_lens, descending=True
                )

        # LABEL_CANDIDATES
        cands, cand_vecs = None, None
        if any('label_candidates_vecs' in ex for ex in exs):
            cands = [ex.get('label_candidates', None) for ex in exs]
            cand_vecs = [ex.get('label_candidates_vecs', None) for ex in exs]

        # IMAGE
        imgs = None
        if any('image' in ex for ex in exs):
            imgs = [ex.get('image', None) for ex in exs]

        return Batch(
            text_vec=xs,
            text_lengths=x_lens,
            label_vec=ys,
            label_lengths=y_lens,
            labels=labels,
            valid_indices=valid_inds,
            candidates=cands,
            candidate_vecs=cand_vecs,
            image=imgs,
            observations=exs,
        )

    def match_batch(self, batch_reply, valid_inds, output=None):
        """
        Match sub-batch of predictions to the original batch indices.

        Batches may be only partially filled (i.e when completing the remainder
        at the end of the validation or test set), or we may want to sort by
        e.g the length of the input sequences if using pack_padded_sequence.

        This matches rows back with their original row in the batch for
        calculating metrics like accuracy.

        If output is None (model choosing not to provide any predictions), we
        will just return the batch of replies.

        Otherwise, output should be a parlai.core.torch_agent.Output object.
        This is a namedtuple, which can provide text predictions and/or
        text_candidates predictions. If you would like to map additional
        fields into the batch_reply, you can override this method as well as
        providing your own namedtuple with additional fields.

        :param batch_reply:
            Full-batchsize list of message dictionaries to put responses into.

        :param valid_inds:
            Original indices of the predictions.

        :param output:
            Output namedtuple which contains sub-batchsize list of text outputs
            from model. May be None (default) if model chooses not to answer.
            This method will check for ``text`` and ``text_candidates`` fields.
        """
        if output is None:
            return batch_reply
        for k, v in output.items():
            if v is None:
                continue
            for i, sub_val in zip(valid_inds, v):
                batch_reply[i][k] = sub_val

        return batch_reply

    def observe(self, observation):
        """
        Process incoming message in preparation for producing a response.

        This includes remembering the past history of the conversation.
        """
        # TODO: Migration plan: TorchAgent currently supports being passed
        # observations as vanilla dicts for legacy interop; eventually we
        # want to remove this behavior and demand that teachers return Messages
        observation = Message(observation)

        # Sanity check everything is in order
        self._validate_observe_invariants()

        if observation.get('episode_done'):
            self.__expecting_clear_history = True
        elif 'labels' in observation or 'eval_labels' in observation:
            # make sure we note that we're expecting a reply in the future
            self.__expecting_to_reply = True

        self.observation = observation
        # update the history using the observation
        self.history.update_history(observation)
        return self.vectorize(
            observation,
            self.history,
            text_truncate=self.text_truncate,
            label_truncate=self.label_truncate,
        )

    def self_observe(self, self_message: Message) -> None:
        """
        Observe one's own utterance.

        This is used so that the agent can incorporate its own response into
        the dialogue history after a batch_act. Failure to implement this will
        result in an agent that cannot hear itself speak.

        :param self_message:
            The message corresponding to the output from batch_act.
        """
        use_reply = self.opt.get('use_reply', 'label')

        # quick check everything is in order
        self._validate_self_observe_invariants()

        assert self.observation is not None
        if self.observation['episode_done']:
            # oh this was the last example in the episode. reset the history
            self.history.reset()
            # additionally mark the last observation as invalid
            self.observation = None
            # and clear the safety check
            self.__expecting_clear_history = False
            return

        # We did reply! Safety check is good next round.
        self.__expecting_to_reply = False

        # actually ingest the label
        if use_reply == 'none':
            # we're not including our own responses anyway.
            return
        elif use_reply == 'label':
            # first look for the true label
            label_key = (
                'labels'
                if 'labels' in self.observation
                else 'eval_labels'
                if 'eval_labels' in self.observation
                else None
            )
            if label_key is not None:
                lbls = self.observation[label_key]
                last_reply = lbls[0] if len(lbls) == 1 else self.random.choice(lbls)
                self.history.add_reply(last_reply)
                return
            # you might expect a hard failure here, but in interactive mode we'll
            # never get a label

        # otherwise, we use the last output the model generated
        if self_message is not None:
            last_reply = self_message['text']
            self.history.add_reply(last_reply)
            return

        raise RuntimeError("Unexpected case in self_observe.")

    def _validate_observe_invariants(self):
        """
        Check that we properly called self_observe after the last batch_act.
        """
        if self.__expecting_to_reply:
            raise RuntimeError(
                "Last observe() had a label, but no call to self_observe ever "
                "happened. You are likely making multiple observe() calls without "
                "a corresponding act(). This was changed in #2043. File a GitHub "
                "issue if you require assistance."
            )

        if self.__expecting_clear_history:
            raise RuntimeError(
                "Last observe() was episode_done, but we never saw a corresponding "
                "self_observe to clear the history, probably because you missed an "
                "act(). This was changed in #2043. File a GitHub issue if you require "
                "assistance."
            )

    def _validate_self_observe_invariants(self):
        """
        Check some invariant conditions for self_observe.

        Goal is to catch potential places where we forget to call self_observe.
        """
        if self.observation is None:
            raise RuntimeError(
                "You're self_observing without having observed something. Check if "
                "you're missing a step in your observe/act/self_observe loop."
            )

        if self.observation['episode_done']:
            if not self.__expecting_clear_history:
                raise RuntimeError(
                    "You probably overrode observe() without implementing calling "
                    "super().observe(). This is unexpected. *If you must* avoid the "
                    "super call, then you should file a GitHub issue referencing "
                    "#2043."
                )

    def state_dict(self):
        """
        Get the state dict for saving.

        Override this method for more specific saving.
        """
        states = {}
        if hasattr(self, 'model'):  # save model params
            if hasattr(self.model, 'module'):
                # did we wrap in a DistributedDataParallel
                states['model'] = self.model.module.state_dict()
            else:
                states['model'] = self.model.state_dict()

        if hasattr(self, 'optimizer'):
            # save optimizer params
            states['optimizer'] = self.optimizer.state_dict()
            states['optimizer_type'] = self.opt['optimizer']

        # lr scheduler
        if torch.__version__.startswith('0.'):
            warn_once(
                "Must upgrade to Pytorch 1.0 to save the state of your " "LR scheduler."
            )
        else:
            states['number_training_updates'] = self._number_training_updates
            if getattr(self, 'scheduler', None):
                states['lr_scheduler'] = self.scheduler.get_state_dict()
                states['lr_scheduler_type'] = self.opt['lr_scheduler']
                states['warmup_scheduler'] = self.scheduler.get_warmup_state_dict()

        return states

    def save(self, path=None):
        """
        Save model parameters to path (or default to model_file arg).

        Please try to refrain from overriding this function, and instead override
        `state_dict(self)` for more specific saving.
        """
        path = self.opt.get('model_file', None) if path is None else path

        if path:
            model_dict_path = path + '.dict'
            if hasattr(self, 'dict') and not os.path.exists(
                model_dict_path
            ):  # force save dictionary
                # TODO: Look into possibly overriding opt('dict_file') with new path
                self.dict.save(model_dict_path, sort=False)
            states = self.state_dict()
            if states:  # anything found to save?
                with open(path, 'wb') as write:
                    torch.save(states, write)

                # save opt file
                with open(path + '.opt', 'w', encoding='utf-8') as handle:
                    if hasattr(self, 'model_version'):
                        self.opt['model_version'] = self.model_version()
                    saved_opts = deepcopy(self.opt)
                    if 'interactive_mode' in saved_opts:
                        # We do not save the state of interactive mode, it is only decided
                        # by scripts or command line.
                        del saved_opts['interactive_mode']
                    json.dump(saved_opts, handle, indent=4)
                    # for convenience of working with jq, make sure there's a newline
                    handle.write('\n')

    def load_state_dict(self, state_dict):
        """
        Load the state dict into model.

        This is easily overridable to facilitate transfer of state dicts.
        """
        try:
            self.model.load_state_dict(state_dict)
        except RuntimeError as msg:
            msg_ = str(msg)
            if 'size mismatch' in msg_ and 'embedding' in msg_:
                raise RuntimeError(
                    f'{msg_}\n'
                    '-----------------\n'
                    'Could not load the model due to a size mismatch in the '
                    'embeddings. A common reason for this is trying to load '
                    'a model trained with fp16 but loaded without fp16. Try '
                    'adding --fp16 true or --force-fp16-tokens true.'
                )
            else:
                raise

    def load(self, path: str) -> Dict[str, Any]:
        """
        Return opt and model states.

        Override this method for more specific loading.
        """
        import parlai.utils.pickle

        states = torch.load(
            path, map_location=lambda cpu, _: cpu, pickle_module=parlai.utils.pickle
        )
        if 'model' in states:
            self.load_state_dict(states['model'])
        if 'optimizer' in states and hasattr(self, 'optimizer'):
            self.optimizer.load_state_dict(states['optimizer'])
        return states

    @classmethod
    def upgrade_opt(cls, opt_from_disk: Opt):
        # call the parent upgrades
        opt_from_disk = super(TorchAgent, cls).upgrade_opt(opt_from_disk)

        if opt_from_disk.get('fp16'):
            # 2020-01-28 If the model was trained with fp16, we might not have saved
            # the dict with the special fp16 tokens (https://git.io/Jvm7N), IF the
            # dict was built the same time as the model. We set this to tell the
            # model it MUST add the fp16 tokens, even if it's not fp16 mode now.
            opt_from_disk['force_fp16_tokens'] = True

        return opt_from_disk

    def reset(self):
        """
        Clear internal states.
        """
        # assumption violation trackers
        self.__expecting_clear_history = False
        self.__expecting_to_reply = False

        self.observation = None
        self.history.reset()
        self.reset_metrics()

    def reset_metrics(self):
        """
        Reset all TorchAgentMetrics.
        """
        super().reset_metrics()
        self.global_metrics.clear()

    def act(self):
        """
        Call batch_act with the singleton batch.
        """
        # BatchWorld handles calling self_observe, but we're in a Hogwild or Interactive
        # world, so we need to handle this ourselves.
        response = self.batch_act([self.observation])[0]
        self.self_observe(response)
        return response

    def batch_act(self, observations):
        """
        Process a batch of observations (batchsize list of message dicts).

        These observations have been preprocessed by the observe method.

        Subclasses can override this for special functionality, but if the
        default behaviors are fine then just override the ``train_step`` and
        ``eval_step`` methods instead. The former is called when labels are
        present in the observations batch; otherwise, the latter is called.
        """
        # clear local metrics before anything else
        self._local_metrics.clear()

        # initialize a list of replies with this agent's id
        batch_reply = [
            Message({'id': self.getID(), 'episode_done': False}) for _ in observations
        ]

        # check if there are any labels available, if so we will train on them
        self.is_training = any('labels' in obs for obs in observations)

        # create a batch from the vectors
        batch = self.batchify(observations)

        if (
            'label_vec' in batch
            and 'text_vec' in batch
            and batch.label_vec is not None
            and batch.text_vec is not None
        ):
            # tokens per batch
            # we divide by the binary is_primary_worker() so that the numerator is
            # num_tokens in all workers, and the denominator is 1.
            tbp = AverageMetric(
<<<<<<< HEAD
                (batch.label_vec != self.NULL_IDX).sum().item()
                + (batch.text_vec != self.NULL_IDX).sum().item(),
=======
                (batch.label_vec != self.NULL_IDX).sum().item(),
>>>>>>> d876a490
                float(is_primary_worker()),
            )
            self.global_metrics.add('tokens_per_batch', tbp)

        if self.is_training:
            output = self.train_step(batch)
        else:
            with torch.no_grad():
                # save memory and compute by disabling autograd.
                # use `with torch.enable_grad()` to gain back gradients.
                output = self.eval_step(batch)

        if output is not None:
            # local metrics are automatically matched up
            self.match_batch(batch_reply, batch.valid_indices, output)

        # broadcast the metrics back
        for k, values in self._local_metrics.items():
            if len(values) != len(batch.valid_indices):
                raise IndexError(
                    f"Batchsize mismatch on metric {k} (got {len(values)}, "
                    f"expected {len(batch.valid_indices)}"
                )
            for i, value in zip(batch.valid_indices, values):
                if 'metrics' not in batch_reply[i]:
                    batch_reply[i]['metrics'] = {}
                batch_reply[i]['metrics'][k] = value

        # Make sure we push all the metrics to main thread in hogwild/workers
        self.global_metrics.flush()

        return batch_reply

    @abstractmethod
    def train_step(self, batch):
        """
        [Abstract] Process one batch with training labels.
        """
        pass

    @abstractmethod
    def eval_step(self, batch):
        """
        [Abstract] Process one batch but do not train on it.
        """
        pass

    def set_interactive_mode(self, mode, shared):
        """
        Set interactive mode on or off.
        """
        if shared is None and mode:
            # Only print in the non-shared version.
            print("[" + self.id + ': full interactive mode on.' + ']')

    def backward(self, loss):
        """
        Perform a backward pass.

        It is recommended you use this instead of loss.backward(), for integration with
        distributed training and FP16 training.
        """
        if self.opt.get('update_freq', 1) > 1:
            # gradient accumulation, but still need to average across the minibatches
            loss = loss / self.opt['update_freq']

        if self.fp16:
            self.optimizer.backward(loss, update_master_grads=False)
        else:
            loss.backward()

    def update_params(self):
        """
        Perform step of optimization.

        Handles clipping gradients and adjusting LR schedule if needed.
        Gradient accumulation is also performed if agent is called with
        --update-freq.

        It is recommended (but not forced) that you call this in train_step.
        """
        update_freq = self.opt.get('update_freq', 1)
        if update_freq > 1:
            # we're doing gradient accumulation, so we don't only want to step
            # every N updates instead
            self._number_grad_accum = (self._number_grad_accum + 1) % update_freq
            if self._number_grad_accum != 0:
                return

        if self.fp16:
            # we've been accumulating grads in fp16 and delaying the fp32 copy update.
            # finally time to perform the update.
            self.optimizer.update_master_grads()

        if self.opt.get('gradient_clip', -1) > 0:
            if self.fp16:
                grad_norm = self.optimizer.clip_master_grads(self.opt['gradient_clip'])
            else:
                grad_norm = torch.nn.utils.clip_grad_norm_(
                    self.model.parameters(), self.opt['gradient_clip']
                )
            self.global_metrics.add('gnorm', AverageMetric(grad_norm))
            self.global_metrics.add(
                'clip', AverageMetric(float(grad_norm > self.opt['gradient_clip']))
            )
<<<<<<< HEAD
=======
        if self.fp16:
            self.global_metrics.add(
                'fp16_loss_scalar', AverageMetric(self.optimizer.loss_scale)
            )
>>>>>>> d876a490

        self.optimizer.step()

        # keep track up number of steps, compute warmup factor
        self._number_training_updates += 1
        if is_primary_worker():
            # in distributed mode, all workers step together, but we need to only
            # count it once. Only the primary worker gets to make the count
            self.global_metrics.add('updates', SumMetric(1))

        if getattr(self, 'scheduler', None):
            self.scheduler.step(self._number_training_updates)

    def zero_grad(self):
        """
        Zero out optimizer.

        It is recommended you call this in train_step. It automatically handles gradient
        accumulation if agent is called with --update-freq.
        """
        if self._number_grad_accum != 0:
            # if we're accumulating gradients, don't actually zero things out yet.
            return

        self.optimizer.zero_grad()

    def _total_parameters(self):
        """
        Compute the total number of parameters in the model.

        :return:
            total number of parameters in the model.
        """
        return sum(p.numel() for p in self.model.parameters())

    def _trainable_parameters(self):
        """
        Compute the total number of trainable parameters in the model.

        :return:
            total number of trainable parameters in the model.
        """
        return sum(p.numel() for p in self.model.parameters() if p.requires_grad)<|MERGE_RESOLUTION|>--- conflicted
+++ resolved
@@ -36,26 +36,16 @@
 from parlai.nn.lr_scheduler import ParlAILRScheduler
 from parlai.core.message import Message
 from parlai.utils.misc import AttrDict, warn_once
-<<<<<<< HEAD
-from parlai.utils.torch import (
-    argsort,
-=======
 from parlai.utils.fp16 import (
     fp16_apex_available,
->>>>>>> d876a490
     fp16_optimizer_wrapper,
     MemoryEfficientFP16Optimizer,
     MemoryEfficientFP16Adam,
     Adafactor,
 )
-<<<<<<< HEAD
-from parlai.core.metrics import Metrics, Metric, AverageMetric, SumMetric
-from parlai.utils.distributed import is_primary_worker
-=======
 from parlai.core.metrics import Metrics, Metric, AverageMetric, SumMetric, FixedMetric
 from parlai.utils.distributed import is_primary_worker
 from parlai.utils.torch import argsort, padded_tensor
->>>>>>> d876a490
 
 
 class Batch(AttrDict):
@@ -1011,14 +1001,11 @@
         if self.use_cuda:
             report['gpu_mem_percent'] = AverageMetric(self._gpu_usage())
 
-<<<<<<< HEAD
-=======
         if is_primary_worker() and self._number_training_updates:
             # number train updates doesn't work in hogwild sadly, and should only
             # be done on the primary worker
             report['total_train_updates'] = FixedMetric(self._number_training_updates)
 
->>>>>>> d876a490
         return report
 
     def _gpu_usage(self):
@@ -1848,12 +1835,7 @@
             # we divide by the binary is_primary_worker() so that the numerator is
             # num_tokens in all workers, and the denominator is 1.
             tbp = AverageMetric(
-<<<<<<< HEAD
-                (batch.label_vec != self.NULL_IDX).sum().item()
-                + (batch.text_vec != self.NULL_IDX).sum().item(),
-=======
                 (batch.label_vec != self.NULL_IDX).sum().item(),
->>>>>>> d876a490
                 float(is_primary_worker()),
             )
             self.global_metrics.add('tokens_per_batch', tbp)
@@ -1959,13 +1941,10 @@
             self.global_metrics.add(
                 'clip', AverageMetric(float(grad_norm > self.opt['gradient_clip']))
             )
-<<<<<<< HEAD
-=======
         if self.fp16:
             self.global_metrics.add(
                 'fp16_loss_scalar', AverageMetric(self.optimizer.loss_scale)
             )
->>>>>>> d876a490
 
         self.optimizer.step()
 
