--- conflicted
+++ resolved
@@ -19,11 +19,7 @@
 See below for documentation on each specific tool.
 """
 
-<<<<<<< HEAD
-from typing import Dict, Any, List
-=======
 from typing import Dict, Any, Union, List, Tuple
->>>>>>> 617e7bea
 from abc import ABC, abstractmethod
 from copy import deepcopy
 from collections import deque
