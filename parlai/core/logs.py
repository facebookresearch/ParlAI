#!/usr/bin/env python3

# Copyright (c) Facebook, Inc. and its affiliates.
# This source code is licensed under the MIT license found in the
# LICENSE file in the root directory of this source tree.
"""
Log metrics to tensorboard.

This file provides interface to log any metrics in tensorboard, could be
extended to any other tool like visdom.

.. code-block: none

   tensorboard --logdir <PARLAI_DATA/tensorboard> --port 8888.
"""

import datetime
import json
import numbers
import os
import pathlib
import re
from typing import Optional

<<<<<<< HEAD
from parlai.core.params import ParlaiParser
import json
import numbers
import datetime
from parlai.core.opt import Opt
=======
import parlai.utils.logging as logging
>>>>>>> fae3e39c
from parlai.core.metrics import Metric, dict_report, get_metric_display_data
from parlai.core.opt import Opt
from parlai.core.params import ParlaiParser
from parlai.utils.io import PathManager

_TB_SUMMARY_INVALID_TAG_CHARACTERS = re.compile(r'[^-/\w\.]')


class TensorboardLogger(object):
    """
    Log objects to tensorboard.
    """

    @classmethod
    def add_cmdline_args(
        cls, parser: ParlaiParser, partial_opt: Optional[Opt] = None
    ) -> ParlaiParser:
        """
        Add tensorboard CLI args.
        """
        logger = parser.add_argument_group('Tensorboard Arguments')
        logger.add_argument(
            '-tblog',
            '--tensorboard-log',
            type='bool',
            default=False,
            help="Tensorboard logging of metrics",
            hidden=False,
        )
        logger.add_argument(
            '-tblogdir',
            '--tensorboard-logdir',
            type=str,
            default=None,
            help="Tensorboard logging directory, defaults to model_file.tensorboard",
            hidden=False,
        )
        return parser

    def __init__(self, opt: Opt):
        try:
            # tensorboard is a very expensive thing to import. Wait until the
            # last second to import it.
            from tensorboardX import SummaryWriter
        except ImportError:
            raise ImportError('Please run `pip install tensorboard tensorboardX`.')

        if opt['tensorboard_logdir'] is not None:
            tbpath = opt['tensorboard_logdir']
        else:
            tbpath = opt['model_file'] + '.tensorboard'

        logging.debug(f'Saving tensorboard logs to: {tbpath}')
        if not PathManager.exists(tbpath):
            PathManager.mkdirs(tbpath)
        self.writer = SummaryWriter(tbpath, comment=json.dumps(opt))

    def log_metrics(self, setting, step, report):
        """
        Log all metrics to tensorboard.

        :param setting:
            One of train/valid/test. Will be used as the title for the graph.
        :param step:
            Number of parleys
        :param report:
            The report to log
        """
        for k, v in report.items():
            v = v.value() if isinstance(v, Metric) else v
            if not isinstance(v, numbers.Number):
                logging.error(f'k {k} v {v} is not a number')
                continue
            display = get_metric_display_data(metric=k)
            # Remove invalid characters for TensborboardX Summary beforehand
            # so that the logs aren't cluttered with warnings.
            tag = _TB_SUMMARY_INVALID_TAG_CHARACTERS.sub('_', f'{k}/{setting}')
            try:
                self.writer.add_scalar(
                    tag,
                    v,
                    global_step=step,
                    display_name=f"{display.title}",
                    summary_description=display.description,
                )
            except TypeError:
                # internal tensorboard doesn't support custom display titles etc
                self.writer.add_scalar(tag, v, global_step=step)

    def flush(self):
        self.writer.flush()


class WandbLogger(object):
    """
    Log objects to Weights and Biases.
    """

    @classmethod
    def add_cmdline_args(
        cls, parser: ParlaiParser, partial_opt: Optional[Opt] = None
    ) -> ParlaiParser:
        """
        Add WandB CLI args.
        """
        logger = parser.add_argument_group('WandB Arguments')
        logger.add_argument(
            '-wblog',
            '--wandb-log',
            type='bool',
            default=False,
            help="Enable W&B logging of metrics",
        )
        logger.add_argument(
            '--wandb-name',
            type=str,
            default=None,
            help='W&B run name. If not set, WandB will randomly generate a name.',
            hidden=True,
        )

        logger.add_argument(
            '--wandb-project',
            type=str,
            default=None,
            help='W&B project name. Defaults to timestamp. Usually the name of the sweep.',
            hidden=False,
        )
        logger.add_argument(
            '--wandb-entity',
            type=str,
            default=None,
            help='W&B entity name.',
            hidden=False,
        )

        logger.add_argument(
            '--wandb-log-model',
            type=bool,
            default=False,
            help='Enable logging of model artifacts to weight and biases',
            hidden=False,
        )
        return logger

    def __init__(self, opt: Opt, model=None):
        try:
            # wand is a very expensive thing to import. Wait until the
            # last second to import it.
            import wandb

        except ImportError:
            raise ImportError('Please run `pip install wandb`.')

        name = opt.get('wandb_name')
        project = opt.get('wandb_project') or datetime.datetime.now().strftime(
            '%Y-%m-%d-%H-%M'
        )

        self.run = wandb.init(
            name=name,
            project=project,
            dir=os.path.dirname(opt['model_file']),
            notes=f"{opt['model_file']}",
            entity=opt.get('wandb_entity'),
            reinit=True,  # in case of preemption
            resume=True,  # requeued runs should be treated as single run
        )
        # suppress wandb's output
        logging.getLogger("wandb").setLevel(logging.ERROR)

        if not self.run.resumed:
            task_arg = opt.get("task", None)
            if task_arg:
                if (
                    len(task_arg.split(",")) == 1
                ):  # It gets confusing to parse these args for multitask teachers, so don't.
                    maybe_task_opts = task_arg.split(":")
                    for task_opt in maybe_task_opts:
                        if len(task_opt.split("=")) == 2:
                            k, v = task_opt.split("=")
                            setattr(self.run.config, k, v)

            for key, value in opt.items():
                if key not in self.run.config:  # set by task logic
                    if value is None or isinstance(value, (str, numbers.Number, tuple)):
                        setattr(self.run.config, key, value)

        self.model_file = opt.get('model_file', None)
        if model is not None:
            self.run.watch(model)

    def log_metrics(self, setting, step, report):
        """
        Log all metrics to W&B.

        :param setting:
            One of train/valid/test. Will be used as the title for the graph.
        :param step:
            Number of parleys
        :param report:
            The report to log
        """
        report = dict_report(report)
        report = {
            f'{k}/{setting}': v
            for k, v in report.items()
            if isinstance(v, numbers.Number)
        }
        report['custom_step'] = step
        self.run.log(report)

    def log_final(self, setting, report):
        report = dict_report(report)
        report = {
            f'{k}/{setting}': v
            for k, v in report.items()
            if isinstance(v, numbers.Number)
        }
        for key, value in report.items():
            self.run.summary[key] = value

    def log_model(self, model_file=None):
        if self.model_file is not None:
            if not model_file:
                model_file = self.model_file
            model_file = pathlib.Path(model_file)
            if model_file.exists():
                self.run.log_artifact(
                    str(model_file),
                    name=f"{self.run.name}-{model_file.name}",
                    type="model",
                )
            vocab_file = model_file.with_suffix('.dict')
            if vocab_file.exists():
                self.run.log_artifact(
                    str(vocab_file),
                    name=f"{self.run.name}-{vocab_file.name}",
                    type="vocab",
                )
            stats_file = model_file.with_suffix('.trainstats')
            if stats_file.exists():
                self.run.log_artifact(
                    str(stats_file),
                    name=f"{self.run.name}-{stats_file.name}",
                    type="stats",
                )

    def finish(self):
        self.run.finish()

    def flush(self):
        pass


class ClearMLLogger(object):
    """
    Log objects to ClearML.

    To log all the necessary details for a ParlAI experiment using MLOps. After logging,
    details can be viewed in ClearML Experiment Manager Web UI.
    """

    @classmethod
    def add_cmdline_args(
        cls, parser: ParlaiParser, partial_opt: Optional[Opt] = None
    ) -> ParlaiParser:
        """
        Add ClearML CLI args.
        """
        logger = parser.add_argument_group('ClearML Arguments')
        logger.add_argument(
            '-clearmllog',
            '--clearml-log',
            type='bool',
            default=False,
            help="Creates a ClearML Task. Default: False. If True, ClearML logging will be enabled.",
            hidden=False,
        )

        logger.add_argument(
            '-clearmlproject',
            '--clearml-project-name',
            type=str,
            default="ParlAI",
            help='ClearML Project Name. All the logs will be stored under this project in ClearML WebUI. If not set, default will set to ParlAI.',
            hidden=False,
        )

        logger.add_argument(
            '-clearmltask',
            '--clearml-task-name',
            type=str,
            default="Default Task",
            help='ClearML Task Name. All the logs will be stored under this task in ClearML WebUI. If not set, default will set to "Default Task".',
            hidden=False,
        )

        return logger

    def __init__(self, opt: Opt):
        try:
            from clearml import Task, Logger
        except ImportError:
            raise ImportError('Please run `pip install clearml`.')

        # Set ClearML Project Name
        project_name = opt.get('clearml_project_name')
        # Set ClearML Task Name
        task_name = opt.get('clearml_task_name')

        # Instantiate CleaML Task
        self.clearml_task = Task.init(
            project_name=project_name,
            task_name=task_name,
            auto_connect_arg_parser=False,
            auto_connect_frameworks={'tensorboard': False},
        )

        # Report Hyperparameter Configurations
        self.clearml_task.connect(opt)

        # Initialize ClearML Logger
        self.clearml_logger = Logger.current_logger()

    def log_metrics(self, setting, step, report):
        """
        Log all metrics (iteratively during training) to ClearML WebUI.

        :param setting:
            One of train/valid/test. Here, it will be "train". Will be used as the title for the graph/table/chart.
        :param step:
            Number of parleys
        :param report:
            The report to log
        """
        for k, v in report.items():
            v = v.value() if isinstance(v, Metric) else v
            if not isinstance(v, numbers.Number):
                logging.error(f'k {k} v {v} is not a number')
                continue
            display = get_metric_display_data(metric=k)

            try:
                self.clearml_logger.report_scalar(
                    title=f"{display.title} ({k})",
                    series=f'{setting}',
                    value=v,
                    iteration=step,
                )

            except Exception as exception:
                print(exception)

    def log_final(self, setting, report):
        """
        Log final single value metrics to ClearML WebUI.

        :param setting:
            One of train/valid/test. Here, it will be either "valid" or "test". Will be used as the title for the graph/table/chart.
        :param report:
            The report to log
        """
        report = dict_report(report)
        for k, v in report.items():
            if isinstance(v, numbers.Number):
                self.clearml_logger.report_single_value(
                    f'{get_metric_display_data(metric=k).title} - {setting}', v
                )

    def log_debug_samples(self, series, debug_samples, index=0, title="dialogues"):
        """
        Log/Report Test/Validation Samples as debug samples in ClearML WebUI.

        :param series:
            Name of series to show on WebUI. One of train/valid/test  or similar.
        :param debug_samples:
            The sample to log.
        :param index:
            Specifies iteration number. Default: 0.
        :param title:
            Type of metric (For ClearML WebUI). Default set to "dialouges".
        """

        # Report Test/Validation Samples as debug samples
        self.clearml_logger.report_media(
            title=title,
            series=series,
            iteration=index,
            stream=debug_samples,
            file_extension=".txt",
        )

    def upload_artifact(self, artifact_name, artifact_path):
        """
        Upload custom artifacts to ClearML.

        :param artifact_name:
            Name of artifact to log or display in ClearML WebUI
        :param artifact_path:
            The disk location of the artifact for uploading.
        """

        self.clearml_task.upload_artifact(artifact_name, artifact_path)

    def flush(self):
        """
        Flush logger manually.
        """
        self.clearml_logger.flush()

    def close(self):
        """
        Close current ClearML Task after completing the experiment.
        """
        self.clearml_task.close()<|MERGE_RESOLUTION|>--- conflicted
+++ resolved
@@ -22,15 +22,7 @@
 import re
 from typing import Optional
 
-<<<<<<< HEAD
-from parlai.core.params import ParlaiParser
-import json
-import numbers
-import datetime
-from parlai.core.opt import Opt
-=======
 import parlai.utils.logging as logging
->>>>>>> fae3e39c
 from parlai.core.metrics import Metric, dict_report, get_metric_display_data
 from parlai.core.opt import Opt
 from parlai.core.params import ParlaiParser
