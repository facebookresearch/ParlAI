#!/usr/bin/env python3

# Copyright (c) Facebook, Inc. and its affiliates.
# This source code is licensed under the MIT license found in the
# LICENSE file in the root directory of this source tree.
"""
Log metrics to tensorboard.

This file provides interface to log any metrics in tensorboard, could be
extended to any other tool like visdom.

.. code-block: none

   tensorboard --logdir <PARLAI_DATA/tensorboard> --port 8888.
"""

<<<<<<< HEAD
import os
=======
from typing import Optional
from parlai.core.params import ParlaiParser
>>>>>>> c2c800e5
import json
import numbers
import datetime
from parlai.core.opt import Opt
from parlai.core.metrics import Metric, dict_report
from parlai.utils.io import PathManager
import parlai.utils.logging as logging


class TensorboardLogger(object):
    """
    Log objects to tensorboard.
    """

    @classmethod
    def add_cmdline_args(
        cls, parser: ParlaiParser, partial_opt: Optional[Opt] = None
    ) -> ParlaiParser:
        """
        Add tensorboard CLI args.
        """
        logger = parser.add_argument_group('Tensorboard Arguments')
        logger.add_argument(
            '-tblog',
            '--tensorboard-log',
            type='bool',
            default=False,
            help="Tensorboard logging of metrics, default is %(default)s",
            hidden=False,
        )
        logger.add_argument(
            '-tblogdir',
            '--tensorboard-logdir',
            type=str,
            default=None,
            help="Tensorboard logging directory, defaults to model_file.tensorboard",
            hidden=False,
        )
        return parser

    def __init__(self, opt: Opt):
        try:
            # tensorboard is a very expensive thing to import. Wait until the
            # last second to import it.
            from tensorboardX import SummaryWriter
        except ImportError:
            raise ImportError('Please run `pip install tensorboard tensorboardX`.')

        if opt['tensorboard_logdir'] is not None:
            tbpath = opt['tensorboard_logdir']
        else:
            tbpath = opt['model_file'] + '.tensorboard'

        logging.debug(f'Saving tensorboard logs to: {tbpath}')
        if not PathManager.exists(tbpath):
            PathManager.mkdirs(tbpath)
        self.writer = SummaryWriter(tbpath, comment=json.dumps(opt))

    def log_metrics(self, setting, step, report):
        """
        Add all metrics from tensorboard_metrics opt key.

        :param setting:
            One of train/valid/test. Will be used as the title for the graph.
        :param step:
            Number of parleys
        :param report:
            The report to log
        """
        for k, v in report.items():
            if isinstance(v, numbers.Number):
                self.writer.add_scalar(f'{k}/{setting}', v, global_step=step)
            elif isinstance(v, Metric):
                self.writer.add_scalar(f'{k}/{setting}', v.value(), global_step=step)
            else:
                logging.error(f'k {k} v {v} is not a number')

    def flush(self):
        self.writer.flush()


class WandbLogger(object):
    """
    Log objects to Weights and Biases.
    """

    @staticmethod
    def add_cmdline_args(argparser):
        """
        Add w&b CLI args.
        """
        logger = argparser.add_argument_group('Tensorboard Arguments')
        logger.add_argument(
            '-wblog',
            '--wandb-log',
            type='bool',
            default=False,
            help="Enable W&B logging of metrics, default is %(default)s",
            hidden=False,
        )
        logger.add_argument(
            '--wandb-name', type=str, default=None, help='W&B run name', hidden=True
        )

        logger.add_argument(
            '--wandb-project',
            type=str,
            default=None,
            help='W&B project name. Defaults to timestamp.',
            hidden=False,
        )

    def __init__(self, opt: Opt, model=None):
        try:
            # tensorboard is a very expensive thing to import. Wait until the
            # last second to import it.
            import wandb

        except ImportError:
            raise ImportError('Please run `pip install wandb`.')

        name = opt.get('wandb_name')
        project = opt.get('wandb_project') or datetime.datetime.now().strftime(
            '%Y-%m-%d-%H-%M'
        )

        self.run = wandb.init(
            name=name,
            project=project,
            dir=os.path.dirname(opt['model_file']),
            notes=f"{opt['model_file']}",
        )
        # suppress wandb's output
        logging.getLogger("wandb").setLevel(logging.ERROR)
        for key, value in opt.items():
            if value is None or isinstance(value, (str, numbers.Number, tuple)):
                setattr(self.run.config, key, value)
        if model is not None:
            self.run.watch(model)

    def log_metrics(self, setting, step, report):
        """
        Add all metrics from tensorboard_metrics opt key.

        :param setting:
            One of train/valid/test. Will be used as the title for the graph.
        :param step:
            Number of parleys
        :param report:
            The report to log
        """
        report = dict_report(report)
        report = {
            f'{k}/{setting}': v
            for k, v in report.items()
            if isinstance(v, numbers.Number)
        }
        report['custom_step'] = step
        self.run.log(report)

    def log_final(self, setting, report):
        report = dict_report(report)
        report = {
            f'{k}/{setting}': v
            for k, v in report.items()
            if isinstance(v, numbers.Number)
        }
        for key, value in report.items():
            self.run.summary[key] = value

    def finish(self):
        self.run.finish()

    def flush(self):
        pass<|MERGE_RESOLUTION|>--- conflicted
+++ resolved
@@ -14,12 +14,9 @@
    tensorboard --logdir <PARLAI_DATA/tensorboard> --port 8888.
 """
 
-<<<<<<< HEAD
 import os
-=======
 from typing import Optional
 from parlai.core.params import ParlaiParser
->>>>>>> c2c800e5
 import json
 import numbers
 import datetime
@@ -107,7 +104,9 @@
     """
 
     @staticmethod
-    def add_cmdline_args(argparser):
+    def add_cmdline_args(
+        cls, parser: ParlaiParser, partial_opt: Optional[Opt] = None
+    ) -> ParlaiParser:
         """
         Add w&b CLI args.
         """
