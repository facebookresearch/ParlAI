--- conflicted
+++ resolved
@@ -1339,13 +1339,8 @@
       `./task_components/${task_name}/components/custom.jsx`
     ).then((custom) => {
       this.props.setCustomComponents(custom.default);
-<<<<<<< HEAD
     }).catch((error) => {
       console.log('No custom components found');
-=======
-    }).catch((err) => {
-      // Custom react module not found
->>>>>>> e3fe105b
       this.props.setCustomComponents({});
     });
   }
