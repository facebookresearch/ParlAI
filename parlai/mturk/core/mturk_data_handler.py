#!/usr/bin/env python3

# Copyright (c) 2017-present, Facebook, Inc.
# All rights reserved.
# This source code is licensed under the BSD-style license found in the
# LICENSE file in the root directory of this source tree. An additional grant
# of patent rights can be found in the PATENTS file in the same directory.

import json
import logging
import os
import sqlite3
import time
import threading

import parlai.mturk.core.shared_utils as shared_utils
from parlai.mturk.core.agents import AssignState


def ensure_dir_exists(check_dir):
    if not os.path.exists(check_dir):
        os.makedirs(check_dir)


data_dir = os.path.dirname(os.path.abspath(__file__)) + '/run_data'
ensure_dir_exists(data_dir)

# Run data table:
CREATE_RUN_DATA_SQL_TABLE = (
    """CREATE TABLE IF NOT EXISTS runs (
        run_id string PRIMARY KEY,
        created integer NOT NULL,
        maximum integer NOT NULL,
        completed integer NOT NULL,
        failed integer NOT NULL
    );
    """)

# Worker data table:
CREATE_WORKER_DATA_SQL_TABLE = (
    """CREATE TABLE IF NOT EXISTS workers (
        worker_id string PRIMARY KEY,
        accepted integer NOT NULL,
        disconnected integer NOT NULL,
        expired integer NOT NULL,
        completed integer NOT NULL,
        approved integer NOT NULL,
        rejected integer NOT NULL
    );
    """)

# HIT data table:
CREATE_HIT_DATA_SQL_TABLE = (
    """CREATE TABLE IF NOT EXISTS hits (
        hit_id string PRIMARY KEY,
        expiration integer NOT NULL,
        hit_status string,
        assignments_pending int,
        assignments_available int,
        assignments_complete int,
        run_id string,
        FOREIGN KEY (run_id) REFERENCES runs (run_id)
    );
    """)

# Assignment data table: (as one HIT can technically have multiple assignments)
CREATE_ASSIGN_DATA_SQL_TABLE = (
    """CREATE TABLE IF NOT EXISTS assignments (
        assignment_id string PRIMARY KEY,
        status string,
        approve_time int,
        worker_id string,
        hit_id string,
        FOREIGN KEY (worker_id) REFERENCES workers (worker_id),
        FOREIGN KEY (hit_id) REFERENCES hits (hit_id)
    );
    """)

# pairing data table: (reflects one worker<->assignment pairing)
CREATE_PAIRING_DATA_SQL_TABLE = (
    """CREATE TABLE IF NOT EXISTS pairings (
        status string,
        onboarding_start int,
        onboarding_end int,
        task_start int,
        task_end int,
        conversation_id string,
        onboarding_id string,
        bonus_amount int,
        bonus_text string,
        bonus_paid boolean,
        notes string,
        worker_id string,
        assignment_id string,
        run_id string,
        FOREIGN KEY (worker_id) REFERENCES workers (worker_id),
        FOREIGN KEY (assignment_id) REFERENCES assignments (assignment_id),
        FOREIGN KEY (run_id) REFERENCES runs (run_id)
    );
    """)


class MTurkDataHandler():
    """Handles logging data to and reading data from a SQLite3 table for
    observation across processes and for controlled restarts
    """
    def __init__(self, task_group_id=None, file_name='pmt_data.db'):
        self.db_path = os.path.join(data_dir, file_name)
        self.conn = {}
        self.task_group_id = task_group_id
        self.table_access_condition = threading.Condition()
        self.create_default_tables()

    @staticmethod
    def save_world_data(prepped_save_data, task_group_id,
                        conversation_id, sandbox=False, onboarding=False):
        target = 'sandbox' if sandbox else 'live'
        target_dir = os.path.join(
            data_dir, target, task_group_id, conversation_id)
        ensure_dir_exists(target_dir)
        if prepped_save_data['custom_data'] is not None:
            target_dir_custom = os.path.join(target_dir, 'custom')
            ensure_dir_exists(target_dir_custom)
            custom_file = os.path.join(target_dir_custom, 'data.json')
            with open(custom_file, 'w') as outfile:
                json.dump(prepped_save_data['custom_data'], outfile)
        worker_data = prepped_save_data['worker_data']
        target_dir_workers = os.path.join(target_dir, 'workers')
        ensure_dir_exists(target_dir_workers)
        for worker_id, w_data in worker_data.items():
            worker_file = os.path.join(
                target_dir_workers, '{}.json'.format(worker_id))
            with open(worker_file, 'w') as outfile:
                json.dump(w_data, outfile)

    def _get_connection(self):
        """Returns a singular database connection to be shared amongst all
        calls
        """
        curr_thread = threading.get_ident()
        if curr_thread not in self.conn or self.conn[curr_thread] is None:
            try:
                conn = sqlite3.connect(self.db_path)
                conn.row_factory = sqlite3.Row
                self.conn[curr_thread] = conn
            except sqlite3.Error as e:
                shared_utils.print_and_log(
                    logging.ERROR,
                    "Could not get db connection, failing: {}".format(repr(e)),
                    should_print=True)
                raise e
        return self.conn[curr_thread]

    def _force_task_group_id(self, task_group_id):
        """Throw an error if a task group id is neither provided nor stored"""
        if task_group_id is None:
            task_group_id = self.task_group_id
        assert task_group_id is not None, 'Default task_group_id not set'
        return task_group_id

    def create_default_tables(self):
        """Prepares the default tables in the database if they don't exist"""
        with self.table_access_condition:
            conn = self._get_connection()
            c = conn.cursor()
            c.execute(CREATE_RUN_DATA_SQL_TABLE)
            c.execute(CREATE_WORKER_DATA_SQL_TABLE)
            c.execute(CREATE_HIT_DATA_SQL_TABLE)
            c.execute(CREATE_ASSIGN_DATA_SQL_TABLE)
            c.execute(CREATE_PAIRING_DATA_SQL_TABLE)

            # attempt to add onboarding id to pairings for those on older version
            try:
                c.execute('''ALTER TABLE pairings
                             ADD COLUMN onboarding_id TEXT default null''')
            except sqlite3.Error:
                pass  # Table already has onboarding_id
            conn.commit()

    def log_new_run(self, target_hits, task_group_id=None):
        """Add a new run to the runs table"""
        with self.table_access_condition:
            task_group_id = self._force_task_group_id(task_group_id)
            conn = self._get_connection()
            c = conn.cursor()
            c.execute('INSERT INTO runs VALUES (?,?,?,?,?);',
                      (task_group_id, 0, target_hits, 0, 0))
            conn.commit()

    def log_hit_status(self, mturk_hit_creation_response, task_group_id=None):
        """Create or update an entry in the hit status table"""
        task_group_id = self._force_task_group_id(task_group_id)

        hit_details = mturk_hit_creation_response['HIT']
        id = hit_details['HITId']
        expiration = time.mktime(hit_details['Expiration'].timetuple())
        status = hit_details['HITStatus']
        assignments_pending = hit_details['NumberOfAssignmentsPending']
        assignments_available = hit_details['NumberOfAssignmentsAvailable']
        assignments_complete = hit_details['NumberOfAssignmentsCompleted']
        with self.table_access_condition:
            conn = self._get_connection()
            c = conn.cursor()
            c.execute('SELECT COUNT(*) FROM hits WHERE hit_id = ?;', (id, ))
            is_new_hit = c.fetchone()[0] == 0
            if is_new_hit:
                c.execute("""UPDATE runs SET created = created + 1
                             WHERE run_id = ?;""",
                          (task_group_id, ))

            c.execute('REPLACE INTO hits VALUES (?,?,?,?,?,?,?);',
                      (id, expiration, status, assignments_pending,
                       assignments_available, assignments_complete,
                       task_group_id))
            conn.commit()

    def log_worker_accept_assignment(self, worker_id, assignment_id, hit_id,
                                     task_group_id=None):
        """Log a worker accept, update assignment state and pairings to match
        the acceptance
        """
        task_group_id = self._force_task_group_id(task_group_id)
        with self.table_access_condition:
            conn = self._get_connection()
            c = conn.cursor()

            # Ensure worker exists, mark the accepted assignment
            c.execute('SELECT COUNT(*) FROM workers WHERE worker_id = ?;',
                      (worker_id, ))
            has_worker = c.fetchone()[0] > 0
            if not has_worker:
                # Must instert a new worker into the database
                c.execute('INSERT INTO workers VALUES (?,?,?,?,?,?,?);',
                          (worker_id, 1, 0, 0, 0, 0, 0))
            else:
                # Increment number of assignments the worker has accepted
                c.execute("""UPDATE workers SET accepted = accepted + 1
                             WHERE worker_id = ?;""",
                          (worker_id, ))

            # Ensure the assignment exists, mark the current worker
            c.execute('REPLACE INTO assignments VALUES (?,?,?,?,?)',
                      (assignment_id, 'Accepted', None, worker_id, hit_id))

            # Create tracking for this specific pairing, as the assignment
            # may be reassigned
<<<<<<< HEAD
            c.execute('''INSERT INTO pairings
                         VALUES (?,?,?,?,?,?,?,?,?,?,?,?,?,?)''',
=======
            c.execute("""INSERT INTO pairings
                         VALUES (?,?,?,?,?,?,?,?,?,?,?,?,?)""",
>>>>>>> 181100fc
                      (AssignState.STATUS_NONE, None, None, None, None, None,
                       None, 0, '', False, '', worker_id, assignment_id,
                       task_group_id))
            conn.commit()

    def log_complete_assignment(self, worker_id, assignment_id, approve_time,
                                complete_type, task_group_id=None):
        """Note that an assignment was completed"""
        task_group_id = self._force_task_group_id(task_group_id)
        with self.table_access_condition:
            conn = self._get_connection()
            c = conn.cursor()
            # Update assign data to completed
            c.execute("""UPDATE assignments SET status = ?, approve_time = ?
                         WHERE assignment_id = ?;""",
                      ('Completed', approve_time, assignment_id))

            # Increment worker completed
            c.execute("""UPDATE workers SET completed = completed + 1
                         WHERE worker_id = ?;""",
                      (worker_id, ))

            # update the payment data status
            c.execute("""UPDATE pairings SET status = ?, task_end = ?
                         WHERE worker_id = ? AND assignment_id = ?;""",
                      (complete_type, time.time(), worker_id, assignment_id))

            # Update run data to have another completed
            c.execute("""UPDATE runs SET completed = completed + 1
                         WHERE run_id = ?;""",
                      (task_group_id, ))
            conn.commit()

    def log_disconnect_assignment(self, worker_id, assignment_id, approve_time,
                                  disconnect_type, task_group_id=None):
        """Note that an assignment was disconnected from"""
        task_group_id = self._force_task_group_id(task_group_id)
        with self.table_access_condition:
            conn = self._get_connection()
            c = conn.cursor()

            # Update assign data to completed for this task (we can't track)
            c.execute("""UPDATE assignments SET status = ?, approve_time = ?
                         WHERE assignment_id = ?;""",
                      ('Completed', approve_time, assignment_id))

            # Increment worker disconnected
            c.execute("""UPDATE workers SET disconnected = disconnected + 1
                         WHERE worker_id = ?;""",
                      (worker_id, ))

            # update the pairing status
            c.execute("""UPDATE pairings SET status = ?, task_end = ?
                         WHERE worker_id = ? AND assignment_id = ?;""",
                      (disconnect_type, time.time(), worker_id, assignment_id))

            # Update run data to have another completed
            c.execute('UPDATE runs SET failed = failed + 1 WHERE run_id = ?;',
                      (task_group_id, ))
            conn.commit()

    def log_expire_assignment(self, worker_id, assignment_id,
                              task_group_id=None):
        """Note that an assignment was expired by us"""
        task_group_id = self._force_task_group_id(task_group_id)
        with self.table_access_condition:
            conn = self._get_connection()
            c = conn.cursor()

            # Update assign data to expired
            c.execute("""UPDATE assignments SET status = ?
                         WHERE assignment_id = ?;""",
                      ('Expired', assignment_id))

            # Increment worker completed
            c.execute("""UPDATE workers SET expired = expired + 1
                         WHERE worker_id = ?;""",
                      (worker_id, ))

            # update the pairing status
            c.execute("""UPDATE pairings SET status = ?, task_end = ?
                         WHERE worker_id = ? AND assignment_id = ?;""",
                      (AssignState.STATUS_EXPIRED, time.time(), worker_id,
                       assignment_id))

            # Update run data to have another completed
            c.execute('UPDATE runs SET failed = failed + 1 WHERE run_id = ?;',
                      (task_group_id, ))
            conn.commit()

    def log_submit_assignment(self, worker_id, assignment_id):
        """To be called whenever a worker hits the "submit hit" button"""
        with self.table_access_condition:
            conn = self._get_connection()
            c = conn.cursor()
            # update the assignment status to reviewable
            c.execute("""UPDATE assignments SET status = ?
                         WHERE assignment_id = ?;""",
                      ('Reviewable', assignment_id))
            conn.commit()

    def log_abandon_assignment(self, worker_id, assignment_id):
        """To be called whenever a worker returns a hit"""
        with self.table_access_condition:
            conn = self._get_connection()
            c = conn.cursor()
            # update the assignment status to reviewable
            c.execute("""UPDATE assignments SET status = ?
                         WHERE assignment_id = ?;""",
                      ('Abandoned', assignment_id))
            # Increment worker completed
            c.execute("""UPDATE workers SET disconnected = disconnected + 1
                         WHERE worker_id = ?;""",
                      (worker_id, ))
            conn.commit()

<<<<<<< HEAD
    def log_start_onboard(self, worker_id, assignment_id, conversation_id):
        with self.table_access_condition:
            conn = self._get_connection()
            c = conn.cursor()
            c.execute('''UPDATE pairings SET status = ?, onboarding_start = ?,
                         onboarding_id = ?
                         WHERE worker_id = ? AND assignment_id = ?;''',
                      (AssignState.STATUS_ONBOARDING, time.time(),
                       conversation_id, worker_id, assignment_id))
=======
    def log_start_onboard(self, worker_id, assignment_id):
        """Update a pairing state to reflect onboarding status"""
        with self.table_access_condition:
            conn = self._get_connection()
            c = conn.cursor()
            c.execute("""UPDATE pairings SET status = ?, onboarding_start = ?
                         WHERE worker_id = ? AND assignment_id = ?;""",
                      (AssignState.STATUS_ONBOARDING, time.time(), worker_id,
                       assignment_id))
>>>>>>> 181100fc
            conn.commit()

    def log_finish_onboard(self, worker_id, assignment_id):
        """Update a pairing state to reflect waiting status"""
        with self.table_access_condition:
            conn = self._get_connection()
            c = conn.cursor()
            c.execute("""UPDATE pairings SET status = ?, onboarding_end = ?
                         WHERE worker_id = ? AND assignment_id = ?;""",
                      (AssignState.STATUS_WAITING, time.time(), worker_id,
                       assignment_id))
            conn.commit()

    def log_start_task(self, worker_id, assignment_id, conversation_id):
        """Update a pairing state to reflect in_task status"""
        with self.table_access_condition:
            conn = self._get_connection()
            c = conn.cursor()
            c.execute("""UPDATE pairings SET status = ?, task_start = ?,
                         conversation_id = ? WHERE worker_id = ?
                         AND assignment_id = ?;""",
                      (AssignState.STATUS_IN_TASK, time.time(),
                       conversation_id, worker_id, assignment_id))
            conn.commit()

    def log_award_amount(self, worker_id, assignment_id, amount, reason):
        """Update a pairing state to add a bonus to be paid, appends reason"""
        with self.table_access_condition:
            conn = self._get_connection()
            c = conn.cursor()
            reason = "${} for {}\n".format(amount, reason)
            c.execute("""UPDATE pairings SET bonus_amount = bonus_amount + ?,
                        bonus_text = bonus_text || ?
                         WHERE worker_id = ? AND assignment_id = ?;""",
                      (amount, reason, worker_id, assignment_id))
            conn.commit()

    def log_bonus_paid(self, worker_id, assignment_id):
        """Update to show that the intended bonus amount awarded for work
        in the task has been paid
        """
        with self.table_access_condition:
            conn = self._get_connection()
            c = conn.cursor()
            c.execute("""UPDATE pairings SET bonus_paid = ?
                         WHERE worker_id = ? AND assignment_id = ?;""",
                      (True, worker_id, assignment_id))
            conn.commit()

    def log_approve_assignment(self, assignment_id):
        """Update assignment state to reflect approval, update worker state to
        increment number of accepted assignments
        """
        # TODO approve rejected assignments, make idempotent
        with self.table_access_condition:
            conn = self._get_connection()
            c = conn.cursor()
            c.execute("""UPDATE assignments SET status = ?
                         WHERE assignment_id = ?;""",
                      ('Approved', assignment_id))
            c.execute('SELECT * FROM assignments WHERE assignment_id = ?;',
                      (assignment_id, ))
            assignment = c.fetchone()
            if assignment is None:
                return
            worker_id = assignment['worker_id']
            c.execute("""UPDATE workers SET approved = approved + 1
                         WHERE worker_id = ?;""",
                      (worker_id, ))
            conn.commit()

    def log_reject_assignment(self, assignment_id):
        """Update assignment state to reflect rejection, update worker state to
        increment number of rejected assignments
        """
        with self.table_access_condition:
            conn = self._get_connection()
            c = conn.cursor()
            c.execute("""UPDATE assignments SET status = ?
                         WHERE assignment_id = ?;""",
                      ('Rejected', assignment_id))
            c.execute('SELECT * FROM assignments WHERE assignment_id = ?;',
                      (assignment_id, ))
            assignment = c.fetchone()
            if assignment is None:
                return
            worker_id = assignment['worker_id']
            c.execute("""UPDATE workers SET rejected = rejected + 1
                         WHERE worker_id = ?;""",
                      (worker_id, ))
            conn.commit()

    def log_worker_note(self, worker_id, assignment_id, note):
        """Append a note to the worker notes for a particular worker-assignment
        pairing. Adds newline to the note.
        """
        note += '\n'
        with self.table_access_condition:
            try:
                conn = self._get_connection()
                c = conn.cursor()
                c.execute("""UPDATE pairings SET notes = notes || ?
                             WHERE worker_id = ? AND assignment_id = ?;""",
                          (note, worker_id, assignment_id))
                conn.commit()
            except Exception as e:
                print(repr(e))

    def get_all_worker_data(self, start=0, count=30):
        """get all the worker data for all worker_ids."""
        with self.table_access_condition:
            conn = self._get_connection()
            c = conn.cursor()
            c.execute('SELECT * FROM workers LIMIT ?,?;',
                      (start, start + count))
            results = c.fetchall()
            return results

    def get_worker_data(self, worker_id):
        """get all worker data for a particular worker_id."""
        with self.table_access_condition:
            conn = self._get_connection()
            c = conn.cursor()
            c.execute('SELECT * FROM workers WHERE worker_id = ?;',
                      (worker_id, ))
            results = c.fetchone()
            return results

    def get_assignments_for_run(self, task_group_id):
        """get all assignments for a particular run by task_group_id"""
        with self.table_access_condition:
            conn = self._get_connection()
            c = conn.cursor()
            c.execute("""SELECT assignments.* FROM assignments
                         WHERE assignments.hit_id IN (
                           SELECT hits.hit_id FROM hits
                           WHERE hits.run_id = ?
                         );""",
                      (task_group_id, ))
            results = c.fetchall()
            return results

    def get_assignment_data(self, assignment_id):
        """get assignment data for a particular assignment by assignment_id"""
        with self.table_access_condition:
            conn = self._get_connection()
            c = conn.cursor()
            c.execute('SELECT * FROM assignments WHERE assignment_id = ?;',
                      (assignment_id, ))
            results = c.fetchone()
            return results

    def get_worker_assignment_pairing(self, worker_id, assignment_id):
        """get a pairing data structure between a worker and an assignment"""
        with self.table_access_condition:
            conn = self._get_connection()
            c = conn.cursor()
            c.execute("""SELECT * FROM pairings WHERE worker_id = ?
                         AND assignment_id = ?;""",
                      (worker_id, assignment_id))
            results = c.fetchone()
            return results

    def get_all_run_data(self, start=0, count=30):
        """get all the run data for all task_group_ids."""
        with self.table_access_condition:
            conn = self._get_connection()
            c = conn.cursor()
            c.execute('SELECT * FROM runs LIMIT ?,?;',
                      (start, start + count))
            results = c.fetchall()
            return results

    def get_run_data(self, task_group_id):
        """get the run data for the given task_group_id, return None if not
        found.
        """
        with self.table_access_condition:
            conn = self._get_connection()
            c = conn.cursor()
            c.execute('SELECT * FROM runs WHERE run_id = ?;',
                      (task_group_id, ))
            results = c.fetchone()
            return results

    def get_hits_for_run(self, run_id):
        """Get the full list of HITs for the given run_id"""
        with self.table_access_condition:
            conn = self._get_connection()
            c = conn.cursor()
            c.execute("SELECT * FROM hits WHERE run_id = ?;", (run_id, ))
            results = c.fetchall()
            return results

    def get_hit_data(self, hit_id):
        """get the hit data for the given hit_id, return None if not"""
        with self.table_access_condition:
            conn = self._get_connection()
            c = conn.cursor()
            c.execute("SELECT * FROM hits WHERE hit_id = ?;", (hit_id, ))
            results = c.fetchone()
            return results

    def get_pairings_for_assignment(self, assignment_id):
        """get all pairings attached to a particular assignment_id"""
        with self.table_access_condition:
            conn = self._get_connection()
            c = conn.cursor()
            c.execute("SELECT * FROM pairings WHERE assignment_id = ?;",
                      (assignment_id, ))
            results = c.fetchall()
            return results

    def get_pairings_for_run(self, task_group_id):
        """get all pairings from a particular run by task_group_id"""
        with self.table_access_condition:
            conn = self._get_connection()
            c = conn.cursor()
            c.execute("""SELECT * FROM pairings
                         WHERE run_id = ?;""", (task_group_id, ))
            results = c.fetchall()
            return results

    def get_pairings_for_conversation(self, conversation_id,
                                      task_group_id=None):
        """get all pairings for a singular conversation in a run by
        conversation_id and task_group_id
        """
        task_group_id = self._force_task_group_id(task_group_id)
        with self.table_access_condition:
            conn = self._get_connection()
            c = conn.cursor()
            c.execute("""SELECT * FROM pairings WHERE conversation_id = ?
                         AND run_id = ?;""", (conversation_id, task_group_id))
            results = c.fetchall()
            return results

    def get_all_assignments_for_worker(self, worker_id):
        """get all assignments associated with a particular worker_id"""
        with self.table_access_condition:
            conn = self._get_connection()
            c = conn.cursor()
            c.execute("SELECT * FROM assignments WHERE worker_id = ?;",
                      (worker_id, ))
            results = c.fetchall()
            return results

    def get_all_pairings_for_worker(self, worker_id):
        """get all pairings associated with a particular worker_id"""
        with self.table_access_condition:
            conn = self._get_connection()
            c = conn.cursor()
            c.execute('SELECT * FROM pairings WHERE worker_id = ?;',
                      (worker_id, ))
            results = c.fetchall()
            return results

    def get_all_task_assignments_for_worker(self, worker_id,
                                            task_group_id=None):
        """get all assignments for a particular worker within a
        particular run by worker_id and task_group_id
        """
        task_group_id = self._force_task_group_id(task_group_id)
        with self.table_access_condition:
            conn = self._get_connection()
            c = conn.cursor()
            c.execute("""SELECT assignments.assignment_id, assignments.status,
                         assignments.approve_time, assignments.worker_id,
                         assignments.hit_id
                         FROM assignments
                         INNER JOIN hits on assignments.hit_id = hits.hit_id
                         WHERE assignments.worker_id = ? AND hits.run_id = ?;
                         """,
                      (worker_id, task_group_id))
            results = c.fetchall()
            return results

    def get_all_task_pairings_for_worker(self, worker_id, task_group_id=None):
        """get all pairings for a particular worker within a
        particular run by worker_id and task_group_id
        """
        task_group_id = self._force_task_group_id(task_group_id)
        with self.table_access_condition:
            conn = self._get_connection()
            c = conn.cursor()
            c.execute("""SELECT * FROM pairings WHERE worker_id = ?
                         AND run_id = ?;""",
                      (worker_id, task_group_id))
            results = c.fetchall()
            return results<|MERGE_RESOLUTION|>--- conflicted
+++ resolved
@@ -17,13 +17,13 @@
 from parlai.mturk.core.agents import AssignState
 
 
-def ensure_dir_exists(check_dir):
-    if not os.path.exists(check_dir):
-        os.makedirs(check_dir)
+def force_dir(path):
+    """Make sure the parent dir exists for path so we can write a file."""
+    os.makedirs(os.path.dirname(path), exist_ok=True)
 
 
 data_dir = os.path.dirname(os.path.abspath(__file__)) + '/run_data'
-ensure_dir_exists(data_dir)
+force_dir(data_dir)
 
 # Run data table:
 CREATE_RUN_DATA_SQL_TABLE = (
@@ -117,16 +117,16 @@
         target = 'sandbox' if sandbox else 'live'
         target_dir = os.path.join(
             data_dir, target, task_group_id, conversation_id)
-        ensure_dir_exists(target_dir)
+        force_dir(target_dir)
         if prepped_save_data['custom_data'] is not None:
             target_dir_custom = os.path.join(target_dir, 'custom')
-            ensure_dir_exists(target_dir_custom)
+            force_dir(target_dir_custom)
             custom_file = os.path.join(target_dir_custom, 'data.json')
             with open(custom_file, 'w') as outfile:
                 json.dump(prepped_save_data['custom_data'], outfile)
         worker_data = prepped_save_data['worker_data']
         target_dir_workers = os.path.join(target_dir, 'workers')
-        ensure_dir_exists(target_dir_workers)
+        force_dir(target_dir_workers)
         for worker_id, w_data in worker_data.items():
             worker_file = os.path.join(
                 target_dir_workers, '{}.json'.format(worker_id))
@@ -244,13 +244,8 @@
 
             # Create tracking for this specific pairing, as the assignment
             # may be reassigned
-<<<<<<< HEAD
-            c.execute('''INSERT INTO pairings
-                         VALUES (?,?,?,?,?,?,?,?,?,?,?,?,?,?)''',
-=======
             c.execute("""INSERT INTO pairings
-                         VALUES (?,?,?,?,?,?,?,?,?,?,?,?,?)""",
->>>>>>> 181100fc
+                         VALUES (?,?,?,?,?,?,?,?,?,?,?,?,?,?)""",
                       (AssignState.STATUS_NONE, None, None, None, None, None,
                        None, 0, '', False, '', worker_id, assignment_id,
                        task_group_id))
@@ -367,8 +362,8 @@
                       (worker_id, ))
             conn.commit()
 
-<<<<<<< HEAD
     def log_start_onboard(self, worker_id, assignment_id, conversation_id):
+        """Update a pairing state to reflect onboarding status"""
         with self.table_access_condition:
             conn = self._get_connection()
             c = conn.cursor()
@@ -377,17 +372,6 @@
                          WHERE worker_id = ? AND assignment_id = ?;''',
                       (AssignState.STATUS_ONBOARDING, time.time(),
                        conversation_id, worker_id, assignment_id))
-=======
-    def log_start_onboard(self, worker_id, assignment_id):
-        """Update a pairing state to reflect onboarding status"""
-        with self.table_access_condition:
-            conn = self._get_connection()
-            c = conn.cursor()
-            c.execute("""UPDATE pairings SET status = ?, onboarding_start = ?
-                         WHERE worker_id = ? AND assignment_id = ?;""",
-                      (AssignState.STATUS_ONBOARDING, time.time(), worker_id,
-                       assignment_id))
->>>>>>> 181100fc
             conn.commit()
 
     def log_finish_onboard(self, worker_id, assignment_id):
