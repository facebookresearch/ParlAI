#!/usr/bin/env python3
# Copyright (c) Facebook, Inc. and its affiliates.
# This source code is licensed under the MIT license found in the
# LICENSE file in the root directory of this source tree.
"""
Images and Dialogues from Image-Chat dataset.

202k images, 401k utterances, over 215 different personalities.
"""
import json
import os
from typing import Tuple

from parlai.core.message import Message
from parlai.core.opt import Opt
from parlai.core.teachers import FixedDialogTeacher
from parlai.core.image_featurizers import ImageLoader
from parlai.utils.typing import TShared
from .build import build


def _path(opt: Opt) -> Tuple[str, str, str]:
    """
    Return appropriate datapaths.

    :param opt:
        options

    :return (data path, personalities path, image_path):
        path to data, personalities, and images
    """
    build(opt)
    dt = opt['datatype'].split(':')[0]
    if dt in ['train', 'valid', 'test']:
        data_path = os.path.join(opt['datapath'], 'image_chat/{}.json'.format(dt))

    personalities_data_path = os.path.join(
        opt['datapath'], 'image_chat/personalities.json'
    )
    image_path = ''
    if opt.get('yfcc_path'):
        image_path = opt['yfcc_path']
    else:
        image_path = os.path.join(opt['datapath'], 'yfcc_images')

    return data_path, personalities_data_path, image_path


class ImageChatTeacher(FixedDialogTeacher):
    """
    Provides the personality in the `text` field, and response in the `labels` field.

    To specify your own path to the YFCC100m images, please use the `--yfcc-path`
    command line argument.
    """

    def __init__(self, opt: Opt, shared: TShared = None):
        super().__init__(opt, shared)
        self.opt = opt
        self.image_mode = opt.get('image_mode', 'no_image_model')
        self.data_path, personalities_data_path, self.image_path = _path(opt)
        self.datatype = opt['datatype'].split(':')[0]
        self.include_personality = opt.get('include_personality')
        self.include_image = opt.get('include_image') and opt.get('load_images')
        self.num_cands = opt.get('num_cands')
        if shared and 'data' in shared:
            self.data = shared['data']
            self.personalities = shared['personalities']
            self.image_loader = shared['image_loader']
        else:
            self.image_loader = ImageLoader(opt)
            self._setup_data(self.data_path, personalities_data_path)
        self.num_exs = sum(len(d['dialog']) for d in self.data)
        self.reset()

    @staticmethod
    def add_cmdline_args(argparser):
        agent = argparser.add_argument_group('Personality-Captions arguments')
        agent.add_argument(
            '--include-personality',
            type='bool',
            default=True,
            help='Whether to provide personality to agent',
        )
        agent.add_argument(
            '--include-image',
            type='bool',
            default=True,
            help='Whether to provide image to agent',
        )
        agent.add_argument(
            '--yfcc-path',
            type=str,
            default=None,
            help='Path to yfcc images (if not downloaded '
            'via the provided download script)',
        )
        agent.add_argument(
            '--load-images',
            type='bool',
            default=True,
            help='Specify whether to load images',
        )
        agent.add_argument(
            '--num-cands',
            type=str,
            default='100',
            choices=['100', '1000'],
            help='how many candidates to provide agent',
        )

    def _setup_data(self, data_path: str, personalities_data_path: str):
        """
        Load the data.
        """
        print('loading: ' + data_path)
        with open(data_path) as f:
            self.data = json.load(f)
        with open(personalities_data_path) as f:
            self.personalities = json.load(f)

    def reset(self):
        """
        Override to Reset self.example.
        """
        super().reset()
        self.example = None

    def num_episodes(self) -> int:
        return len(self.data)

    def num_examples(self) -> int:
        return self.num_exs

    def submit_load_request(self, image_id: str):  # type: ignore
        img_path = os.path.join(self.image_path, '{}.jpg'.format(image_id))
        self.data_loader.request_load(
            self.receive_data, self.image_loader.load, (img_path,)
        )

    def get(self, episode_idx: int, entry_idx: int = 0):
        data = self.data[episode_idx]
        personality, text = data['dialog'][entry_idx]
        episode_done = entry_idx == len(data['dialog']) - 1

        action = {
            'text': personality if self.include_personality else '',
            'image_id': data['image_hash'],
            'episode_done': episode_done,
            'labels': [text],
        }

        if 'candidates' in data:
            action['label_candidates'] = data['candidates'][entry_idx][self.num_cands]

        return action

    def next_example(self) -> Tuple[Message, bool]:
        """
        Returns the next example from this dataset after starting to queue up the next
        example.

        :return (example, epoch done):
            returns the next example as well as whether the epoch is done.
        """
        ready = None
        load_image = self.image_mode != 'no_image_model' and self.include_image
        # pull up the currently queued example
        if self.example is not None:
            # if self.image_mode != 'none' and 'image_id' in self.example:
            if load_image and 'image_id' in self.example:
                # move the image we loaded in the background into the example
                image = self.data_queue.get()
                self.example['image'] = image
            ready = (self.example, self.imageEpochDone)  # type: ignore
        # get the next base example: super().next_example() calls self.get()
        self.example, self.imageEpochDone = super().next_example()
        # if self.image_mode != 'none' and 'image_id' in self.example:
        if load_image and 'image_id' in self.example:
            # load the next image in the background
            image_id = self.example['image_id']
            self.submit_load_request(image_id)
        # Try to return the previously cached example
        if ready is None:
            return self.next_example()
        else:
            return ready

    def share(self) -> TShared:
        shared = super().share()
        shared['data'] = self.data
        shared['image_loader'] = self.image_loader
        shared['personalities'] = self.personalities
        return shared


class GenerationTeacher(ImageChatTeacher):
    """
    GenerationTeacher - dialogues are split into two episodes, one from
    each individual person's point of view.

    Used in the #dodecaDialogue task. (see https://parl.ai/projects/dodecadialogue/)
    """

    def __init__(self, opt: Opt, shared: TShared = None):
<<<<<<< HEAD
        if opt.get('datasplit', '100k') != '100k':
            print('Warning: teacher only has 100k datasplit')
            opt['datasplit'] = '100k'
=======
>>>>>>> 2d832fba
        if not shared:
            self.idx_to_ep = {}
        else:
            self.idx_to_ep = shared['idx_to_ep']
        self.prepend_personality = opt.get('prepend_personality', True)
        self.include_dialogue_history = opt.get('include_dialogue_history', True)
        super().__init__(opt, shared)
        self.num_eps = len(self.data) + len(
            [d for d in self.data if len(d['dialog']) > 1]
        )

    @staticmethod
    def add_cmdline_args(argparser):
        ImageChatTeacher.add_cmdline_args(argparser)
        agent = argparser.add_argument_group('generation teacher arguments')
        agent.add_argument(
            '--prepend-personality',
            type='bool',
            default=True,
            help='if true, always prepend first turn text with the personality',
        )
        agent.add_argument(
            '--include-dialogue-history',
            type='bool',
            default=True,
            help='if false, remove the dialogue history',
        )

    def num_episodes(self) -> int:
        return self.num_eps

    def get(self, episode_idx: int, entry_idx: int = 0):
        entry_idx *= 2
        first_turn = entry_idx == 0
        if episode_idx >= len(self.data):
            # Second time through dataset
            data = self.data[self.idx_to_ep[episode_idx]]
            entry_idx += 1
        else:
            data = self.data[episode_idx]

        personality, label = data['dialog'][entry_idx]
        if not self.include_personality:
            personality = ''

        if entry_idx > 0:
            _, text = data['dialog'][entry_idx - 1]
            if not self.include_dialogue_history:
                text = ''
            if first_turn and self.prepend_personality and self.include_personality:
                text = '\n'.join([personality, text])
        elif self.prepend_personality and self.include_personality:
            text = personality
        else:
            text = ''

        episode_done = entry_idx >= len(data['dialog']) - 2

        action = {
            'text': text,
            'personality': personality,
            'image_id': data['image_hash'],
            'episode_done': episode_done,
            'labels': [label],
        }

        if "candidates" in data:
            action['label_candidates'] = data['candidates'][entry_idx][self.num_cands]

        return action

    def _setup_data(self, data_path: str, personalities_data_path: str):
        super()._setup_data(data_path, personalities_data_path)
        ep_idx = len(self.data)
        for i, d in enumerate(self.data):
            if len(d['dialog']) > 1:
                self.idx_to_ep[ep_idx] = i
                ep_idx += 1

    def share(self):
        shared = super().share()
        shared['idx_to_ep'] = self.idx_to_ep
        return shared


class ImageChatTestTeacher(ImageChatTeacher):
    """
    Test ImageChat teacher for ensuring pretrained model does not break.
    """

    def _setup_data(self, data_path, personalities_data_path):
        super()._setup_data(data_path, personalities_data_path)
        from parlai.zoo.image_chat.transresnet_multimodal import download

        download(self.opt['datapath'])
        image_features_path = os.path.join(
            self.opt['datapath'],
            'models/image_chat/transresnet_multimodal/test_image_feats',
        )
        import torch

        self.image_features = torch.load(image_features_path)

    def reset(self):
        """
        Reset teacher.
        """
        super().reset()
        self.example = None

    def num_episodes(self):
        """
        Return number of episodes.
        """
        return len(self.image_features)

    def num_examples(self):
        """
        Return number of examples.
        """
        return len(self.image_features)

    def get(self, episode_idx, entry_idx=0):
        """
        Get an example.

        :param episode_idx:
            index of episode in self.data
        :param entry_idx:
            optional, which entry in the episode to get

        :return:
            an example
        """
        data = self.data[episode_idx]
        personality, text = data['dialog'][entry_idx]
        episode_done = entry_idx == len(data['dialog']) - 1

        action = {
            'text': personality if self.include_personality else '',
            'image': self.image_features[data['image_hash']],
            'episode_done': episode_done,
            'labels': [text],
        }

        if 'candidates' in data:
            action['label_candidates'] = data['candidates'][entry_idx][self.num_cands]

        return action


class DefaultTeacher(ImageChatTeacher):
    pass<|MERGE_RESOLUTION|>--- conflicted
+++ resolved
@@ -203,12 +203,6 @@
     """
 
     def __init__(self, opt: Opt, shared: TShared = None):
-<<<<<<< HEAD
-        if opt.get('datasplit', '100k') != '100k':
-            print('Warning: teacher only has 100k datasplit')
-            opt['datasplit'] = '100k'
-=======
->>>>>>> 2d832fba
         if not shared:
             self.idx_to_ep = {}
         else:
