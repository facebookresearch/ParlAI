--- conflicted
+++ resolved
@@ -1145,7 +1145,6 @@
         ),
     },
     {
-<<<<<<< HEAD
         "id": "HollE",
         "display_name": "Holl-E",
         "task": "holl_e",
@@ -1154,7 +1153,9 @@
             "Sequence of utterances and responses with background knowledge about"
             "movies. From the Holl-E dataset. More information found at"
             " https://github.com/nikitacs16/Holl-E."
-=======
+        ),
+    },
+    {
         "id": "ELI5",
         "display_name": "ELI5",
         "task": "eli5",
@@ -1204,7 +1205,6 @@
             "CommonSenseQA is a multiple-choice Q-A dataset that relies on commonsense "
             "knowlegde to predict correct answers. More information found at "
             "<https://www.tau-nlp.org/commonsenseqa>."
->>>>>>> d08c69bd
         ),
     },
 ]