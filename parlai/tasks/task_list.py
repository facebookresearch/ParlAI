# Copyright (c) 2017-present, Facebook, Inc.
# All rights reserved.
# This source code is licensed under the BSD-style license found in the
# LICENSE file in the root directory of this source tree. An additional grant
# of patent rights can be found in the PATENTS file in the same directory.
"""This file contains a list of all the tasks, their id and task name, description
and the tags associated with them.
"""

task_list = [
    {
        "id": "bAbI-1k",
        "display_name": "bAbI 1k",
        "task": "babi:All1k",
        "tags": [ "All",  "QA" ],
        "description": "20 synthetic tasks that each test a unique aspect of text and reasoning, and hence test different capabilities of learning models. From Weston et al. '16. Link: http://arxiv.org/abs/1502.05698",
        "notes": "You can access just one of the bAbI tasks with e.g. 'babi:Task1k:3' for task 3."
    },
    {
        "id": "bAbI-10k",
        "display_name": "bAbI 10k",
        "task": "babi:All10k",
        "tags": [ "All",  "QA" ],
        "description": "20 synthetic tasks that each test a unique aspect of text and reasoning, and hence test different capabilities of learning models. From Weston et al. '16. Link: http://arxiv.org/abs/1502.05698",
        "notes": "You can access just one of the bAbI tasks with e.g. 'babi:Task10k:3' for task 3."
    },
    {
        "id": "BookTest",
        "display_name": "BookTest",
        "task": "booktest",
        "tags": [ "All",  "Cloze" ],
        "description": "Sentence completion given a few sentences as context from a book. A larger version of CBT. From Bajgar et al., 16. Link: https://arxiv.org/abs/1610.00956"
    },
    {
        "id": "CBT",
        "display_name": "Children's Book Test (CBT)",
        "task": "cbt",
        "tags": [ "All",  "Cloze" ],
        "description": "Sentence completion given a few sentences as context from a children's book. From Hill et al., '16. Link: https://arxiv.org/abs/1511.02301"
    },
    {
        "id": "CornellMovie",
        "display_name": "Cornell Movie",
        "task": "cornell_movie",
        "tags": [ "All",  "ChitChat" ],
        "description": "Fictional conversations extracted from raw movie scripts. Link: https://www.cs.cornell.edu/~cristian/Cornell_Movie-Dialogs_Corpus.html"
    },
    {
        "id": "DBLL-bAbI",
        "display_name": "Dialog Based Language Learning: bAbI Task",
        "task": "dbll_babi",
        "tags": [ "All",  "Goal" ],
        "description": "Short dialogs based on the bAbI tasks, but in the form of a question from a teacher, the answer from the student, and finally a comment on the answer from the teacher. The aim is to find learning models that use the comments to improve. From Weston '16. Link: https://arxiv.org/abs/1604.06045. Tasks can be accessed with a format like: 'python examples/display_data.py -t dbll_babi:task:2_p0.5' which specifies task 2, and policy with 0.5 answers correct, see the paper for more details of the tasks."
    },
    {
        "id": "DBLL-Movie",
        "display_name": "Dialog Based Language Learning: WikiMovies Task",
        "task": "dbll_movie",
        "tags": [ "All",  "Goal" ],
        "description": "Short dialogs based on WikiMovies, but in the form of a question from a teacher, the answer from the student, and finally a comment on the answer from the teacher. The aim is to find learning models that use the comments to improve. From Weston '16. Link: https://arxiv.org/abs/1604.06045"
    },
    {
        "id": "dialog-bAbI",
        "display_name": "Dialog bAbI",
        "task": "dialog_babi",
        "tags": [ "All",  "Goal" ],
        "description": "Simulated dialogs of restaurant booking, from Bordes et al. '16. Link: https://arxiv.org/abs/1605.07683"
    },
    {
        "id": "dialog-bAbI-plus",
        "display_name": "Dialog bAbI+",
        "task": "dialog_babi_plus",
        "tags": ["All", "Goal"],
        "description": "bAbI+ is an extension of the bAbI Task 1 dialogues with everyday incremental dialogue phenomena (hesitations, restarts, and corrections) which model the disfluencies and communication problems in everyday spoken interaction in real-world environments. See https://www.researchgate.net/publication/319128941_Challenging_Neural_Dialogue_Models_with_Natural_Data_Memory_Networks_Fail_on_Incremental_Phenomena, http://aclweb.org/anthology/D17-1235"
    },
    {
        "id": "FVQA",
        "display_name": "FVQA",
        "task": "fvqa",
        "tags": [ "All", "Visual" ],
        "description": "The FVQA, a VQA dataset which requires, and supports, much deeper reasoning. We extend a conventional visual question answering dataset, which contains image-question-answer triplets, through additional image-question-answer-supporting fact tuples. The supporting fact is represented as a structural triplet, such as <Cat,CapableOf,ClimbingTrees>.  Link: https://arxiv.org/abs/1606.05433"
    },
    {
        "id": "DealNoDeal",
        "display_name": "Deal or No Deal",
        "task": "dealnodeal",
        "tags": ["All", "Negotiation"],
        "description": "End-to-end negotiation task which requires two agents to agree on how to divide a set of items, with each agent assigning different values to each item. From Lewis et al. '17. Link: https://arxiv.org/abs/1706.05125"
    },
    {
        "id": "MutualFriends",
        "display_name": "MutualFriends",
        "task": "mutualfriends",
        "tags": [ "All", "Negotiation"],
        "description": "Task where two agents must discover which friend of theirs is mutual based on the friends's attributes. From He He et al. '17. Link: https://stanfordnlp.github.io/cocoa/'"
    },
    {
        "id": "MCTest",
        "display_name": "MCTest",
        "task": "mctest",
        "tags": [ "All",  "QA" ],
        "description": "Questions about short children's stories, from Richardson et al. '13. Link: https://www.microsoft.com/en-us/research/publication/mctest-challenge-dataset-open-domain-machine-comprehension-text/"
    },
    {
        "id": "MovieDD-QA",
        "display_name": "Movie Dialog QA",
        "task": "moviedialog:Task:1",
        "tags": [ "All",  "QA", "MovieDD" ],
        "description": "Closed-domain QA dataset asking templated questions about movies, answerable from Wikipedia, similar to WikiMovies. From Dodge et al. '15. Link: https://arxiv.org/abs/1511.06931"
    },
    {
        "id": "MovieDD-QARecs",
        "display_name": "Movie Dialog QA Recommendations",
        "task": "moviedialog:Task:3",
        "tags": [ "All",  "Goal", "MovieDD" ],
        "description": "Dialogs discussing questions about movies as well as recommendations. From Dodge et al. '15. Link: https://arxiv.org/abs/1511.06931"
    },
    {
        "id": "MovieDD-Recs",
        "display_name": "Movie Dialog Recommendations",
        "task": "moviedialog:Task:2",
        "tags": [ "All",  "QA", "MovieDD" ],
        "description": "Questions asking for movie recommendations. From Dodge et al. '15. Link: https://arxiv.org/abs/1511.06931"
    },
    {
        "id": "MovieDD-Reddit",
        "display_name": "Movie Dialog Reddit",
        "task": "moviedialog:Task:4",
        "tags": [ "All",  "ChitChat", "MovieDD" ],
        "description": "Dialogs discussing Movies from Reddit (the Movies SubReddit). From Dodge et al. '15. Link: https://arxiv.org/abs/1511.06931"
    },
    {
        "id": "MTurkWikiMovies",
        "display_name": "MTurk WikiMovies",
        "task": "mturkwikimovies",
        "tags": [ "All",  "QA" ],
        "description": "Closed-domain QA dataset asking MTurk-derived questions about movies, answerable from Wikipedia. From Li et al. '16. Link: https://arxiv.org/abs/1611.09823"
    },
    {
        "id": "OpenSubtitles",
        "display_name": "Open Subtitles",
        "task": "opensubtitles",
        "tags": [ "All",  "ChitChat" ],
        "description": "Dataset of dialogs from movie scripts: http://opus.lingfil.uu.se/OpenSubtitles.php. A variant of the dataset used in Vinyals & Le '15, https://arxiv.org/abs/1506.05869."
    },
    {
        "id": "personalized-dialog-full",
        "display_name": "Personalized Dialog Full Set",
        "task": "personalized_dialog:full",
        "tags": [ "All",  "Goal", "Personalization" ],
        "description": "Simulated dataset of restaurant booking focused on personalization based on user profiles. From Joshi et al. '17. Link: https://arxiv.org/abs/1706.07503"
    },
    {
        "id": "personalized-dialog-small",
        "display_name": "Personalized Dialog Small Set",
        "task": "personalized_dialog:small",
        "tags": [ "All",  "Goal", "Personalization" ],
        "description": "Simulated dataset of restaurant booking focused on personalization based on user profiles. From Joshi et al. '17. Link: https://arxiv.org/abs/1706.07503"
    },
    {
        "id": "QACNN",
        "display_name": "QA CNN",
        "task": "qacnn",
        "tags": [ "All",  "Cloze" ],
        "description": "Cloze dataset based on a missing (anonymized) entity phrase from a CNN article, Hermann et al. '15. Link: https://arxiv.org/abs/1506.03340"
    },
    {
        "id": "QADailyMail",
        "display_name": "QA Daily Mail",
        "task": "qadailymail",
        "tags": [ "All",  "Cloze" ],
        "description": "Cloze dataset based on a missing (anonymized) entity phrase from a Daily Mail article, Hermann et al. '15. Link: https://arxiv.org/abs/1506.03340"
    },
    {
        "id": "SimpleQuestions",
        "display_name": "Simple Questions",
        "task": "simplequestions",
        "tags": [ "All",  "QA" ],
        "description": "Open-domain QA dataset based on Freebase triples from Bordes et al. '15. Link: https://arxiv.org/abs/1506.02075"
    },
    {
        "id": "SQuAD",
        "display_name": "SQuAD",
        "task": "squad",
        "tags": [ "All",  "QA" ],
        "description": "Open-domain QA dataset answerable from a given paragraph from Wikipedia, from Rajpurkar et al. '16. Link: https://arxiv.org/abs/1606.05250"
    },
    {
        "id": "TriviaQA",
        "display_name": "TriviaQA",
        "task": "triviaqa",
        "tags": [ "All",  "QA" ],
        "description": "Open-domain QA dataset with question-answer-evidence triples, from Joshi et al. '17. Link: https://arxiv.org/abs/1705.03551"
    },
    {
        "id": "Ubuntu",
        "display_name": "Ubuntu",
        "task": "ubuntu",
        "tags": [ "All",  "ChitChat" ],
        "description": "Dialogs between an Ubuntu user and an expert trying to fix issue, from Lowe et al. '15. Link: https://arxiv.org/abs/1506.08909"
    },
    {
        "id": "WebQuestions",
        "display_name": "Web Questions",
        "task": "webquestions",
        "tags": [ "All",  "QA" ],
        "description": "Open-domain QA dataset from Web queries from Berant et al. '13. Link: http://www.aclweb.org/anthology/D13-1160"
    },
    {
        "id": "WikiMovies",
        "display_name": "WikiMovies",
        "task": "wikimovies",
        "tags": [ "All",  "QA" ],
        "description": "Closed-domain QA dataset asking templated questions about movies, answerable from Wikipedia. From Miller et al. '16. Link: https://arxiv.org/abs/1606.03126"
    },
    {
        "id": "WikiQA",
        "display_name": "WikiQA",
        "task": "wikiqa",
        "tags": [ "All",  "QA" ],
        "description": "Open domain QA from Wikipedia dataset from Yang et al. '15. Link: https://www.microsoft.com/en-us/research/publication/wikiqa-a-challenge-dataset-for-open-domain-question-answering/"
    },
    {
        "id": "VQAv1",
        "display_name": "VQAv1",
        "task": "vqa_v1",
        "tags": [ "All", "Visual" ],
        "description": "Open-ended question answering about visual content. From Agrawal et al. '15. Link: https://arxiv.org/abs/1505.00468"
    },
    {
        "id": "VQAv2",
        "display_name": "VQAv2",
        "task": "vqa_v2",
        "tags": [ "All", "Visual" ],
        "description": "Bigger, more balanced version of the original VQA dataset. From Goyal et al. '16. Link: https://arxiv.org/abs/1612.00837"
    },
    {
        "id": "VisDial",
        "display_name": "VisDial",
        "task": "visdial",
        "tags": [ "All", "Visual" ],
        "description": "Task which requires agents to hold a meaningful dialog about visual content. From Das et al. '16. Link: https://arxiv.org/abs/1611.08669"
    },
    {
        "id": "MNIST_QA",
        "display_name": "MNIST_QA",
        "task": "mnist_qa",
        "tags": [ "All", "Visual" ],
        "description": "Task which requires agents to identify which number they are seeing. From the MNIST dataset."
    },
    {
        "id": "InsuranceQA",
        "display_name": "InsuranceQA",
        "task": "insuranceqa",
        "tags": [ "All",  "QA" ],
        "description": "Task which requires agents to identify high quality answers composed by professionals with deep domain knowledge. From Feng et al. '15. Link: https://arxiv.org/abs/1508.01585"
    },
    {
        "id": "MS_MARCO",
        "display_name": "MS_MARCO",
        "task": "ms_marco",
        "tags": [ "All",  "QA" ],
<<<<<<< HEAD
        "description": "A Reading Comprehension Dataset for the Artificial Intelligence research community. Link: http://www.msmarco.org/dataset.aspx"
    },
    {
        "id": "ConvAIChitChat",
        "display_name": "ConvAIChitChat",
        "task": "convai_chitchat",
        "tags": [ "All", "ChitChat" ],
        "description": "Human-bot dialogues containing free discussions of randomly chosen paragraphs from SQuAD. Link to dataset: http://convai.io/data/"
=======
        "description": "A large scale Machine Reading Comprehension Dataset with questions sampled from real anonymized user queries and contexts from web documents. From Nguyen et al. '16. Link: https://arxiv.org/abs/1611.09268"
    },
    {
        "id": "CLEVR",
        "display_name": "CLEVR",
        "task": "clevr",
        "tags": [ "All",  "Visual" ],
        "description": "A visual reasoning dataset that tests abilities such as attribute identification, counting, comparison, spatial relationships, and logical operations. From Johnson et al. '16. Link: https://arxiv.org/abs/1612.06890"
    },
    {
        "id": "WMT",
        "display_name": "WMT",
        "task": "wmt",
        "tags": [ "All", "MT" ],
        "description": "Workshop on Machine Translation task, currently only includes en_de."
>>>>>>> bdb24cd6
    }
]<|MERGE_RESOLUTION|>--- conflicted
+++ resolved
@@ -260,8 +260,21 @@
         "display_name": "MS_MARCO",
         "task": "ms_marco",
         "tags": [ "All",  "QA" ],
-<<<<<<< HEAD
-        "description": "A Reading Comprehension Dataset for the Artificial Intelligence research community. Link: http://www.msmarco.org/dataset.aspx"
+        "description": "A large scale Machine Reading Comprehension Dataset with questions sampled from real anonymized user queries and contexts from web documents. From Nguyen et al. '16. Link: https://arxiv.org/abs/1611.09268"
+    },
+    {
+        "id": "CLEVR",
+        "display_name": "CLEVR",
+        "task": "clevr",
+        "tags": [ "All",  "Visual" ],
+        "description": "A visual reasoning dataset that tests abilities such as attribute identification, counting, comparison, spatial relationships, and logical operations. From Johnson et al. '16. Link: https://arxiv.org/abs/1612.06890"
+    },
+    {
+        "id": "WMT",
+        "display_name": "WMT",
+        "task": "wmt",
+        "tags": [ "All", "MT" ],
+        "description": "Workshop on Machine Translation task, currently only includes en_de."
     },
     {
         "id": "ConvAIChitChat",
@@ -269,22 +282,5 @@
         "task": "convai_chitchat",
         "tags": [ "All", "ChitChat" ],
         "description": "Human-bot dialogues containing free discussions of randomly chosen paragraphs from SQuAD. Link to dataset: http://convai.io/data/"
-=======
-        "description": "A large scale Machine Reading Comprehension Dataset with questions sampled from real anonymized user queries and contexts from web documents. From Nguyen et al. '16. Link: https://arxiv.org/abs/1611.09268"
-    },
-    {
-        "id": "CLEVR",
-        "display_name": "CLEVR",
-        "task": "clevr",
-        "tags": [ "All",  "Visual" ],
-        "description": "A visual reasoning dataset that tests abilities such as attribute identification, counting, comparison, spatial relationships, and logical operations. From Johnson et al. '16. Link: https://arxiv.org/abs/1612.06890"
-    },
-    {
-        "id": "WMT",
-        "display_name": "WMT",
-        "task": "wmt",
-        "tags": [ "All", "MT" ],
-        "description": "Workshop on Machine Translation task, currently only includes en_de."
->>>>>>> bdb24cd6
     }
 ]