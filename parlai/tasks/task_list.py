--- conflicted
+++ resolved
@@ -1537,7 +1537,19 @@
         "links": {"arXiv": "https://arxiv.org/abs/2110.07518"},
     },
     {
-<<<<<<< HEAD
+        "id": "XPersona",
+        "display_name": "XPersona",
+        "task": "xpersona",
+        "tags": ["ChitChat"],
+        "description": (
+            "XPersona is an extension of ConvAI2 with six more languages: Chinese, French, Indonesian, Italian, Korean, and Japanese."
+        ),
+        "links": {
+            "arXiv": "https://arxiv.org/pdf/2003.07568.pdf",
+            "website": "https://github.com/HLTCHKUST/Xpersona",
+        },
+    },
+    {
         "id": "LCCC",
         "display_name": "LCCC",
         "task": "lccc",
@@ -1548,18 +1560,6 @@
         "links": {
             "arXiv": "https://arxiv.org/pdf/2008.03946",
             "website": "https://github.com/thu-coai/CDial-GPT",
-=======
-        "id": "XPersona",
-        "display_name": "XPersona",
-        "task": "xpersona",
-        "tags": ["ChitChat"],
-        "description": (
-            "XPersona is an extension of ConvAI2 with six more languages: Chinese, French, Indonesian, Italian, Korean, and Japanese."
-        ),
-        "links": {
-            "arXiv": "https://arxiv.org/pdf/2003.07568.pdf",
-            "website": "https://github.com/HLTCHKUST/Xpersona",
->>>>>>> 5322cd4f
         },
     },
 ]