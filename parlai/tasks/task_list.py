#!/usr/bin/env python3

# Copyright (c) Facebook, Inc. and its affiliates.
# This source code is licensed under the MIT license found in the
# LICENSE file in the root directory of this source tree.
"""
This file contains a list of all the tasks, their id and task name, description and the
tags associated with them.
"""

task_list = [
    {
        "id": "AmazonQA",
        "display_name": "AmazonQA",
        "task": "amazon_qa",
        "tags": ["All", "QA"],
        "description": (
            "This dataset contains Question and Answer data from Amazon, "
            "totaling around 1.4 million answered questions."
            "Link: http://jmcauley.ucsd.edu/data/amazon/qa/"
        ),
    },
    {
        "id": "AQuA",
        "display_name": "AQuA",
        "task": "aqua",
        "tags": ["All", "QA"],
        "description": (
            "Dataset containing algebraic word problems with rationales for "
            "their answers. From Ling et. al. 2017, Link: "
            "https://arxiv.org/pdf/1705.04146.pdf"
        ),
    },
    {
        "id": "bAbI-1k",
        "display_name": "bAbI 1k",
        "task": "babi:All1k",
        "tags": ["All", "QA"],
        "description": (
            "20 synthetic tasks that each test a unique aspect of text and "
            "reasoning, and hence test different capabilities of learning "
            "models. From Weston et al. '16. Link: "
            "http://arxiv.org/abs/1502.05698 "
        ),
        "notes": (
            "You can access just one of the bAbI tasks with e.g. "
            "'babi:Task1k:3' for task 3."
        ),
    },
    {
        "id": "bAbI-10k",
        "display_name": "bAbI 10k",
        "task": "babi:All10k",
        "tags": ["All", "QA"],
        "description": (
            "20 synthetic tasks that each test a unique aspect of text and "
            "reasoning, and hence test different capabilities of learning "
            "models. From Weston et al. '16. Link: "
            "http://arxiv.org/abs/1502.05698"
        ),
        "notes": (
            "You can access just one of the bAbI tasks with e.g. 'babi:Task10k:3' "
            "for task 3."
        ),
    },
    {
        "id": "BlendedSkillTalk",
        "display_name": "Blended Skill Talk",
        "task": "blended_skill_talk",
        "tags": ["All", "ChitChat"],
        "description": (
            "A dataset of 7k conversations explicitly designed to exhibit multiple "
            "conversation modes: displaying personality, having empathy, and "
            "demonstrating knowledge."
        ),
    },
    {
        "id": "BookTest",
        "display_name": "BookTest",
        "task": "booktest",
        "tags": ["All", "Cloze"],
        "description": (
            "Sentence completion given a few sentences as context from a book. "
            "A larger version of CBT. From Bajgar et al., 16. Link: "
            "https://arxiv.org/abs/1610.00956"
        ),
    },
    {
        "id": "CBT",
        "display_name": "Children's Book Test (CBT)",
        "task": "cbt",
        "tags": ["All", "Cloze"],
        "description": (
            "Sentence completion given a few sentences as context from a "
            "children's book. From Hill et al., '16. Link: "
            "https://arxiv.org/abs/1511.02301"
        ),
    },
    {
        "id": "CCPE",
        "display_name": "Coached Conversational Preference Elicitation",
        "task": "ccpe",
        "tags": ["All", "Goal"],
        "description": (
            "A dataset consisting of 502 dialogs with 12,000 annotated "
            "utterances between a user and an assistant discussing movie "
            "preferences in natural language. It was collected using a "
            "Wizard-of-Oz methodology between two paid crowd-workers, "
            "where one worker plays the role of an 'assistant', while "
            "the other plays the role of a 'user'. From Google, '19. Link: "
            "https://ai.google/tools/datasets/coached-conversational-preference-elicitation"
        ),
    },
    {
        "id": "COPA",
        "display_name": "Choice of Plausible Alternatives",
        "task": "copa",
        "tags": ["All", "Reasoning"],
        "description": (
            "The Choice Of Plausible Alternatives (COPA) evaluation provides "
            "researchers with a tool for assessing progress in open-domain "
            "commonsense causal reasoning. COPA consists of 1000 questions, "
            "split equally into development and test sets of 500 questions "
            "each. See http://people.ict.usc.edu/~gordon/copa.html for more "
            "information"
        ),
    },
    {
        "id": "COQA",
        "display_name": "Conversational Question Answering Challenge",
        "task": "coqa",
        "tags": ["All", "QA"],
        "description": (
            "CoQA is a large-scale dataset for building Conversational "
            "Question Answering systems. The goal of the CoQA challenge "
            "is to measure the ability of machines to understand a text "
            "passage and answer a series of interconnected questions that "
            "appear in a conversation. CoQA is pronounced as coca . See "
            "https://arxiv.org/abs/1808.07042"
        ),
    },
    {
        "id": "CornellMovie",
        "display_name": "Cornell Movie",
        "task": "cornell_movie",
        "tags": ["All", "ChitChat", "Dodeca"],
        "description": (
            "Fictional conversations extracted from raw movie scripts. "
            "Danescu-Niculescu-Mizil & Lee, '11. Link: "
            "https://arxiv.org/abs/1106.3077"
        ),
    },
    {
        "id": "DBLL-bAbI",
        "display_name": "Dialog Based Language Learning: bAbI Task",
        "task": "dbll_babi",
        "tags": ["All", "Goal"],
        "description": (
            "Short dialogs based on the bAbI tasks, but in the form of a "
            "question from a teacher, the answer from the student, and finally a "
            "comment on the answer from the teacher. The aim is to find learning "
            "models that use the comments to improve. From Weston '16. Link: "
            "https://arxiv.org/abs/1604.06045. Tasks can be accessed with a "
            "format like: 'python examples/display_data.py -t "
            "dbll_babi:task:2_p0.5' which specifies task 2, and policy with 0.5 "
            "answers correct, see the paper for more details of the tasks."
        ),
    },
    {
        "id": "DBLL-Movie",
        "display_name": "Dialog Based Language Learning: WikiMovies Task",
        "task": "dbll_movie",
        "tags": ["All", "Goal"],
        "description": (
            "Short dialogs based on WikiMovies, but in the form of a question "
            "from a teacher, the answer from the student, and finally a comment "
            "on the answer from the teacher. The aim is to find learning models "
            "that use the comments to improve. From Weston '16. Link: "
            "https://arxiv.org/abs/1604.06045"
        ),
    },
    {
        "id": "dialog-bAbI",
        "display_name": "Dialog bAbI",
        "task": "dialog_babi",
        "tags": ["All", "Goal"],
        "description": (
            "Simulated dialogs of restaurant booking, from Bordes et al. '16. "
            "Link: https://arxiv.org/abs/1605.07683"
        ),
    },
    {
        "id": "dialog-bAbI-plus",
        "display_name": "Dialog bAbI+",
        "task": "dialog_babi_plus",
        "tags": ["All", "Goal"],
        "description": (
            "bAbI+ is an extension of the bAbI Task 1 dialogues with everyday "
            "incremental dialogue phenomena (hesitations, restarts, and "
            "corrections) which model the disfluencies and communication "
            "problems in everyday spoken interaction in real-world environments. "
            "See https://www.researchgate.net/publication/319128941_Challenging_Neural_"
            "Dialogue_Models_with_Natural_Data_Memory_Networks_Fail_on_"
            "Incremental_Phenomena,http://aclweb.org/anthology/D17-1235"
        ),
    },
    {
        "id": "dialogue-nli",
        "display_name": "Dialogue NLI",
        "task": "dialogue_nli",
        "tags": ["All", "ChitChat", "NLI"],
        "description": (
            "Dialogue NLI is a dataset that addresses the issue of consistency in "
            "dialogue models. "
            "See: https://wellecks.github.io/dialogue_nli/"
        ),
    },
    {
        "id": "dstc7",
        "display_name": "DSTC7 subtrack 1 - ubuntu",
        "task": "dstc7",
        "tags": ["All", "ChitChat"],
        "description": (
            "DSTC7 is a competition which provided a dataset of dialogs very "
            "similar to the ubuntu dataset. In particular, the subtrack 1 "
            "consists in predicting the next utterance. "
            "See: https://arxiv.org/pdf/1901.03461.pdf"
        ),
    },
    {
        "id": "FVQA",
        "display_name": "FVQA",
        "task": "fvqa",
        "tags": ["All", "Visual"],
        "description": (
            "The FVQA, a VQA dataset which requires, and supports, much deeper "
            "reasoning. We extend a conventional visual question answering "
            "dataset, which contains image-question-answer triplets, through "
            "additional image-question-answer-supporting fact tuples. The "
            "supporting fact is represented as a structural triplet, such as "
            "<Cat,CapableOf,ClimbingTrees>.  Link: "
            "https://arxiv.org/abs/1606.05433"
        ),
    },
    {
        "id": "DealNoDeal",
        "display_name": "Deal or No Deal",
        "task": "dealnodeal",
        "tags": ["All", "Negotiation"],
        "description": (
            "End-to-end negotiation task which requires two agents to agree on "
            "how to divide a set of items, with each agent assigning different "
            "values to each item. From Lewis et al. '17. Link: "
            "https://arxiv.org/abs/1706.05125"
        ),
    },
    {
        "id": "HotpotQA",
        "display_name": "HotpotQA",
        "task": "hotpotqa",
        "tags": ["All", "QA"],
        "description": (
            "HotpotQA is a dataset for multi-hop question answering."
            "The overall setting is that given some context paragraphs"
            "(e.g., a few paragraphs, or the entire Web) and a question,"
            "a QA system answers the question by extracting a span of text"
            "from the context. It is necessary to perform multi-hop reasoning"
            "to correctly answer the question."
            "Link: https://arxiv.org/pdf/1809.09600.pdf"
        ),
    },
    {
        "id": "LIGHT-Dialogue",
        "display_name": "LIGHT-Dialogue",
        "task": "light_dialog",
        "tags": ["All", "Grounded", "Dodeca"],
        "description": (
            "LIGHT is a text adventure game with actions and dialogue collected."
            "The source data is collected between crowdworkers playing the game."
            "Link: http://parl.ai/projects/light"
        ),
    },
    {
        "id": "MutualFriends",
        "display_name": "MutualFriends",
        "task": "mutualfriends",
        "tags": ["All", "Goal"],
        "description": (
            "Task where two agents must discover which friend of theirs is "
            "mutual based on the friends's attributes. From He He et al. '17. "
            "Link: https://stanfordnlp.github.io/cocoa/"
        ),
    },
    {
        "id": "MCTest",
        "display_name": "MCTest",
        "task": "mctest",
        "tags": ["All", "QA"],
        "description": (
            "Questions about short children's stories, from Richardson et al. "
            "'13. Link: https://www.microsoft.com/en-us/research/publication/"
            "mctest-challenge-dataset-open-domain-machine-comprehension-text/"
        ),
    },
    {
        "id": "MovieDD-QA",
        "display_name": "Movie Dialog QA",
        "task": "moviedialog:Task:1",
        "tags": ["All", "QA", "MovieDD"],
        "description": (
            "Closed-domain QA dataset asking templated questions about movies, "
            "answerable from Wikipedia, similar to WikiMovies. From Dodge et al. "
            "'15. Link: https://arxiv.org/abs/1511.06931"
        ),
    },
    {
        "id": "MovieDD-QARecs",
        "display_name": "Movie Dialog QA Recommendations",
        "task": "moviedialog:Task:3",
        "tags": ["All", "Goal", "MovieDD"],
        "description": (
            "Dialogs discussing questions about movies as well as "
            "recommendations. From Dodge et al. '15. Link: "
            "https://arxiv.org/abs/1511.06931"
        ),
    },
    {
        "id": "MovieDD-Recs",
        "display_name": "Movie Dialog Recommendations",
        "task": "moviedialog:Task:2",
        "tags": ["All", "QA", "MovieDD"],
        "description": (
            "Questions asking for movie recommendations. From Dodge et al. '15. "
            "Link: https://arxiv.org/abs/1511.06931"
        ),
    },
    {
        "id": "MovieDD-Reddit",
        "display_name": "Movie Dialog Reddit",
        "task": "moviedialog:Task:4",
        "tags": ["All", "ChitChat", "MovieDD"],
        "description": (
            "Dialogs discussing Movies from Reddit (the Movies SubReddit). From "
            "Dodge et al. '15. Link: https://arxiv.org/abs/1511.06931"
        ),
    },
    {
        "id": "MTurkWikiMovies",
        "display_name": "MTurk WikiMovies",
        "task": "mturkwikimovies",
        "tags": ["All", "QA"],
        "description": (
            "Closed-domain QA dataset asking MTurk-derived questions about "
            "movies, answerable from Wikipedia. From Li et al. '16. Link: "
            "https://arxiv.org/abs/1611.09823"
        ),
    },
    {
        "id": "MultiNLI",
        "display_name": "MultiNLI",
        "task": "multinli",
        "tags": ["All", "Entailment", "decanlp"],
        "description": (
            "A dataset designed for use in the development and evaluation of "
            "machine learning models for sentence understanding. Each example "
            "contains a premise and hypothesis. Model has to predict whether "
            "premise and hypothesis entail, contradict or are neutral to each "
            "other. From Williams et al. '17. Link: "
            "https://arxiv.org/abs/1704.05426"
        ),
    },
    {
        "id": "NarrativeQA",
        "display_name": "NarrativeQA",
        "task": "narrative_qa",
        "tags": ["All", "QA"],
        "description": (
            "A dataset and set of tasks in which the reader must answer "
            "questions about stories by reading entire books or movie scripts. "
            "From Kočiský et. al. '17. Link: https://arxiv.org/abs/1712.07040'"
        ),
        "notes": (
            "You can access summaries only task for NarrativeQA by using task "
            "'narrative_qa:summaries'. By default, only stories are provided."
        ),
    },
    {
        "id": "OpenSubtitles",
        "display_name": "Open Subtitles",
        "task": "opensubtitles",
        "tags": ["All", "ChitChat"],
        "description": (
            "Dataset of dialogs from movie scripts. Version 2018: "
            "http://opus.lingfil.uu.se/OpenSubtitles2018.php, version 2009: "
            "http://opus.lingfil.uu.se/OpenSubtitles.php. A variant of the "
            "dataset used in Vinyals & Le '15, "
            "https://arxiv.org/abs/1506.05869."
        ),
    },
    {
        "id": "personalized-dialog-full",
        "display_name": "Personalized Dialog Full Set",
        "task": "personalized_dialog:AllFull",
        "tags": ["All", "Goal", "Personalization"],
        "description": (
            "Simulated dataset of restaurant booking focused on personalization "
            "based on user profiles. From Joshi et al. '17. Link: "
            "https://arxiv.org/abs/1706.07503"
        ),
    },
    {
        "id": "personalized-dialog-small",
        "display_name": "Personalized Dialog Small Set",
        "task": "personalized_dialog:AllSmall",
        "tags": ["All", "Goal", "Personalization"],
        "description": (
            "Simulated dataset of restaurant booking focused on personalization "
            "based on user profiles. From Joshi et al. '17. Link: "
            "https://arxiv.org/abs/1706.07503"
        ),
    },
    {
        "id": "QACNN",
        "display_name": "QA CNN",
        "task": "qacnn",
        "tags": ["All", "Cloze"],
        "description": (
            "Cloze dataset based on a missing (anonymized) entity phrase from a "
            "CNN article, Hermann et al. '15. Link: "
            "https://arxiv.org/abs/1506.03340"
        ),
    },
    {
        "id": "QADailyMail",
        "display_name": "QA Daily Mail",
        "task": "qadailymail",
        "tags": ["All", "Cloze"],
        "description": (
            "Cloze dataset based on a missing (anonymized) entity phrase from a "
            "Daily Mail article, Hermann et al. '15. Link: "
            "https://arxiv.org/abs/1506.03340"
        ),
    },
    {
        "id": "QuAC",
        "display_name": "Question Answering in Context",
        "task": "quac",
        "tags": ["All", "QA"],
        "description": (
            "Question Answering in Context is a dataset for modeling, "
            "understanding, and participating in information seeking dialog. Data "
            "instances consist of an interactive dialog between two crowd workers: "
            "(1) a student who poses a sequence of freeform questions to learn as "
            "much as possible about a hidden Wikipedia text, and (2) a teacher who "
            "answers the questions by providing short excerpts (spans) from the text. "
            "QuAC introduces challenges not found in existing machine comprehension "
            "datasets: its questions are often more open-ended, unanswerable, "
            "or only meaningful within the dialog context. link: "
            "https://arxiv.org/abs/1808.07036"
        ),
    },
    {
        "id": "SelfFeedingChatbot",
        "display_name": "Self-Feeding Chatbot",
        "task": "self_feeding",
        "tags": ["diaexp", "diasen", "All"],
        "description": (
            "Learning from Dialogue after Deployment. Leveraging user textual "
            "feedback to improve the chatbot's abilities. "
            "From Hancock et al. 2019, Link: "
            "https://arxiv.org/abs/1901.05415"
        ),
    },
    {
        "id": "SimpleQuestions",
        "display_name": "Simple Questions",
        "task": "simplequestions",
        "tags": ["All", "QA"],
        "description": (
            "Open-domain QA dataset based on Freebase triples from Bordes et "
            "al. '15. Link: https://arxiv.org/abs/1506.02075"
        ),
    },
    {
        "id": "SNLI",
        "display_name": "The Stanford Natural Language Inference (SNLI) Corpus",
        "task": "snli",
        "tags": ["All", "Entailment"],
        "description": (
            "The SNLI corpus (version 1.0) is a collection of 570k "
            "human-written English sentence pairs manually labeled for balanced "
            "classification with the labels entailment, contradiction, and "
            "neutral, supporting the task of natural language inference (NLI), "
            "also known as recognizing textual entailment (RTE). See "
            "https://nlp.stanford.edu/projects/snli/"
        ),
    },
    {
        "id": "SQuAD2",
        "display_name": "SQuAD2",
        "task": "squad2",
        "tags": ["All", "QA"],
        "description": (
            "Open-domain QA dataset answerable from a given paragraph from "
            "Wikipedia, from Rajpurkar & Jia et al. '18. Link: "
            "http://arxiv.org/abs/1806.03822"
        ),
    },
    {
        "id": "SQuAD",
        "display_name": "SQuAD",
        "task": "squad",
        "tags": ["All", "QA"],
        "description": (
            "Open-domain QA dataset answerable from a given paragraph from "
            "Wikipedia, from Rajpurkar et al. '16. Link: "
            "https://arxiv.org/abs/1606.05250"
        ),
    },
    {
        "id": "TriviaQA",
        "display_name": "TriviaQA",
        "task": "triviaqa",
        "tags": ["All", "QA"],
        "description": (
            "Open-domain QA dataset with question-answer-evidence triples, from "
            "Joshi et al. '17. Link: https://arxiv.org/abs/1705.03551"
        ),
    },
    {
        "id": "TaskNTalk",
        "display_name": "Task N' Talk",
        "task": "taskntalk",
        "tags": ["All", "Goal"],
        "description": (
            "Dataset of synthetic shapes described by attributes, for agents to "
            "play a cooperative QA game, from Kottur et al. '17. Link: "
            "https://arxiv.org/abs/1706.08502"
        ),
    },
    {
        "id": "Ubuntu",
        "display_name": "Ubuntu",
        "task": "ubuntu",
        "tags": ["All", "ChitChat", "Dodeca"],
        "description": (
            "Dialogs between an Ubuntu user and an expert trying to fix issue, "
            "we use the V2 version, which cleaned the data to some extent. "
            "From Lowe et al. '15. Link: https://arxiv.org/abs/1506.08909."
        ),
    },
    {
        "id": "WebQuestions",
        "display_name": "Web Questions",
        "task": "webquestions",
        "tags": ["All", "QA"],
        "description": (
            "Open-domain QA dataset from Web queries from Berant et al. '13. "
            "Link: http://www.aclweb.org/anthology/D13-1160"
        ),
    },
    {
        "id": "WikiMovies",
        "display_name": "WikiMovies",
        "task": "wikimovies",
        "tags": ["All", "QA"],
        "description": (
            "Closed-domain QA dataset asking templated questions about movies, "
            "answerable from Wikipedia. From Miller et al. '16. Link: "
            "https://arxiv.org/abs/1606.03126"
        ),
    },
    {
        "id": "WikiQA",
        "display_name": "WikiQA",
        "task": "wikiqa",
        "tags": ["All", "QA"],
        "description": (
            "Open domain QA from Wikipedia dataset from Yang et al. '15. Link: "
            "https://www.microsoft.com/en-us/research/publication/wikiqa-a-"
            "challenge-dataset-for-open-domain-question-answering/"
        ),
    },
    {
        "id": "VQAv1",
        "display_name": "VQAv1",
        "task": "vqa_v1",
        "tags": ["All", "Visual"],
        "description": (
            "Open-ended question answering about visual content. From Agrawal "
            "et al. '15. Link: https://arxiv.org/abs/1505.00468"
        ),
    },
    {
        "id": "VQAv2",
        "display_name": "VQAv2",
        "task": "vqa_v2",
        "tags": ["All", "Visual"],
        "description": (
            "Bigger, more balanced version of the original VQA dataset. From "
            "Goyal et al. '16. Link: https://arxiv.org/abs/1612.00837"
        ),
    },
    {
        "id": "VisDial",
        "display_name": "VisDial",
        "task": "visdial",
        "tags": ["All", "Visual"],
        "description": (
            "Task which requires agents to hold a meaningful dialog about "
            "visual content. From Das et al. '16. Link: "
            "https://arxiv.org/abs/1611.08669"
        ),
    },
    {
        "id": "MNIST_QA",
        "display_name": "MNIST_QA",
        "task": "mnist_qa",
        "tags": ["All", "Visual"],
        "description": (
            "Task which requires agents to identify which number they are "
            "seeing. From the MNIST dataset."
        ),
    },
    {
        "id": "InsuranceQA",
        "display_name": "InsuranceQA",
        "task": "insuranceqa",
        "tags": ["All", "QA"],
        "description": (
            "Task which requires agents to identify high quality answers "
            "composed by professionals with deep domain knowledge. From Feng et "
            "al. '15. Link: https://arxiv.org/abs/1508.01585"
        ),
    },
    {
        "id": "MS_MARCO",
        "display_name": "MS_MARCO",
        "task": "ms_marco",
        "tags": ["All", "QA"],
        "description": (
            "A large scale Machine Reading Comprehension Dataset with questions "
            "sampled from real anonymized user queries and contexts from web "
            "documents. From Nguyen et al. '16. Link: "
            "https://arxiv.org/abs/1611.09268"
        ),
    },
    {
        "id": "CLEVR",
        "display_name": "CLEVR",
        "task": "clevr",
        "tags": ["All", "Visual"],
        "description": (
            "A visual reasoning dataset that tests abilities such as attribute "
            "identification, counting, comparison, spatial relationships, and "
            "logical operations. From Johnson et al. '16. Link: "
            "https://arxiv.org/abs/1612.06890"
        ),
    },
    {
        "id": "nlvr",
        "display_name": "nlvr",
        "task": "nlvr",
        "tags": ["All", "Visual"],
        "description": (
            "Cornell Natural Language Visual Reasoning (NLVR) is a language "
            "grounding dataset based on  pairs of natural language statements "
            "grounded in synthetic images. From Suhr et al. '17. Link: "
            "http://lic.nlp.cornell.edu/nlvr/"
        ),
    },
    {
        "id": "WMT",
        "display_name": "WMT",
        "task": "wmt",
        "tags": ["All", "MT"],
        "description": (
            "Workshop on Machine Translation task, currently only includes en_de."
        ),
    },
    {
        "id": "IWSLT14",
        "display_name": "IWSLT14",
        "task": "iwslt14",
        "tags": ["All", "MT", "decanlp"],
        "description": (
            "2014 International Workshop on Spoken Language task, currently "
            "only includes en_de and de_en. From Cettolo et al. '12. Link: "
            "wit3.fbk.eu"
        ),
    },
    {
        "id": "ConvAI2",
        "display_name": "ConvAI2",
        "task": "convai2",
        "tags": ["All", "ChitChat", "Dodeca"],
        "description": (
            "A chit-chat dataset based on PersonaChat "
            "(https://arxiv.org/abs/1801.07243) for a NIPS 2018 competition. "
            "Link: http://convai.io/."
        ),
    },
    {
        "id": "ConvAI_ChitChat",
        "display_name": "ConvAI_ChitChat",
        "task": "convai_chitchat",
        "tags": ["All", "ChitChat", "decanlp"],
        "description": (
            "Human-bot dialogues containing free discussions of randomly chosen "
            "paragraphs from SQuAD. Link to dataset: http://convai.io/data/"
        ),
    },
    {
        "id": "Dialogue_QE",
        "display_name": "Dialogue_QE",
        "task": "dialogue_qe",
        "tags": ["All"],
        "description": (
            "Human-bot dialogues labelled for quality at the level of "
            "dialogues. Can be used to train dialogue-level metric for dialogue "
            "systems. Link to dataset: http://convai.io/data/"
        ),
    },
    {
        "id": "QAngaroo",
        "display_name": "QAngaroo",
        "task": "qangaroo",
        "tags": ["All", "QA"],
        "description": (
            "Reading Comprehension with Multiple Hop. Including two datasets: "
            "WIKIHOP built on on wikipedia, MEDHOP built on paper abstracts from "
            "PubMed. Link to dataset: http://qangaroo.cs.ucl.ac.uk/"
        ),
    },
    {
        "id": "SCAN",
        "display_name": "SCAN",
        "task": "scan",
        "tags": ["Goal", "All"],
        "description": (
            "SCAN is a set of simple language-driven navigation tasks for "
            "studying compositional learning and zero-shot generalization. The "
            "SCAN tasks were inspired by the CommAI environment, which is the "
            "origin of the acronym (Simplified versions of the CommAI Navigation "
            "tasks). See the paper: https://arxiv.org/abs/1711.00350 or data: "
            "https://github.com/brendenlake/SCAN"
        ),
    },
    {
        "id": "Persona-Chat",
        "display_name": "Persona-Chat",
        "task": "personachat",
        "tags": ["ChitChat", "All"],
        "description": (
            "A chit-chat dataset where paired Turkers are given assigned "
            "personas and chat to try to get to know each other. See the paper: "
            "https://arxiv.org/abs/1801.07243"
        ),
    },
    {
        "id": "TaskMaster",
        "display_name": "TaskMaster-1-2019",
        "task": "taskmaster",
        "tags": ["ChitChat", "All"],
        "description": (
            "A chit-chat dataset by GoogleAI providing high quality goal-oriented conversations"
            "The dataset hopes to provoke interest in written vs spoken language"
            "Both the datasets consists of two-person dialogs:"
            "Spoken: Created using Wizard of Oz methodology.(woz-dialogs.json)"
            "Written: Created by crowdsourced workers who were asked to write the full conversation themselves playing roles of both the user and assistant. (self-dialogs.json)"
            "Link: https://ai.google/tools/datasets/taskmaster-1"
        ),
    },
    {
        "id": "Twitter",
        "display_name": "Twitter",
        "task": "twitter",
        "tags": ["All", "ChitChat", "Dodeca"],
        "description": (
            "Twitter data from: https://github.com/Marsan-Ma/chat_corpus/. No "
            "train/valid/test split was provided so 10k for valid and 10k for "
            "test was chosen at random."
        ),
    },
    {
        "id": "Wikipedia",
        "display_name": "Wikipedia",
        "task": 'wikipedia',
        "tags": ["All"],
        "description": ("Dump of Wikipedia articles from 2/3/18"),
        "notes": (
            "Specify ':full' for the full articles to be returned, otherwise "
            "defaults to ':summary', which provides the first paragraphs. To put "
            "the article in the labels and the title in the text, specify "
            "':key-value' at the end (for a title/content key-value "
            "association)"
        ),
    },
    {
        "id": "Flickr30k",
        "display_name": "Flickr30k",
        "task": "flickr30k",
        "tags": ["All", "Visual"],
        "description": (
            "30k captioned images pulled from Flickr compiled by UIUC: "
            "http://web.engr.illinois.edu/~bplumme2/Flickr30kEntities/. Based "
            "off of these papers: https://arxiv.org/abs/1505.04870v2, "
            "http://aclweb.org/anthology/Q14-1006"
        ),
    },
    {
        "id": "COCO_Captions",
        "display_name": "COCO_Captions",
        "task": "coco_caption",
        "tags": ["All", "Visual"],
        "description": (
            "COCO annotations derived from the 2015 COCO Caption Competition. "
            "Link to dataset: http://cocodataset.org/#download"
        ),
    },
    {
        "id": "integration_tests",
        "display_name": "Integration Tests",
        "task": "integration_tests",
        "tags": ["All", "Debug"],
        "description": ("Artificial tasks for ensuring models perform as expected"),
    },
    {
        "id": "ConvAI2_wild_evaluation",
        "display_name": "ConvAI2_wild_evaluation",
        "task": "convai2_wild_evaluation",
        "tags": ["All", "ChitChat"],
        "description": (
            "Dataset collected during the wild evaluation of ConvaAI2 participants "
            "bots (http://convai.io). 60% train, 20% valid and 20% test is chosen at "
            "random from the whole dataset."
        ),
    },
    {
        "id": "sst",
        "display_name": "SST Sentiment Analysis",
        "task": "sst",
        "tags": ["All", "decanlp"],
        "description": (
            "Dataset containing sentiment trees of movie reviews. We use the modified "
            "binary sentence analysis subtask given by the DecaNLP paper here, "
            "originally from Radford, et. al "
            "https://nlp.stanford.edu/sentiment/index.html "
            "https://github.com/openai/generating-reviews-discovering-sentiment/"
        ),
    },
    {
        "id": "cnn_dm",
        "display_name": "CNN/DM Summarisation",
        "task": "cnn_dm",
        "tags": ["All", "decanlp"],
        "description": (
            "Dataset collected from CNN and the Daily Mail with summaries as labels, "
            "Implemented as part of the DecaNLP task"
            "Downloaded from https://cs.nyu.edu/~kcho/DMQA/"
        ),
    },
    {
        "id": "qasrl",
        "display_name": "QA-SRL Semantic Role Labeling",
        "task": "qasrl",
        "tags": ["All", "decanlp"],
        "description": (
            "QA dataset implemented as part of the DecaNLP task. More info on the"
            "dataset can be found here: https://dada.cs.washington.edu/qasrl/"
        ),
    },
    {
        "id": "qazre",
        "display_name": "QA-ZRE Relation Extraction",
        "task": "qazre",
        "tags": ["All", "decanlp"],
        "description": (
            "Zero Shot relation extraction task implemented as part of the DecaNLP "
            "task. More info on the dataset can be found here:"
            "http://nlp.cs.washington.edu/zeroshot/"
        ),
    },
    {
        "id": "woz",
        "display_name": "WOZ restuarant reservation (Goal-Oriented Dialogue)",
        "task": "woz",
        "tags": ["All", "decanlp"],
        "description": (
            "Dataset containing dialogues dengotiating a resturant reservation. "
            "Implemented as part of the DecaNLP task, focused on the change "
            "in the dialogue state. Original paper: "
            "https://arxiv.org/abs/1604.04562"
        ),
    },
    {
        "id": "wikisql",
        "display_name": "WikiSQL semantic parsing task",
        "task": "wikisql",
        "tags": ["All", "decanlp"],
        "description": (
            "Dataset for parsing sentences to SQL code, given a table. "
            "Implemented as part of the DecaNLP task. More info can be found here:"
            "https://github.com/salesforce/WikiSQL"
        ),
    },
    {
        "id": "mwsc",
        "display_name": "MWSC pronoun resolution",
        "task": "mwsc",
        "tags": ["All", "decanlp"],
        "description": "Resolving possible ambiguous pronouns. Implemented as part of the DecaNLP"
        "task, and can be found on the decaNLP github",
    },
    {
        "id": "decanlp",
        "display_name": "DecaNLP: The Natural Language Decathlon",
        "task": "decanlp",
        "tags": ["All"],
        "description": (
            "A collection of 10 tasks (SQuAD, IWSLT, CNN/DM, MNLI, SST, QA‑SRL,"
            "QA‑ZRE, WOZ, WikiSQL and MWSC) designed to challenge a model with a range "
            "of different tasks. Note that we use IWSLT 2014 instead of "
            "2016/2013test/2014test for train/dev/test as given in the DecaNLP paper. "
            "See paper https://arxiv.org/abs/1806.08730 for more information and "
            "github: https://github.com/salesforce/decaNLP for data sources"
        ),
    },
    {
        "id": "Personality_Captions",
        "display_name": "Personality_Captions",
        "task": "personality_captions",
        "tags": ["All", "Visual"],
        "description": (
            "200k images from the YFCC100m dataset "
            "(https://multimediacommons.wordpress.com/yfcc100m-core-dataset/), "
            "with captions conditioned on one of 215 personalities. See "
            "https://arxiv.org/abs/1810.10665 for more information."
        ),
        "notes": (
            "If you have already downloaded the images, please specify with "
            "the `--yfcc-path` flag, as the image download script takes a "
            "very long time to run"
        ),
    },
    {
        "id": "Image_Chat",
        "display_name": "Image_Chat",
        "task": "image_chat",
        "tags": ["All", "Visual", "ChitChat"],
        "description": (
            "202k dialogues and 401k utterances over 202k images from "
            "the YFCC100m dataset"
            "(https://multimediacommons.wordpress.com/yfcc100m-core-dataset/)"
            "using 215 possible personality traits"
            "see https://klshuster.github.io/image_chat/ for more information."
        ),
        "notes": (
            "If you have already downloaded the images, please specify with "
            "the `--yfcc-path` flag, as the image download script takes a "
            "very long time to run"
        ),
    },
    {
        "id": "Image_Chat_Generation",
        "display_name": "Image_Chat_Generation",
        "task": "image_chat:Generation",
        "tags": ["All", "Visual", "ChitChat", "Dodeca"],
        "description": ("Image Chat task to train generative model"),
    },
    {
        "id": "TalkTheWalk",
        "display_name": "Talk the Walk",
        "task": "talkthewalk",
        "tags": ["All", "Visual"],
        "description": (
            "Talk the walk dataset."
            "See https://arxiv.org/abs/1807.03367 for more information."
        ),
    },
    {
        "id": "Wizard_of_Wikipedia",
        "display_name": "Wizard_of_Wikipedia",
        "task": "wizard_of_wikipedia",
        "tags": ["All", "ChitChat"],
        "description": (
            "A dataset with conversations directly grounded with knowledge "
            "retrieved from Wikipedia. Contains 201k utterances from 22k "
            "dialogues spanning over 1300 diverse topics, split into train, "
            "test, and valid sets. The test and valid sets are split "
            "into two sets each: one with overlapping topics with the train "
            "set, and one with unseen topics."
            "See https://arxiv.org/abs/1811.01241 for more information."
        ),
        "notes": (
            "To access the different valid/test splits (unseen/seen), specify "
            "the corresponding split (`random_split` for seen, `topic_split` "
            "for unseen) after the last colon in the task. "
            "E.g. `wizard_of_wikipedia:WizardDialogKnowledgeTeacher:random_split`"
        ),
    },
    {
        "id": "Wizard_of_Wikipedia_Generator",
        "display_name": "Wizard_of_Wikipedia_Generator",
        "task": "wizard_of_wikipedia:Generator",
        "tags": ["All", "ChitChat", "Dodeca"],
        "description": ("Wizard of Wikipedia task to train generative models"),
    },
    {
        "id": "DailyDialog",
        "display_name": "Daily Dialog",
        "task": "dailydialog",
        "tags": ["All", "ChitChat", "Dodeca"],
        "description": (
            "A dataset of chitchat dialogues with strong annotations for "
            "topic, emotion and utterance act. This version contains both sides "
            "of every conversation, and uses the official train/valid/test splits "
            "from the original authors. See https://arxiv.org/abs/1710.03957 "
            "for more information."
        ),
    },
    {
        "id": "EmpatheticDialogues",
        "display_name": "Empathetic Dialogues",
        "task": "empathetic_dialogues",
        "tags": ["All", "ChitChat", "Dodeca"],
        "description": (
            "A dataset of 25k conversations grounded in emotional situations "
            "to facilitate training and evaluating dialogue systems. See "
            "https://arxiv.org/abs/1811.00207 for more information. \n"
            "Dataset has been released under the CC BY-NC license. \n"
            "EmpatheticDialoguesTeacher returns examples like so: \n\n"
            "  - [text]:  context line (previous utterance by 'speaker') \n"
            "  - [labels]: label line  (current utterance by 'listener') \n\n"
            "with additional task specific fields: \n\n"
            "  - [situation]: a 1-3 sentence description of the situation that the conversation is \n"
            "  - [emotion]: one of 32 emotion words \n\n"
            "Other optional fields: \n\n"
            "  - [prepend_ctx]: fasttext prediction on context line - or None \n"
            "  - [prepend_cand]: fasttext prediction on label line (candidate) - or None \n"
            "  - [deepmoji_ctx]: vector encoding from deepmoji penultimate layer - or None \n"
            "  - [deepmoji_cand]: vector encoding from deepmoji penultimate layer for label line (candidate) - or None "
        ),
    },
    {
        "id": "DialogueSafety",
        "display_name": "Dialogue Safety",
        "task": "dialogue_safety",
        "tags": ["All"],
        "description": (
            "Several datasets described in the paper Built it Break it Fix it "
            "for Dialogue Safety: Robustness from Adversarial Human Attack "
            "(see https://arxiv.org/abs/1908.06083 for more information). \n"
            "All datasets are classification tasks in which the goal is to "
            "determine if the text is offensive or \'safe\'."
        ),
    },
    {
        "id": "MultiWOZ",
        "display_name": "MultiWOZ",
        "task": "multiwoz",
        "tags": ["All", "Goal"],
        "description": (
            "A fully labeled collection of human-written conversations spanning"
            "over multiple domains and topics."
            "(see http://dialogue.mi.eng.cam.ac.uk/index.php/corpus/"
            " for more information). "
        ),
    },
    {
        "id": "SelfChat",
        "display_name": "SelfChat",
        "task": "self_chat",
        "tags": [],
        "description": (
            "Not a dataset, but a generic world for model self-chats. "
            "(see parlai/scripts/self_chat.py"
            " for more information). "
        ),
    },
    {
        "id": "OneCommon",
        "display_name": "OneCommon",
        "task": "onecommon",
        "tags": ["All", "Goal"],
        "description": (
            "A collaborative referring task which requires advanced skills "
            "of common grounding under continuous and partially-observable context. "
            "This code also includes reference-resolution annotation "
            "from Udagawa and Aizawa '19. Link: https://github.com/Alab-NII/onecommon"
        ),
    },
    {
        "id": "IGC",
        "display_name": "Image Grounded Conversations",
        "task": "igc",
        "tags": ["All", "Visual", "ChitChat", "Dodeca"],
        "description": (
            "A dataset of (image, context, question, answer) tuples, comprised "
            "of eventful images taken from Bing, Flickr, and COCO. See "
            "https://arxiv.org/abs/1701.08251 for more information."
        ),
    },
    {
        "id": "ANLI",
        "display_name": "Adversarial Natural Language Inference (ANLI) Corpus",
        "task": "anli",
        "tags": ["All", "Entailment", "NLI"],
        "description": (
            "The ANLI corpus (version 1.0) is a new large-scale NLI benchmark dataset,"
            "collected via an iterative, adversarial human-and-model-in-the-loop procedure"
            "with the labels entailment, contradiction, and neutral. A total of three rounds "
            "of data are collected that progressively increase in difficulty and complexity."
            "See https://github.com/facebookresearch/anli and https://arxiv.org/abs/1910.14599 "
            "for more information."
        ),
    },
    {
        "id": "NLI",
        "display_name": "Natural Language Inference (NLI) Corpus",
        "task": "nli",
        "tags": ["All", "Entailment"],
        "description": (
            "A collection of 3 popular Natural Language Inference(NLI) benchmark tasks: "
            "ANLI v0.1, MultiNLI 1.0, SNLI 1.0."
        ),
    },
    {
        "id": "Funpedia",
        "display_name": "Funpedia",
        "task": "funpedia",
        "tags": ["All"],
        "description": (
            "Task for rephrasing sentences from Wikipedia conditioned on a persona."
        ),
    },
    {
        "id": "LIGHTGenderBias",
        "display_name": "LIGHT Gender Bias",
        "task": "light_genderation_bias",
        "tags": ["All"],
        "description": (
            "Task for debiasing the LIGHT dataset, all mitigation methods described here: "
            "<https://arxiv.org/abs/1911.03842>."
        ),
    },
    {
<<<<<<< HEAD
        "id": "AirDialogue",
        "display_name": "AirDialogue",
        "task": "airdialogue",
        "tags": ["All", "Goal"],
        "description": (
            "Task for goal-oriented dialogue using airplane booking conversations "
            "between agents and customers. Paper and toolkits for the dataset can be"
            " found at <https://github.com/google/airdialogue>."
=======
        "id": "HollE",
        "display_name": "Holl-E",
        "task": "holl_e",
        "tags": ["All", "ChitChat"],
        "description": (
            "Sequence of utterances and responses with background knowledge about"
            "movies. From the Holl-E dataset. More information found at"
            " https://github.com/nikitacs16/Holl-E."
        ),
    },
    {
        "id": "ELI5",
        "display_name": "ELI5",
        "task": "eli5",
        "tags": ["All", "QA"],
        "description": (
            "This dataset contains Question and Answer data from Reddit "
            "explainlikeimfive posts and comments."
            "Link: https://github.com/facebookresearch/ELI5/"
        ),
    },
    {
        "id": "ReDial",
        "display_name": "ReDial",
        "task": "redial",
        "tags": ["All", "ChitChat", "Goal"],
        "description": (
            "Annotated dataset of dialogues where users recommend movies to eachother."
            "See https://redialdata.github.io/website/ for more information."
        ),
    },
    {
        "id": "DREAM",
        "display_name": "DREAM",
        "task": "dream",
        "tags": ["All", "QA"],
        "description": (
            "A multiple-choice answering dataset based on multi-turn, multi-party dialogue."
            "More information can be found at: <https://dataset.org/dream/>."
        ),
    },
    {
        "id": "C3",
        "display_name": "C3",
        "task": "c3",
        "tags": ["All", "QA"],
        "description": (
            "A multiple-choice answering dataset in Chinese based on a prior passage."
            "More information can be found at: <https://dataset.org/c3/>."
        ),
    },
    {
        "id": "CommonSenseQA",
        "display_name": "CommonSenseQA",
        "task": "commonsenseqa",
        "tags": ["All", "QA"],
        "description": (
            "CommonSenseQA is a multiple-choice Q-A dataset that relies on commonsense "
            "knowlegde to predict correct answers. More information found at "
            "<https://www.tau-nlp.org/commonsenseqa>."
>>>>>>> 19b83d8a
        ),
    },
]<|MERGE_RESOLUTION|>--- conflicted
+++ resolved
@@ -1145,7 +1145,6 @@
         ),
     },
     {
-<<<<<<< HEAD
         "id": "AirDialogue",
         "display_name": "AirDialogue",
         "task": "airdialogue",
@@ -1154,7 +1153,9 @@
             "Task for goal-oriented dialogue using airplane booking conversations "
             "between agents and customers. Paper and toolkits for the dataset can be"
             " found at <https://github.com/google/airdialogue>."
-=======
+        ),
+    },
+    {
         "id": "HollE",
         "display_name": "Holl-E",
         "task": "holl_e",
@@ -1215,7 +1216,6 @@
             "CommonSenseQA is a multiple-choice Q-A dataset that relies on commonsense "
             "knowlegde to predict correct answers. More information found at "
             "<https://www.tau-nlp.org/commonsenseqa>."
->>>>>>> 19b83d8a
         ),
     },
 ]