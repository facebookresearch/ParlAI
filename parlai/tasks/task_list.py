--- conflicted
+++ resolved
@@ -698,7 +698,6 @@
         ),
     },
     {
-<<<<<<< HEAD
         "id": "sst",
         "display name": "SST Sentiment Analysis",
         "task": "sst",
@@ -753,7 +752,8 @@
         "task": "decanlp",
         "tags": ["All"],
         "description": ""
-=======
+    },
+    {
         "id": "Personality_Captions",
         "display_name": "Personality_Captions",
         "task": "personality_captions",
@@ -761,7 +761,7 @@
         "description": (
             "200k images from the YFCC100m dataset "
             "(https://multimediacommons.wordpress.com/yfcc100m-core-dataset/), "
-            "with captions conditioned on one of 215 personalities. See "
+            "with captions conditioned on one of 215 alityalities. See "
             "https://arxiv.org for more information."
         ),
         "notes": (
@@ -769,6 +769,5 @@
             "the `--yfcc-path` flag, as the image download script takes a "
             "very long time to run"
         ),
->>>>>>> ecc5f71f
     },
 ]