#!/usr/bin/env python3

# Copyright (c) Facebook, Inc. and its affiliates.
# This source code is licensed under the MIT license found in the
# LICENSE file in the root directory of this source tree.

from abc import abstractmethod
from copy import deepcopy
from collections import defaultdict
from typing import Dict, List, Optional, Tuple
import jsonlines
import os
from parlai.core.message import Message
from tqdm import tqdm
from parlai.core.metrics import F1Metric
from parlai.core.params import ParlaiParser, Opt
from parlai.core.teachers import DialogTeacher
from parlai.utils.data import DatatypeHelper
import parlai.utils.logging as logging
import parlai.tasks.wizard_of_internet.constants as CONST
from .build import build
import parlai.tasks.wizard_of_internet.mutators


def get_dtype(opt):
    return DatatypeHelper.fold(opt.get('datatype', 'train'))


def _path(opt):
    build(opt)
    dpath = os.path.join(opt['datapath'], CONST.DATASET_NAME)
    dtype = get_dtype(opt)
    return os.path.join(dpath, f'{dtype}.jsonl')


def get_single_val_from_dict(dialog_json):
    """
    Extracting the single dialogue in the JSON.
    """
    assert len(dialog_json) == 1
    return next(iter(dialog_json.values()))


def parse_agent_message(message_dict, agent_type):
    return {
        CONST.SPEAKER_ID: agent_type,
        CONST.MESSAGE_TEXT: message_dict[CONST.MESSAGE_TEXT],
    }


def parse_apprentice_message(message_dict):
    return parse_agent_message(message_dict, CONST.APPRENTICE)


def wizard_message_has_selection(message):
    sel_docs = message[CONST.CONTEXT][CONST.SELECTED_CONTENTS]
    if len(sel_docs) < 2:
        return False
    return not sel_docs[0][0]


def parse_wizard_message(message_dict, doc_lines_delim):
    def get_knowledge(msg_d):
        knowledge = {
            CONST.RETRIEVED_DOCS: [],
            CONST.RETRIEVED_SENTENCES: [],
            CONST.RETRIEVED_DOCS_URLS: [],
            CONST.RETRIEVED_DOCS_TITLES: [],
            CONST.SELECTED_DOCS: [],
            CONST.SELECTED_DOCS_URLS: [],
            CONST.SELECTED_DOCS_TITLES: [],
            CONST.SELECTED_SENTENCES: [],
        }
        docs = msg_d[CONST.CONTEXT][CONST.CONTENTS]
        selections = msg_d[CONST.CONTEXT][CONST.SELECTED_CONTENTS]

        # Checking the option that agents choose if there is no selected sentence
        has_selection = wizard_message_has_selection(msg_d)

        for doc_ind, doc in enumerate(docs):
            doc_lines = []
            doc_lines_selection = selections[doc_ind + 1]
            doc_selected = False
            for line_ind, line in enumerate(doc['content']):
                doc_lines.append(line)
                if has_selection and doc_lines_selection[line_ind]:
                    doc_selected = True
                    knowledge[CONST.SELECTED_SENTENCES].append(line)
            full_doc = doc_lines_delim.join(doc_lines)
            knowledge[CONST.RETRIEVED_SENTENCES].extend(doc_lines)
            knowledge[CONST.RETRIEVED_DOCS].append(full_doc)
            knowledge[CONST.RETRIEVED_DOCS_TITLES].append(doc['title'])
            knowledge[CONST.RETRIEVED_DOCS_URLS].append(doc['url'])
            if doc_selected:
                knowledge[CONST.SELECTED_DOCS_TITLES].append(doc['title'])
                knowledge[CONST.SELECTED_DOCS].append(full_doc)
                knowledge[CONST.SELECTED_DOCS_URLS].append(doc['url'])

        if not knowledge[CONST.RETRIEVED_DOCS]:
            knowledge[CONST.RETRIEVED_DOCS] = [CONST.NO_RETRIEVED_DOCS_TOKEN]
            knowledge[CONST.RETRIEVED_DOCS_URLS] = [CONST.NO_URLS]
            knowledge[CONST.RETRIEVED_DOCS_TITLES] = [CONST.NO_TITLE]

        if not knowledge[CONST.SELECTED_DOCS]:
            knowledge[CONST.SELECTED_DOCS] = [CONST.NO_SELECTED_DOCS_TOKEN]
            knowledge[CONST.SELECTED_DOCS_URLS] = [CONST.NO_URLS]
            knowledge[CONST.SELECTED_DOCS_TITLES] = [CONST.NO_TITLE]
            knowledge[CONST.SELECTED_SENTENCES] = [CONST.NO_SELECTED_SENTENCES_TOKEN]

        return knowledge

    d = parse_agent_message(message_dict, CONST.WIZARD)
    if message_dict[CONST.ACTION] == CONST.ACTION_WIZARD_TO_APPRENTICE:
        d.update(get_knowledge(message_dict))
    return d


def parse_search_results(message_dict, delim='; '):
    d = {CONST.SPEAKER_ID: CONST.SEARCH_AGENT}
    d[CONST.SEARCH_RESULTS] = message_dict[CONST.CONTEXT][CONST.CONTENTS]
    all_title = [
        f'({i+1}) {doc["title"]}' for i, doc in enumerate(d[CONST.SEARCH_RESULTS])
    ]
    d[CONST.MESSAGE_TEXT] = delim.join(all_title)
    return d


def remove_retrieved_docs_from_message(message: Message):
    message.force_set(CONST.RETRIEVED_DOCS, [CONST.NO_RETRIEVED_DOCS_TOKEN])
    message.force_set(CONST.RETRIEVED_DOCS_URLS, [CONST.NO_URLS])
    message.force_set(CONST.RETRIEVED_DOCS_TITLES, [CONST.NO_TITLE])


def remove_selected_docs_from_message(message: Message):
    message.force_set(CONST.SELECTED_DOCS, [CONST.NO_SELECTED_DOCS_TOKEN])
    message.force_set(CONST.SELECTED_SENTENCES, [CONST.NO_SELECTED_SENTENCES_TOKEN])
    message.force_set(CONST.SELECTED_DOCS_URLS, [CONST.NO_URLS])
    message.force_set(CONST.SELECTED_DOCS_TITLES, [CONST.NO_TITLE])


class WizardOfInternetBaseTeacher(DialogTeacher):
    """
    Base Teacher for Wizard of Internet tasks.

    This teachers loads full conversations and all the actions that happens
    during a full dialogue. Teachers that are drived from this class are
    responsible for slicing data and selecting the actions that they need.
    NOTE: Do NOT use this directly, use its children.
    """

    def __init__(self, opt: Opt, shared=None):
        opt = deepcopy(opt)
        self.datatype = get_dtype(opt)
        opt['datafile'] = _path(opt)
        self.include_persona = opt.get('include_persona', CONST.INCLUDE_PERSONA_DEFAULT)
        self.skip_empty_text = opt.get(
            'skip_empty_text', CONST.SKIP_ON_EMPTY_TEXT_DEFAULT
        )
        self.text_flatten_delimeter = opt.get('delimiter', '\n')
        self.docs_delim = opt.get('docs_delimiter', '\n')
        self.docs_titles_delimeter = opt.get('docs_title_delimiter', '\n')
        self.doc_lines_delim = opt.get('doc_lines_delimiter', '\n')
        self.id = 'WizInternetBase'
        super().__init__(opt, shared=shared)

    @classmethod
    def add_cmdline_args(cls, parser: ParlaiParser, partial_opt=None) -> ParlaiParser:
        super().add_cmdline_args(parser, partial_opt)
        arg_group = parser.add_argument_group('Wizard Base Dialog Teacher arguments')
        arg_group.add_argument(
            '--include-persona',
            type='bool',
            default=CONST.INCLUDE_PERSONA_DEFAULT,
            help='Whether to include the apprentice persona in text',
        )
        arg_group.add_argument(
            '--skip-empty-text',
            type='bool',
            default=CONST.SKIP_ON_EMPTY_TEXT_DEFAULT,
            help='Whether to skip response to empty messages (may happen if persona is not included)',
        )
        return parser

    def _load_data(self, datafile):
        logging.info(f'Loading data from {datafile} ...')
        dialogs = []
        with jsonlines.open(datafile, 'r') as fin:
            for dialog_json in tqdm(fin):
                dialogs.append(self._get_episode_examples(dialog_json))
        return dialogs

    def _get_episode_examples(self, dialog_json):
        data = get_single_val_from_dict(dialog_json)
        persona = data[CONST.PERSONA]
        output = defaultdict(list)
        msg_history = data[CONST.DIALOG_HIST]
        for msg_ind, message in enumerate(msg_history):
            d = {CONST.PERSONA: persona, CONST.TOTAL_CONVERSATION_INDEX: msg_ind}
            action = message[CONST.ACTION]

            # Separating the actions
            if action == CONST.ACTION_APPRENTICE_TO_WIZARD:
                d.update(parse_apprentice_message(message))
            elif action == CONST.ACTION_WIZARD_TO_APPRENTICE:
                # TODO: must avoid having these in the dataset in the first place
                assert message[CONST.MESSAGE_TEXT], 'Empty message text'

                if (  # Getting the search query that Wizard used for this utterance, if any
                    msg_ind > 1
                    and msg_history[msg_ind - 2][CONST.ACTION]
                    == CONST.ACTION_WIZARD_TO_SEARCH_AGENT
                ):
                    d[CONST.SEARCH_QUERY] = msg_history[msg_ind - 2][CONST.MESSAGE_TEXT]
                    # The last search query was the last one before sending the response
                    output[CONST.ACTION_WIZARD_TO_SEARCH_AGENT][-1][1][
                        CONST.IS_LAST_SEARCH_QUERY
                    ] = True
                else:
                    d[CONST.SEARCH_QUERY] = CONST.NO_SEARCH_QUERY_USED

                d.update(
                    parse_wizard_message(message, doc_lines_delim=self.doc_lines_delim)
                )
                if wizard_message_has_selection(message):
                    # Wizard had selection for this utterance, thus its a knowledge piece
                    output[CONST.ACTION_WIZARD_DOC_SELECTION].append((msg_ind, d))
            elif action == CONST.ACTION_WIZARD_TO_SEARCH_AGENT:
                d.update(
                    parse_wizard_message(message, doc_lines_delim=self.doc_lines_delim)
                )
                d[CONST.IS_SEARCH_QUERY] = True
            elif action == CONST.ACTION_SEARCH_AGENT_TO_WIZARD:
                # TODO: remove assert in the final version
                assert (
                    msg_history[msg_ind - 1][CONST.ACTION]
                    == CONST.ACTION_WIZARD_TO_SEARCH_AGENT
                )

                d.update(parse_search_results(message, self.docs_titles_delimeter))
                # Getting the send text (query) from the latest Wizard search
                d[CONST.SEARCH_QUERY] = output[CONST.ACTION_WIZARD_TO_SEARCH_AGENT][-1][
                    1
                ][CONST.MESSAGE_TEXT]

            # TODO: remove on the final version
            assert 'id' in d, str(message)

            # Getting current actions's previous message/action
            if (
                action == CONST.ACTION_APPRENTICE_TO_WIZARD
                and output[CONST.ACTION_WIZARD_TO_APPRENTICE]
            ):
                d[CONST.PARTNER_PREVIOUS_MESSAGE] = output[
                    CONST.ACTION_WIZARD_TO_APPRENTICE
                ][-1]
            elif output[CONST.ACTION_APPRENTICE_TO_WIZARD]:
                d[CONST.PARTNER_PREVIOUS_MESSAGE] = output[
                    CONST.ACTION_APPRENTICE_TO_WIZARD
                ][-1]

            output[action].append((msg_ind, d))
            output[CONST.ACTION_ALL].append(d)

        return output

    def create_parlai_message(self, dict_message: Dict):
        parlai_msg = Message(
            {
                CONST.SPEAKER_ID: dict_message[CONST.SPEAKER_ID],
                CONST.LABELS: [dict_message[CONST.MESSAGE_TEXT]],
            }
        )
        prv_msg = dict_message.get(CONST.PARTNER_PREVIOUS_MESSAGE)
        if prv_msg:
            parlai_msg[CONST.MESSAGE_TEXT] = prv_msg[1][CONST.MESSAGE_TEXT]
        else:
            parlai_msg[CONST.MESSAGE_TEXT] = ''
        return parlai_msg

    @abstractmethod
    def _teacher_action_type(self) -> str:
        """
        Is this for a Wizard or Apprentice Dialogue agent.
        """

    def additional_message_content(self, parlai_message: Message, action: Dict):
        """
        Children of this class may override this method to add extra content to message.

        It adds components from the original `action` (which is a regular dict) to the
        ParlAI message object `parlai_message`
        """
        pass

    def _opening_message_text(self, parlai_message: Message, action: Dict):
        """
        Handles the first message if this agent is has the opening message.
        """
        if not self.include_persona:
            return

        persona = action[CONST.PERSONA]
        curr_text = parlai_message[CONST.MESSAGE_TEXT]
        if curr_text:
            new_text = f'{persona}{self.text_flatten_delimeter}{curr_text}'
        else:
            new_text = persona

        parlai_message.force_set(CONST.MESSAGE_TEXT, new_text)

    def _should_skip(self, message: Message):
        if not self.skip_empty_text:
            return False
        return not message[CONST.MESSAGE_TEXT].strip()

    def setup_data(self, datafile) -> Message:
        for message, episode_started in self.teacher_setup_data(datafile):
            if not self._should_skip(message):
                yield message, episode_started

    def teacher_setup_data(self, datafile) -> Message:
        for data in self._load_data(datafile):
            started = True
            for idx, (_, act) in enumerate(data[self._teacher_action_type()]):
                parlai_msg = self.create_parlai_message(act)
                if idx == 0 and self.include_persona:
                    self._opening_message_text(parlai_msg, act)
                self.additional_message_content(parlai_msg, act)
                yield parlai_msg, started
                started = False


###############################################################
#                                                             #
# Dialog Teachers                                             #
#                                                             #
###############################################################


class ApprenticeDialogTeacher(WizardOfInternetBaseTeacher):
    def __init__(self, opt, shared=None):
        super().__init__(opt, shared=shared)
        self.id = 'WizInternetApprenticeTeacher'

    def _teacher_action_type(self) -> str:
        return CONST.ACTION_APPRENTICE_TO_WIZARD


class WizardDialogTeacher(WizardOfInternetBaseTeacher):
    def __init__(self, opt, shared=None):
        self.prepend_gold_knowledge = opt.get('prepend_gold_knowledge')
        self.gold_knowledge_delimiter = opt.get('gold_knowledge_delimiter', '\n')
        super().__init__(opt, shared=shared)
        self.id = 'WizInternetWizardTeacher'

    @classmethod
    def add_cmdline_args(cls, parser: ParlaiParser, partial_opt=None) -> ParlaiParser:
        super().add_cmdline_args(parser, partial_opt)
        arg_group = parser.add_argument_group('Wizard Dialog Knowledge arguments')
        arg_group.add_argument(
            '--prepend-gold-knowledge',
            type='bool',
            default=False,
            help='If true, prepend text with checked sentences',
        )
        return parser

    def custom_evaluation(
        self,
        teacher_action: Message,
        labels: Optional[Tuple[str]],
        model_response: Message,
    ) -> None:
        if (
            (
                teacher_action[CONST.SELECTED_SENTENCES][0]
                == CONST.NO_SELECTED_SENTENCES_TOKEN
            )
            or (model_response.is_padding())
            or ('text' not in model_response)
        ):
            # Has NOT selected knowledge or a is batch padding message
            return

        # F1 metric over the *selected* knowledge.
        resp = model_response['text']
        self.metrics.add(
            'knowledge_f1_docs',
            F1Metric.compute(resp, [' '.join(teacher_action[CONST.SELECTED_DOCS])]),
        )
        self.metrics.add(
            'knowledge_f1_max_docs', F1Metric.compute(resp, CONST.SELECTED_DOCS)
        )
        self.metrics.add(
            'knowledge_f1_sentences',
            F1Metric.compute(
                resp, [' '.join(teacher_action[CONST.SELECTED_SENTENCES])]
            ),
        )
        self.metrics.add(
            'knowledge_f1_max_sentences',
            F1Metric.compute(resp, CONST.SELECTED_SENTENCES),
        )

        # F1 Metrics over the *retrieved* docs.
        self.metrics.add(
            'knowledge_f1_max_retrieved_sentences',
            F1Metric.compute(resp, teacher_action[CONST.RETRIEVED_SENTENCES]),
        )
        self.metrics.add(
            'knowledge_f1_max_retrieved_docs',
            F1Metric.compute(resp, teacher_action[CONST.RETRIEVED_DOCS]),
        )

    def _teacher_action_type(self) -> str:
        return CONST.ACTION_WIZARD_TO_APPRENTICE

    def additional_message_content(self, parlai_message: Message, action: Dict):
        for item_key in (
            CONST.RETRIEVED_DOCS,
            CONST.RETRIEVED_SENTENCES,
            CONST.RETRIEVED_DOCS_URLS,
            CONST.RETRIEVED_DOCS_TITLES,
            CONST.SELECTED_DOCS,
            CONST.SELECTED_DOCS_URLS,
            CONST.SELECTED_DOCS_TITLES,
            CONST.SELECTED_SENTENCES,
            CONST.SEARCH_QUERY,
        ):
            parlai_message[item_key] = action[item_key]

    def teacher_setup_data(self, datafile) -> Message:
        for message, episode_started in super().teacher_setup_data(datafile):
            if self.prepend_gold_knowledge:
                text = message[CONST.MESSAGE_TEXT]
                gold_knowledge = self.gold_knowledge_delimiter.join(
                    message[CONST.SELECTED_SENTENCES]
                )
                message.force_set(
                    CONST.MESSAGE_TEXT,
                    (
                        f'{CONST.KNOWLEDGE_TOKEN} {gold_knowledge} {CONST.END_KNOWLEDGE_TOKEN}'
                        f' {self.gold_knowledge_delimiter} {text}'
                    ),
                )
            yield message, episode_started


class WizardDialogGoldKnowledgeTeacher(WizardDialogTeacher):
    @classmethod
    def add_cmdline_args(cls, parser: ParlaiParser, partial_opt=None) -> ParlaiParser:
        super().add_cmdline_args(parser, partial_opt)
        parser.set_params(prepend_gold_knowledge=True)
        return parser


class WizardDialogGoldKnowledgeNoDocsTeacher(WizardDialogGoldKnowledgeTeacher):
    """
    Prepends gold (selected knowledge) to the context, and removes the retrieved docs.
    """

    def additional_message_content(self, parlai_message: Message, action: Dict):
        super().additional_message_content(parlai_message, action)
        remove_retrieved_docs_from_message(parlai_message)


class DefaultTeacher(WizardDialogTeacher):
    pass


###############################################################
#                                                             #
# Search and Knowledge Teachers                               #
#                                                             #
###############################################################


class BaseSQKnowledgeTeacher(WizardOfInternetBaseTeacher):
    """
    Parent class for knowledge and search query generation teachers.

    We need this teacher because of the actions related to these teacher, that is search
    and knowledge selection, happens as a side track to the main conversation.
    Therefore, we do not want to include the history of the messages emitted by these
    agents in the conversatin history.

    Note: this is an abstract class and is not intended for direct use in a task.
    """

    def __init__(self, opt, shared=None):
        self.dialog_history = opt.get('dialog_history', CONST.DIALOG_HIST_DEFAULT)
        super().__init__(opt, shared=shared)
        self.id = 'BaseKnowledgeTeacher'

    @classmethod
    def add_cmdline_args(cls, parser: ParlaiParser, partial_opt=None) -> ParlaiParser:
        super().add_cmdline_args(parser, partial_opt)
        arg_group = parser.add_argument_group(
            'Base Search Query and Knowledge arguments'
        )
        arg_group.add_argument(
            '--dialog-history',
            type=str,
            choices=[CONST.HISTORY_TYPE.FULL, CONST.HISTORY_TYPE.ONLY_LAST],
            default=CONST.DIALOG_HIST_DEFAULT,
            help='Full dialogue history or the only the last previous message',
        )
        return parser

    def get_message_history(self, dialog_data: Dict, curr_idx: int) -> List[str]:
        message_hist = []
        for act in dialog_data[CONST.ACTION_ALL]:
            if act[CONST.SPEAKER_ID] in (
                CONST.WIZARD,
                CONST.APPRENTICE,
            ) and not act.get(CONST.IS_SEARCH_QUERY, False):
                if act[CONST.TOTAL_CONVERSATION_INDEX] > curr_idx:
                    break
                message_hist.append(act[CONST.MESSAGE_TEXT])

        if self.dialog_history == CONST.HISTORY_TYPE.ONLY_LAST:
            message_hist = [message_hist[-1]]

        return self.text_flatten_delimeter.join(message_hist)

    def teacher_setup_data(self, datafile) -> Message:
        for data in self._load_data(datafile):
            for idx, act in data[self._teacher_action_type()]:
                parlai_msg = self.create_parlai_message(act)
                if self.dialog_history == CONST.HISTORY_TYPE.FULL:
                    parlai_msg.force_set(
                        CONST.MESSAGE_TEXT, self.get_message_history(data, idx)
                    )
                self._opening_message_text(parlai_msg, act)
                self.additional_message_content(parlai_msg, act)
                yield parlai_msg, True


class SearchQueryTeacher(BaseSQKnowledgeTeacher):
    def __init__(self, opt, shared=None):
        self.only_last_search_query = opt.get(
            'only_last_search_query', CONST.ONLY_LAST_QUERY_DEFAULT
        )
        super().__init__(opt, shared=shared)
        self.id = 'SearchQueryGenerationTeacher'

    @classmethod
    def add_cmdline_args(cls, parser: ParlaiParser, partial_opt=None) -> ParlaiParser:
        super().add_cmdline_args(parser, partial_opt)
        arg_group = parser.add_argument_group('Search Query Teacher')
        arg_group.add_argument(
            '--only-last-search-query',
            type='bool',
            default=CONST.ONLY_LAST_QUERY_DEFAULT,
            help='Whether to include only the last search before sending the response.',
        )
        return parser

    def _teacher_action_type(self) -> str:
        return CONST.ACTION_WIZARD_TO_SEARCH_AGENT

    def additional_message_content(self, parlai_message: Message, action: Dict):
        parlai_message[CONST.IS_LAST_SEARCH_QUERY] = action.get(
            CONST.IS_LAST_SEARCH_QUERY, False
        )

    def teacher_setup_data(self, datafile) -> Message:
        for message, _ in super().teacher_setup_data(datafile):
            if self.only_last_search_query and not message[CONST.IS_LAST_SEARCH_QUERY]:
                continue
            yield message, True


class BaseKnowledgeTeacher(BaseSQKnowledgeTeacher):
    def __init__(self, opt, shared=None):
        super().__init__(opt, shared=shared)
        self.id = 'KnowledgeGenerationTeacher'

    def _teacher_action_type(self) -> str:
        return CONST.ACTION_WIZARD_DOC_SELECTION

    @abstractmethod
    def _knowledge_piece(self):
        """
        Determines the pieces of knowledge (selected content) to retrieve.

        This may be the enitre document, selected sentences or document titles.
        """

    def additional_message_content(self, parlai_message: Message, action: Dict):
        for item_key in (
            CONST.SELECTED_DOCS,
            CONST.SELECTED_DOCS_TITLES,
            CONST.SELECTED_SENTENCES,
        ):
            parlai_message[item_key] = action[item_key]

    def teacher_setup_data(self, datafile) -> Message:
        for message, _ in super().teacher_setup_data(datafile):
            message.force_set(CONST.LABELS, message[self._knowledge_piece()])
            yield message, True


class GoldKnowledgeTeacher(BaseKnowledgeTeacher):
    def _knowledge_piece(self):
        return CONST.SELECTED_SENTENCES


class GoldDocsTeacher(BaseKnowledgeTeacher):
    def _knowledge_piece(self):
        return CONST.SELECTED_DOCS


class GoldDocTitlesTeacher(BaseKnowledgeTeacher):
    def _knowledge_piece(self):
<<<<<<< HEAD
        return CONST.SELECTED_DOCS_TITLES
=======
        return CONST.SELECTED_DOCS_TITLES


@register_mutator("add_checked_sentence_to_input_woi")
class AddCheckedSentence(AddCheckedSentenceWizWiki):
    """
    Adds the checked sentence to the end of the text.

    E.g. run with: parlai display_data -t wizard_of_internet -n 100 -dt valid --mutators
    flatten,add_checked_sentence_to_input_woi
    """

    @property
    def checked_sentence_kword(self):
        return CONST.SELECTED_SENTENCES


@register_mutator("checked_sentence_as_label_woi")
class CheckedSentenceAsLabel(CheckedSentenceAsLabelWizWiki):
    """
    Uses the checked sentence (knowledge) as label.

    E.g. run with: parlai display_data -t wizard_of_internet -n 100 -dt valid --mutators
    flatten,checked_sentence_as_label_woi
    """

    @property
    def checked_sentence_kword(self):
        return CONST.SELECTED_SENTENCES


@register_mutator("add_label_to_input_woi")
class AddLabel(AddLabelWizWiki):
    """
    Adds the dialogue sentence to the input.

    E.g. run with: parlai display_data -t wizard_of_internet -n 100 -dt valid --mutators
    flatten,checked_sentence_as_label_woi,add_label_to_input_woi
    """

    pass


@register_mutator("add_label_to_input_lm_woi")
class AddLabelLM(AddLabelLMWizWiki):
    """
    Adds the dialogue sentence to the input (language modeling version).

    Language modeling version where a random piece of the label is sampled in
    the input. The rest is placed inside special tokens.

    E.g. run with: parlai display_data -t wizard_of_internet -n 100 -dt valid --mutators
    flatten,add_label_to_input_lm_woi

    To add the checked sentence as the label, use:
        parlai display_data -t wizard_of_internet -n 100 -dt valid --mutators
        flatten,add_label_to_input_lm_woi,checked_sentence_as_label_woi
    """

    pass


@register_mutator("woi_filter_no_passage_used")
class WoiFilterNoPassageUsed(ManyEpisodeMutator):
    """
    Allows to filter any examples where no passage was selected to base the wizard reply
    on.

    This works best in flattened mode. E.g. run with: parlai display_data -t
    wizard_of_internet -n 100 -dt valid --mutators flatten+filter_no_passage_used
    """

    def many_episode_mutation(self, episode):
        out_episodes = []
        for e in episode:
            checked_sentences = e.get(CONST.SELECTED_SENTENCES)
            checked_sentences = ' '.join(checked_sentences)
            if checked_sentences == CONST.NO_SELECTED_SENTENCES_TOKEN:
                pass
            else:
                out_episodes.append([e])
        return out_episodes


@register_mutator("woi_filter_selected_knowledge_in_retrieved_docs")
class WoiFilterSelectedKnowledgeInRetrievedDocs(ManyEpisodeMutator):
    """
    Allows to filter any examples where '__retrieved-docs__' field does contain the
    '__selected-sentences__'.
    """

    def many_episode_mutation(self, episode):
        out_episodes = []
        for e in episode:
            checked_sentences = e.get(CONST.SELECTED_SENTENCES)
            docs = ' '.join(e.get('__retrieved-docs__'))
            if ' '.join(checked_sentences) != CONST.NO_SELECTED_SENTENCES_TOKEN:
                found = True
                for sent in checked_sentences:
                    s = sent.lstrip(' ').rstrip(' ')
                    if s not in docs:
                        found = False
                if found:
                    out_episodes.append([e])
            else:
                pass
        return out_episodes


def chunk_docs_in_message(message, chunk_sz):
    if CONST.RETRIEVED_DOCS not in message:
        return message
    new_message = message.copy()
    docs = message.get(CONST.RETRIEVED_DOCS)
    titles = message.get(CONST.RETRIEVED_DOCS_TITLES)
    urls = message.get(CONST.RETRIEVED_DOCS_URLS)
    new_docs = []
    new_titles = []
    new_urls = []
    checked_sentences = message.get(CONST.SELECTED_SENTENCES)
    for i in range(len(checked_sentences)):
        checked_sentences[i] = checked_sentences[i].lstrip(' ').rstrip(' ')
    if ' '.join(checked_sentences) == CONST.NO_SELECTED_SENTENCES_TOKEN:
        checked_sentences = []
    for ind in range(len(docs)):
        d = docs[ind]
        # Guarantees that checked sentences are not split in half (as we split by space).
        for i in range(len(checked_sentences)):
            d = d.replace(checked_sentences[i], "||CHECKED_SENTENCE_" + str(i) + "||")
        while True:
            end_chunk = d.find(' ', chunk_sz)
            if end_chunk == -1:
                # last chunk
                for i in range(len(checked_sentences)):
                    d = d.replace(
                        "||CHECKED_SENTENCE_" + str(i) + "||", checked_sentences[i]
                    )
                new_docs.append(d)
                new_titles.append(titles[ind])
                new_urls.append(urls[ind])
                break
            else:
                new_d = d[0:end_chunk]
                for i in range(len(checked_sentences)):
                    new_d = new_d.replace(
                        "||CHECKED_SENTENCE_" + str(i) + "||", checked_sentences[i]
                    )
                new_docs.append(new_d)
                new_titles.append(titles[ind])
                new_urls.append(urls[ind])
                d = d[end_chunk + 1 : -1]
    new_message.force_set(CONST.RETRIEVED_DOCS, new_docs)
    new_message.force_set(CONST.RETRIEVED_DOCS_TITLES, new_titles)
    new_message.force_set(CONST.RETRIEVED_DOCS_URLS, new_urls)
    return new_message


@register_mutator("woi_chunk_retrieved_docs")
class WoiChunkRetrievedDocs(MessageMutator):
    """
    Chunks '__retrieved-docs__' into smaller docs (max 100 words each).
    """

    @classmethod
    def add_cmdline_args(
        cls, parser: ParlaiParser, partial_opt: Optional[Opt] = None
    ) -> ParlaiParser:
        parser.add_argument(
            '--woi-doc-chunk-size',
            default=500,
            type=int,
            help='Document chunk size (in characters).',
        )

    def message_mutation(self, message: Message) -> Message:
        chunk_sz = self.opt.get('woi_doc_chunk_size')
        return chunk_docs_in_message(message, chunk_sz)


@register_mutator("woi_dropout_retrieved_docs")
class WoiDropoutRetrievedDocs(MessageMutator):
    """
    Drops out '__retrieved-docs__' to only keep a maximum number in each example.
    """

    @classmethod
    def add_cmdline_args(
        cls, parser: ParlaiParser, partial_opt: Optional[Opt] = None
    ) -> ParlaiParser:
        parser.add_argument(
            '--woi-doc-max-chunks',
            default=100,
            type=int,
            help='Largest number of chunks to use, others will be dropped out at random. Chunks containing gold checked sentences will not be removed.',
        )

    def message_mutation(self, message: Message) -> Message:
        if CONST.RETRIEVED_DOCS not in message:
            return message
        new_message = message.copy()
        docs = message.get(CONST.RETRIEVED_DOCS)
        new_docs = []
        max_chunks = self.opt.get('woi_doc_max_chunks')

        keep = torch.randperm(len(docs))[0:max_chunks]
        remove = torch.ones(len(docs))
        remove[keep] = 0

        for i in range(len(docs)):
            if remove[i] == 0:
                new_docs.append(docs[i])
            else:
                # We may still keep the doc if it contains the gold checked sentence(s).
                checked_sentences = message.get(CONST.SELECTED_SENTENCES)
                d = docs[i]
                found = False
                if ' '.join(checked_sentences) != CONST.NO_SELECTED_SENTENCES_TOKEN:
                    for sent in checked_sentences:
                        s = sent.lstrip(' ').rstrip(' ')
                        if s in d:
                            found = True
                if found:
                    new_docs.append(docs[i])

        new_message.force_set(CONST.RETRIEVED_DOCS, new_docs)
        return new_message


@register_mutator("woi_remove_knowledge")
class WoiRemoveKnowledge(MessageMutator):
    def message_mutation(self, message: Message) -> Message:
        if CONST.RETRIEVED_DOCS not in message:
            return message
        remove_retrieved_docs_from_message(message)
        remove_selected_docs_from_message(message)
        return message
>>>>>>> 4b1d07d0
<|MERGE_RESOLUTION|>--- conflicted
+++ resolved
@@ -613,243 +613,4 @@
 
 class GoldDocTitlesTeacher(BaseKnowledgeTeacher):
     def _knowledge_piece(self):
-<<<<<<< HEAD
-        return CONST.SELECTED_DOCS_TITLES
-=======
-        return CONST.SELECTED_DOCS_TITLES
-
-
-@register_mutator("add_checked_sentence_to_input_woi")
-class AddCheckedSentence(AddCheckedSentenceWizWiki):
-    """
-    Adds the checked sentence to the end of the text.
-
-    E.g. run with: parlai display_data -t wizard_of_internet -n 100 -dt valid --mutators
-    flatten,add_checked_sentence_to_input_woi
-    """
-
-    @property
-    def checked_sentence_kword(self):
-        return CONST.SELECTED_SENTENCES
-
-
-@register_mutator("checked_sentence_as_label_woi")
-class CheckedSentenceAsLabel(CheckedSentenceAsLabelWizWiki):
-    """
-    Uses the checked sentence (knowledge) as label.
-
-    E.g. run with: parlai display_data -t wizard_of_internet -n 100 -dt valid --mutators
-    flatten,checked_sentence_as_label_woi
-    """
-
-    @property
-    def checked_sentence_kword(self):
-        return CONST.SELECTED_SENTENCES
-
-
-@register_mutator("add_label_to_input_woi")
-class AddLabel(AddLabelWizWiki):
-    """
-    Adds the dialogue sentence to the input.
-
-    E.g. run with: parlai display_data -t wizard_of_internet -n 100 -dt valid --mutators
-    flatten,checked_sentence_as_label_woi,add_label_to_input_woi
-    """
-
-    pass
-
-
-@register_mutator("add_label_to_input_lm_woi")
-class AddLabelLM(AddLabelLMWizWiki):
-    """
-    Adds the dialogue sentence to the input (language modeling version).
-
-    Language modeling version where a random piece of the label is sampled in
-    the input. The rest is placed inside special tokens.
-
-    E.g. run with: parlai display_data -t wizard_of_internet -n 100 -dt valid --mutators
-    flatten,add_label_to_input_lm_woi
-
-    To add the checked sentence as the label, use:
-        parlai display_data -t wizard_of_internet -n 100 -dt valid --mutators
-        flatten,add_label_to_input_lm_woi,checked_sentence_as_label_woi
-    """
-
-    pass
-
-
-@register_mutator("woi_filter_no_passage_used")
-class WoiFilterNoPassageUsed(ManyEpisodeMutator):
-    """
-    Allows to filter any examples where no passage was selected to base the wizard reply
-    on.
-
-    This works best in flattened mode. E.g. run with: parlai display_data -t
-    wizard_of_internet -n 100 -dt valid --mutators flatten+filter_no_passage_used
-    """
-
-    def many_episode_mutation(self, episode):
-        out_episodes = []
-        for e in episode:
-            checked_sentences = e.get(CONST.SELECTED_SENTENCES)
-            checked_sentences = ' '.join(checked_sentences)
-            if checked_sentences == CONST.NO_SELECTED_SENTENCES_TOKEN:
-                pass
-            else:
-                out_episodes.append([e])
-        return out_episodes
-
-
-@register_mutator("woi_filter_selected_knowledge_in_retrieved_docs")
-class WoiFilterSelectedKnowledgeInRetrievedDocs(ManyEpisodeMutator):
-    """
-    Allows to filter any examples where '__retrieved-docs__' field does contain the
-    '__selected-sentences__'.
-    """
-
-    def many_episode_mutation(self, episode):
-        out_episodes = []
-        for e in episode:
-            checked_sentences = e.get(CONST.SELECTED_SENTENCES)
-            docs = ' '.join(e.get('__retrieved-docs__'))
-            if ' '.join(checked_sentences) != CONST.NO_SELECTED_SENTENCES_TOKEN:
-                found = True
-                for sent in checked_sentences:
-                    s = sent.lstrip(' ').rstrip(' ')
-                    if s not in docs:
-                        found = False
-                if found:
-                    out_episodes.append([e])
-            else:
-                pass
-        return out_episodes
-
-
-def chunk_docs_in_message(message, chunk_sz):
-    if CONST.RETRIEVED_DOCS not in message:
-        return message
-    new_message = message.copy()
-    docs = message.get(CONST.RETRIEVED_DOCS)
-    titles = message.get(CONST.RETRIEVED_DOCS_TITLES)
-    urls = message.get(CONST.RETRIEVED_DOCS_URLS)
-    new_docs = []
-    new_titles = []
-    new_urls = []
-    checked_sentences = message.get(CONST.SELECTED_SENTENCES)
-    for i in range(len(checked_sentences)):
-        checked_sentences[i] = checked_sentences[i].lstrip(' ').rstrip(' ')
-    if ' '.join(checked_sentences) == CONST.NO_SELECTED_SENTENCES_TOKEN:
-        checked_sentences = []
-    for ind in range(len(docs)):
-        d = docs[ind]
-        # Guarantees that checked sentences are not split in half (as we split by space).
-        for i in range(len(checked_sentences)):
-            d = d.replace(checked_sentences[i], "||CHECKED_SENTENCE_" + str(i) + "||")
-        while True:
-            end_chunk = d.find(' ', chunk_sz)
-            if end_chunk == -1:
-                # last chunk
-                for i in range(len(checked_sentences)):
-                    d = d.replace(
-                        "||CHECKED_SENTENCE_" + str(i) + "||", checked_sentences[i]
-                    )
-                new_docs.append(d)
-                new_titles.append(titles[ind])
-                new_urls.append(urls[ind])
-                break
-            else:
-                new_d = d[0:end_chunk]
-                for i in range(len(checked_sentences)):
-                    new_d = new_d.replace(
-                        "||CHECKED_SENTENCE_" + str(i) + "||", checked_sentences[i]
-                    )
-                new_docs.append(new_d)
-                new_titles.append(titles[ind])
-                new_urls.append(urls[ind])
-                d = d[end_chunk + 1 : -1]
-    new_message.force_set(CONST.RETRIEVED_DOCS, new_docs)
-    new_message.force_set(CONST.RETRIEVED_DOCS_TITLES, new_titles)
-    new_message.force_set(CONST.RETRIEVED_DOCS_URLS, new_urls)
-    return new_message
-
-
-@register_mutator("woi_chunk_retrieved_docs")
-class WoiChunkRetrievedDocs(MessageMutator):
-    """
-    Chunks '__retrieved-docs__' into smaller docs (max 100 words each).
-    """
-
-    @classmethod
-    def add_cmdline_args(
-        cls, parser: ParlaiParser, partial_opt: Optional[Opt] = None
-    ) -> ParlaiParser:
-        parser.add_argument(
-            '--woi-doc-chunk-size',
-            default=500,
-            type=int,
-            help='Document chunk size (in characters).',
-        )
-
-    def message_mutation(self, message: Message) -> Message:
-        chunk_sz = self.opt.get('woi_doc_chunk_size')
-        return chunk_docs_in_message(message, chunk_sz)
-
-
-@register_mutator("woi_dropout_retrieved_docs")
-class WoiDropoutRetrievedDocs(MessageMutator):
-    """
-    Drops out '__retrieved-docs__' to only keep a maximum number in each example.
-    """
-
-    @classmethod
-    def add_cmdline_args(
-        cls, parser: ParlaiParser, partial_opt: Optional[Opt] = None
-    ) -> ParlaiParser:
-        parser.add_argument(
-            '--woi-doc-max-chunks',
-            default=100,
-            type=int,
-            help='Largest number of chunks to use, others will be dropped out at random. Chunks containing gold checked sentences will not be removed.',
-        )
-
-    def message_mutation(self, message: Message) -> Message:
-        if CONST.RETRIEVED_DOCS not in message:
-            return message
-        new_message = message.copy()
-        docs = message.get(CONST.RETRIEVED_DOCS)
-        new_docs = []
-        max_chunks = self.opt.get('woi_doc_max_chunks')
-
-        keep = torch.randperm(len(docs))[0:max_chunks]
-        remove = torch.ones(len(docs))
-        remove[keep] = 0
-
-        for i in range(len(docs)):
-            if remove[i] == 0:
-                new_docs.append(docs[i])
-            else:
-                # We may still keep the doc if it contains the gold checked sentence(s).
-                checked_sentences = message.get(CONST.SELECTED_SENTENCES)
-                d = docs[i]
-                found = False
-                if ' '.join(checked_sentences) != CONST.NO_SELECTED_SENTENCES_TOKEN:
-                    for sent in checked_sentences:
-                        s = sent.lstrip(' ').rstrip(' ')
-                        if s in d:
-                            found = True
-                if found:
-                    new_docs.append(docs[i])
-
-        new_message.force_set(CONST.RETRIEVED_DOCS, new_docs)
-        return new_message
-
-
-@register_mutator("woi_remove_knowledge")
-class WoiRemoveKnowledge(MessageMutator):
-    def message_mutation(self, message: Message) -> Message:
-        if CONST.RETRIEVED_DOCS not in message:
-            return message
-        remove_retrieved_docs_from_message(message)
-        remove_selected_docs_from_message(message)
-        return message
->>>>>>> 4b1d07d0
+        return CONST.SELECTED_DOCS_TITLES