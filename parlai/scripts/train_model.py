--- conflicted
+++ resolved
@@ -207,12 +207,8 @@
         help='Report micro-averaged metrics instead of macro averaged metrics.',
         recommended=False,
     )
-<<<<<<< HEAD
-    TensorboardLogger.add_cmdline_args(parser)
-    WandbLogger.add_cmdline_args(parser)
-=======
     TensorboardLogger.add_cmdline_args(parser, partial_opt=None)
->>>>>>> c2c800e5
+    WandbLogger.add_cmdline_args(parser, partial_opt=None)
 
     parser = setup_dict_args(parser)
     return parser
