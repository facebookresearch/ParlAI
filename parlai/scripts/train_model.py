#!/usr/bin/env python3

# Copyright (c) 2017-present, Facebook, Inc.
# All rights reserved.
# This source code is licensed under the BSD-style license found in the
# LICENSE file in the root directory of this source tree. An additional grant
# of patent rights can be found in the PATENTS file in the same directory.
"""The standard way to train a model. After training, also computes validation
and test error.

The user must provide a model (with ``--model``) and a task (with ``--task`` or
``--pytorch-teacher-task``).

Examples
--------

.. code-block:: shell

  python -m parlai.scripts.train -m ir_baseline -t dialog_babi:Task:1 -mf /tmp/model
  python -m parlai.scripts.train -m seq2seq -t babi:Task10k:1 -mf '/tmp/model' -bs 32 -lr 0.5 -hs 128
  python -m parlai.scripts.train -m drqa -t babi:Task10k:1 -mf /tmp/model -bs 10

"""  # noqa: E501

# TODO List:
# * More logging (e.g. to files), make things prettier.

from parlai.core.agents import create_agent, create_agent_from_shared
from parlai.core.worlds import create_task
from parlai.core.params import ParlaiParser
from parlai.core.utils import Timer, round_sigfigs, warn_once
from parlai.core.logs import TensorboardLogger
from parlai.scripts.build_dict import build_dict, setup_args as setup_dict_args
<<<<<<< HEAD
from parlai.core.distributed_utils import (
    sync_object, is_primary_worker, all_gather_list, is_distributed, num_workers
)
import numpy as np
=======
from parlai.scripts.build_pytorch_data import get_pyt_dict_file
import math
>>>>>>> 6a5ea6b0
import os


def setup_args(parser=None):
    if parser is None:
        parser = ParlaiParser(True, True, 'Train a model')
    train = parser.add_argument_group('Training Loop Arguments')
    train.add_argument('-et', '--evaltask',
                       help=('task to use for valid/test (defaults to the '
                             'one used for training if not set)'))
    train.add_argument('--eval-batchsize', type=int,
                       hidden=True,
                       help='Eval time batch size (defaults to same as -bs)')
    train.add_argument('--display-examples', type='bool', default=False)
    train.add_argument('-eps', '--num-epochs', type=float, default=-1)
    train.add_argument('-ttim', '--max-train-time',
                       type=float, default=-1)
    train.add_argument('-ltim', '--log-every-n-secs',
                       type=float, default=2)
    train.add_argument('-vtim', '--validation-every-n-secs',
                       type=float, default=-1,
                       help='Validate every n seconds. Whenever the the best '
                            'validation metric is found, saves the model to '
                            'the model_file path if set.')
    train.add_argument('-stim', '--save-every-n-secs',
                       type=float, default=-1,
                       help='Saves the model to model_file.checkpoint after '
                            'every n seconds (default -1, never).')
    train.add_argument('-sval', '--save-after-valid', type='bool',
                       default=False,
                       help='Saves the model to model_file.checkpoint after '
                            'every validation (default %(default)s).')
    train.add_argument('-veps', '--validation-every-n-epochs',
                       type=float, default=-1,
                       help='Validate every n epochs. Whenever the the best '
                            'validation metric is found, saves the model to '
                            'the model_file path if set.')
    train.add_argument('-vme', '--validation-max-exs',
                       type=int, default=-1,
                       hidden=True,
                       help='max examples to use during validation (default '
                            '-1 uses all)')
    train.add_argument('-vp', '--validation-patience',
                       type=int, default=10,
                       help=('number of iterations of validation where result'
                             ' does not improve before we stop training'))
    train.add_argument('-vmt', '--validation-metric', default='accuracy',
                       help='key into report table for selecting best '
                            'validation')
    train.add_argument('-vmm', '--validation-metric-mode', default='max',
                       type=str, choices=['max', 'min'],
                       help='how to optimize validation metric (max or min)')
    train.add_argument('-vcut', '--validation-cutoff',
                       type=float, default=1.0,
                       hidden=True,
                       help='value at which training will stop if exceeded by '
                            'training metric')
    train.add_argument('-dbf', '--dict-build-first',
                       hidden=True,
                       type='bool', default=True,
                       help='build dictionary first before training agent')
    train.add_argument('-lfc', '--load-from-checkpoint',
                       type='bool', default=False,
                       hidden=True,
                       help='load model from checkpoint if available')
    train.add_argument('-vshare', '--validation-share-agent', default=False,
                       hidden=True,
                       help='use a shared copy of the agent for validation. '
                            'this will eventually default to True, but '
                            'currently defaults to False.')
    TensorboardLogger.add_cmdline_args(parser)
    parser = setup_dict_args(parser)
    return parser


def _maybe_load_eval_world(agent, opt, datatype):
    if not is_primary_worker():
        # only need the validation on the main worker
        return None
    else:
        return load_eval_world(agent, opt, datatype)


def load_eval_world(agent, opt, datatype):
    if 'stream' in opt['datatype']:
        datatype += ':stream'
    opt = opt.copy()
    opt['datatype'] = datatype
    if opt.get('evaltask'):
        opt['task'] = opt['evaltask']
    if opt.get('eval_batchsize'):
        # override eval time batchsize
        opt['batchsize'] = opt['eval_batchsize']
    if opt.get('validation_share_agent', False):
        valid_agent = create_agent_from_shared(agent.share())
    else:
        valid_agent = agent

    valid_world = create_task(opt, valid_agent)
    return valid_world


def run_eval(valid_world, opt, datatype, max_exs=-1, write_log=False):
    """
    Eval on validation/test data.

    :param valid_world: the pre-created validation world.
    :param opt: the options that specific the task, eval_task, etc
    :param datatype: the datatype to use, such as "valid" or "test"
    :param bool write_log: specifies to write metrics to file if the model_file is set
    :param int max_exs: limits the number of examples if max_exs > 0
    """
    if valid_world is None:
        # This isn't the primary worker, so we can just skip evaluation
        return None

    print('[ running eval: ' + datatype + ' ]')
    valid_world.reset()
    cnt = 0
    while not valid_world.epoch_done():
        valid_world.parley()
        if cnt == 0 and opt['display_examples']:
            print(valid_world.display() + '\n~~')
            print(valid_world.report())
        cnt += valid_world.opt['batchsize']
        if max_exs > 0 and cnt > max_exs + opt.get('numthreads', 1):
            # note this max_exs is approximate--some batches won't always be
            # full depending on the structure of the data
            break
    valid_report = valid_world.report()
    valid_world.reset()  # this makes sure agent doesn't remember valid data

    metrics = datatype + ':' + str(valid_report)
    print(metrics)
    if write_log and opt.get('model_file'):
        # Write out metrics
        f = open(opt['model_file'] + '.' + datatype, 'a+')
        f.write(metrics + '\n')
        f.close()

    return valid_report


def save_best_valid(model_file, best_valid):
    f = open(model_file + '.best_valid', 'w')
    f.write(str(best_valid))
    f.close()


class TrainLoop():
    def __init__(self, opt):
        if isinstance(opt, ParlaiParser):
            print('[ Deprecated Warning: TrainLoop should be passed opt not Parser ]')
            opt = opt.parse_args()
        # Possibly load from checkpoint
        if opt['load_from_checkpoint'] and opt.get('model_file') and os.path.isfile(
                opt['model_file'] + '.checkpoint'):
            opt['init_model'] = opt['model_file'] + '.checkpoint'
        # Possibly build a dictionary (not all models do this).
        if opt['dict_build_first'] and 'dict_file' in opt:
            # If data built via pytorch data teacher, we need to load prebuilt dict
            if opt.get('pytorch_teacher_task'):
                opt['dict_file'] = get_pyt_dict_file(opt)
            elif opt['dict_file'] is None and opt.get('model_file'):
                opt['dict_file'] = opt['model_file'] + '.dict'
            print("[ building dictionary first... ]")
            build_dict(opt, skip_if_built=True)
        # Create model and assign it to the specified task
        self.agent = create_agent(opt)
        self.world = create_task(opt, self.agent)
        self.train_time = Timer()
        self.validate_time = Timer()
        self.log_time = Timer()
        self.save_time = Timer()
        print('[ training... ]')
        self.parleys = 0
        self.max_num_epochs = opt['num_epochs'] if opt['num_epochs'] > 0 else float(
            'inf')
        self.max_train_time = opt['max_train_time'] if opt['max_train_time'] > 0 \
            else float('inf')
        self.log_every_n_secs = opt['log_every_n_secs'] if opt['log_every_n_secs'] > 0 \
            else float('inf')
        self.val_every_n_secs = \
            opt['validation_every_n_secs'] if opt['validation_every_n_secs'] > 0 \
            else float('inf')
        self.save_every_n_secs = opt['save_every_n_secs'] if opt['save_every_n_secs'] \
            > 0 else float('inf')
        self.val_every_n_epochs = \
            opt['validation_every_n_epochs'] if opt['validation_every_n_epochs'] > 0 \
            else float('inf')
        self.last_valid_epoch = 0
        self.valid_optim = 1 if opt['validation_metric_mode'] == 'max' else -1
        self.best_valid = None
        if opt.get('model_file') and os.path.isfile(opt['model_file'] + '.best_valid'):
            with open(opt['model_file'] + ".best_valid", 'r') as f:
                x = f.readline()
                self.best_valid = float(x)
                f.close()
        self.impatience = 0
        self.saved = False
        self.valid_world = None
        self.opt = opt
        if opt['tensorboard_log'] is True:
            self.writer = TensorboardLogger(opt)

    def validate(self):
        opt = self.opt

        if self.valid_world is None:
            # we need to load the world now
            self.valid_world = _maybe_load_eval_world(self.agent, opt, 'valid')

        # run evaluation on valid set
        valid_report = sync_object(run_eval(
            self.valid_world, opt, 'valid', opt['validation_max_exs'],
        ))

        # logging
        if opt['tensorboard_log'] is True and is_primary_worker():
            self.writer.add_metrics('valid', int(self.train_time.time()), valid_report)
        # saving
        if (
            opt.get('model_file') and
            opt.get('save_after_valid') and
            is_primary_worker()
        ):
            print("[ saving model checkpoint: " +
                  opt['model_file'] + ".checkpoint ]")
            self.agent.save(opt['model_file'] + '.checkpoint')

        # send valid metrics to agent if the agent wants them
        if hasattr(self.agent, 'receive_metrics'):
            self.agent.receive_metrics(valid_report)

        # check which metric to look at
        if '/' in opt['validation_metric']:
            # if you are multitasking and want your validation metric to be
            # a metric specific to a subtask, specify your validation metric
            # as -vmt subtask/metric
            subtask = opt['validation_metric'].split('/')[0]
            validation_metric = opt['validation_metric'].split('/')[1]
            new_valid = valid_report['tasks'][subtask][validation_metric]
        else:
            new_valid = valid_report[opt['validation_metric']]

        # check if this is the best validation so far
        if (self.best_valid is None or
                self.valid_optim * new_valid > self.valid_optim * self.best_valid):
            print('[ new best {}: {}{} ]'.format(
                opt['validation_metric'], new_valid,
                ' (previous best was {})'.format(self.best_valid)
                if self.best_valid is not None else ''))
            self.best_valid = new_valid
            self.impatience = 0
            if opt.get('model_file') and is_primary_worker():
                print("[ saving best valid model: " + opt['model_file'] + " ]")
                self.agent.save(opt['model_file'])
                print("[ saving best valid metric: " +
                      opt['model_file'] + ".best_valid ]")
                save_best_valid(opt['model_file'], self.best_valid)
                self.saved = True
            if (opt['validation_metric'] == 'accuracy' and
                    self.best_valid >= opt['validation_cutoff']):
                print('[ task solved! stopping. ]')
                return True
        else:
            self.impatience += 1
            print('[ did not beat best {}: {} impatience: {} ]'.format(
                opt['validation_metric'], round(self.best_valid, 4),
                self.impatience))
        self.validate_time.reset()

        # check if we are out of patience
        if (opt['validation_patience'] > 0 and
                self.impatience >= opt['validation_patience']):
            print('[ ran out of patience! stopping training. ]')
            return True
        return False

    def _sync_training_metrics(self, metrics):
        """
        Sync training metrics across workers. A handful of special cases are handled
        as exceptions, and the remaining metrics are simply averaged across workers.
        """
        if not is_distributed():
            # nothing special needed
            return metrics

        all_versions = all_gather_list(metrics)
        finalized = {}
        to_average = {}
        for m in all_versions:
            for k, v in m.items():
                if k == 'exs' or k == 'total_skipped_batches':
                    # sum across:
                    if k not in finalized:
                        finalized[k] = 0
                    finalized[k] += v
                else:
                    if k not in to_average:
                        to_average[k] = []
                    to_average[k].append(v)
        for k, vals in to_average.items():
            finalized[k] = np.mean(vals)

        return finalized

    def _nice_format(self, dictionary):
        return {k: round_sigfigs(v, 4) for k, v in dictionary.items()}

    def _compute_eta(self, epochs_completed, time_elapsed):
        """
        Computes the estimated seconds remaining in training.

        :param float epochs_completed: number of epochs already completed.
        :param float time_elapsed: total time spent already, in seconds.
        :return: ETA in seconds, or None if not computable
        """
        # start off with no estimate
        eta = None

        # Determine time_left and num_epochs
        max_epochs = self.opt.get('num_epochs', 0)
        if max_epochs > 0 and epochs_completed > 0:
            epoch_progress = epochs_completed / max_epochs
            eta = (1 - epoch_progress) * time_elapsed / epoch_progress

        max_training_time = self.opt.get('max_training_time', -1)
        if max_training_time > 0:
            time_left = max_training_time - time_elapsed
            if eta is None or time_left < eta:
                eta = time_left

        return eta

    def log(self):
        opt = self.opt
        if opt['display_examples']:
            print(self.world.display() + '\n~~')
        logs = []
        # get report
        train_report = self._sync_training_metrics(self.world.report())
        self.world.reset_metrics()

        # time elapsed
        logs.append('time:{}s'.format(np.floor(self.train_time.time())))
        logs.append('total_exs:{}'.format(self._total_exs))

        if self._total_epochs >= 0:
            # only if it's unbounded
            logs.append('epochs:{}'.format(round(self._total_epochs, 2)))

        time_left = self._compute_eta(self._total_epochs, self.train_time.time())
        if time_left is not None:
            logs.append('time_left:{}s'.format(max(0, np.ceil(time_left))))

        log = '[ {} ] {}'.format(' '.join(logs), self._nice_format(train_report))
        print(log)
        self.log_time.reset()

        if opt['tensorboard_log'] is True and is_primary_worker():
            self.writer.add_metrics('train', self._total_exs, train_report)

    def train(self):
        if is_distributed():
            warn_once(
                "Distributed training outputs average-per-worker metrics during "
                "training, and may be slightly distorted. Validation/test are "
                "unadulterated."
            )
        opt = self.opt
        world = self.world
        with world:
            while True:
                # do one example / batch of examples
                world.parley()
                self.parleys += 1

                # get the total training examples done, compute epochs
                self._total_epochs = num_workers() * self.world.get_total_epochs()
                exs_per_epoch = self.world.num_examples()
                self._total_exs = int(np.round(self._total_epochs * exs_per_epoch))

                # and use the primary worker's timings for everything
                train_time, log_time, validate_time = sync_object((
                    self.train_time.time(),
                    self.log_time.time(),
                    self.validate_time.time()
                ))

                # check counters and timers
                if self._total_epochs >= self.max_num_epochs:
                    self.log()
                    print('[ num_epochs completed:{} time elapsed:{}s ]'.format(
                        self.max_num_epochs, train_time))
                    break
                if train_time > self.max_train_time:
                    print('[ max_train_time elapsed:{}s ]'.format(train_time))
                    break
                if log_time > self.log_every_n_secs:
                    self.log()
                if (
                    validate_time > self.val_every_n_secs or
                    self._total_epochs - self.last_valid_epoch
                        >= self.val_every_n_epochs
                ):
                    stop_training = self.validate()
                    self.last_valid_epoch = self._total_epochs
                    if stop_training:
                        break
                if (
                    self.save_time.time() > self.save_every_n_secs and
                    opt.get('model_file') and
                    is_primary_worker()
                ):
                    print("[ saving model checkpoint: {}.checkpoint".format(
                        opt['model_file']
                    ))
                    self.agent.save(opt['model_file'] + '.checkpoint')
                    self.save_time.reset()

        if not self.saved and is_primary_worker():
            # save agent
            self.agent.save(opt['model_file'])
        elif opt.get('model_file'):
            # reload best validation model
            self.agent = create_agent(opt)

        valid_world = _maybe_load_eval_world(self.agent, opt, 'valid')
        v_report = run_eval(valid_world, opt, 'valid', write_log=True)
        test_world = _maybe_load_eval_world(self.agent, opt, 'test')
        t_report = run_eval(test_world, opt, 'test', write_log=True)
        if valid_world:
            valid_world.shutdown()
        if test_world:
            test_world.shutdown()

        return v_report, t_report


if __name__ == '__main__':
    TrainLoop(setup_args().parse_args()).train()
    print()<|MERGE_RESOLUTION|>--- conflicted
+++ resolved
@@ -31,15 +31,11 @@
 from parlai.core.utils import Timer, round_sigfigs, warn_once
 from parlai.core.logs import TensorboardLogger
 from parlai.scripts.build_dict import build_dict, setup_args as setup_dict_args
-<<<<<<< HEAD
 from parlai.core.distributed_utils import (
     sync_object, is_primary_worker, all_gather_list, is_distributed, num_workers
 )
 import numpy as np
-=======
 from parlai.scripts.build_pytorch_data import get_pyt_dict_file
-import math
->>>>>>> 6a5ea6b0
 import os
 
 
