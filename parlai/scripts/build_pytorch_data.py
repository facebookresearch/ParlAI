#!/usr/bin/env python3

# Copyright (c) 2017-present, Facebook, Inc.
# All rights reserved.
# This source code is licensed under the BSD-style license found in the
# LICENSE file in the root directory of this source tree. An additional grant
# of patent rights can be found in the PATENTS file in the same directory.
"""Generates a pytorch data file from the training data; for use in the
PytorchDataTeacher.

Note that with our given implementation of batch act, episodes are compressed
such that each episode is one example for a model.

One can set the ``--context-len`` flag to specify how many past utterances
are used in a flattened episode.
"""
from parlai.core.agents import create_agent
from parlai.core.worlds import create_task
<<<<<<< HEAD
from parlai.core.utils import ProgressLogger
from parlai.scripts.build_dict import build_dict
=======
>>>>>>> 16a2c007
import copy
import os
import json
import random
import collections
import torch
import tqdm
from collections import deque


def get_pyt_dict_file(opt):
    return os.path.join(
        opt.get('datapath', '.'),
        '{}_pyt_data'.format(opt['pytorch_teacher_task'].replace(':', '_')),
        opt['datatype'].split(':')[0],
        'dict')


def setup_args():
    from parlai.core.params import ParlaiParser
    return ParlaiParser(True, True, 'Builds a pytorch data file.')


def make_serializable(obj):
    new_obj = {}
    for key, val in obj.items():
        if isinstance(val, (int, str, bytes, dict, list, tuple, bool)):
            new_obj[key] = val
        elif isinstance(val, collections.Mapping):
            new_obj[key] = dict(val)
        elif isinstance(val, collections.Sequence):
            new_obj[key] = list(val)
        elif torch.is_tensor(val):
            new_obj[key] = {'value': val.tolist(),
                            'deserialized_tensor': True,
                            'type': str(val.dtype)}
    return new_obj


def build_data(opt):
    if not opt.get('model', False):
        opt['model'] = 'repeat_label'
    preprocess = opt.get('pytorch_preprocess', True)
    if preprocess:
        dictionary = build_dict(opt, skip_if_built=True)
    agent = create_agent(opt)
    # If build teacher not specified, we are simply looking for the file
    if not opt.get('pytorch_teacher_task', None):
        df = opt.get('pytorch_datapath')
        # check if the user set a datafile
        if not df:
            raise Exception('Tried to find data but `--pytorch-datapath` is not set')
        # check if the user provided the already built file
        if 'pytorch' not in df:
            df += '.pytorch' + (
                agent.getID() if opt.get('pytorch_preprocess', True) else ''
            )
        if not os.path.isfile(df):
            raise Exception('Tried to find data but it is not built, please'
                            'specify `--pytorch-teacher-task`')
        else:
            return df

    ordered_opt = copy.deepcopy(opt)
    # we use streaming to build the data
    dt = opt['datatype'].split(':')[0]
    ordered_opt['datatype'] = dt + ':ordered:stream'
    ordered_opt['numthreads'] = 1
    ordered_opt['batchsize'] = 1
    ordered_opt['task'] = ordered_opt['pytorch_teacher_task']
    ordered_opt.pop('pytorch_teacher_dataset')
    ordered_opt['no_cuda'] = True
    world_data = create_task(ordered_opt, agent)
    teacher = world_data.agents[0]
    agent = world_data.agents[1]
    datapath = os.path.join(opt.get('datapath', '.'),
                            '{}_pyt_data'.format(
                                ordered_opt['task'].replace(':', '_')),
                            dt)
    if preprocess:
        datapath += '_{}_preprocess'.format(agent.getID().replace(':', '_'))
    if os.path.isdir(datapath):
        # Data already built
        print("[ pytorch data already built, at {}. ]".format(datapath))
        return datapath
    print(
        '----------\n[ setting up pytorch data, saving to {}/ ]\n----------'.format(
            datapath
        )
    )
    os.makedirs(datapath, exist_ok=True)
    num_eps = 0
    num_exs = 0
    current = []
    episode_done = False
    include_labels = opt.get('pytorch_include_labels', True)
    context_length = opt.get('pytorch_context_length', -1)
    context = deque(maxlen=context_length if context_length > 0 else None)
    total_exs = world_data.num_examples()
    pbar = tqdm.tqdm(
        total=total_exs, unit='ex', unit_scale=True,
        desc='Building pytorch data'
    )
    idx_to_char = []
    cumulative_char_len = 0
    # pass examples to dictionary
    with open(os.path.join(datapath, 'data'), 'w') as pytorch_data:
        while num_exs < total_exs:
            while not episode_done:
                action = teacher.act()
                current.append(action)
                episode_done = action.get('episode_done', False)

            # build separate episodes
            for ex in current:
                context.append(ex.get('text', ''))
                if len(context) > 1:
                    ex['text'] = '\n'.join(context)
                ex['episode_done'] = True
                labels = ex.get('labels', ex.get('eval_labels', None))
                if labels is not None and include_labels:
                    context.append(random.choice(labels))
                # generate observation from new example
                if preprocess:
                    ex = agent.observe(ex)
                    ex.pop('label_candidates', '')
                    ex['preprocessed'] = True
                num_eps += 1
                num_exs += 1
                pbar.update(1)
                ex_len = pytorch_data.write(json.dumps(make_serializable(ex)) + "\n")
                idx_to_char.append(cumulative_char_len)
                cumulative_char_len += ex_len
            # reset
            episode_done = False
            current.clear()
            context.clear()
    pbar.close()

    with open(os.path.join(datapath, 'char_index'), 'w') as char_index:
        json.dump(idx_to_char, char_index)
    with open(os.path.join(datapath, 'data_length'), 'w') as pytorch_data_len:
        pytorch_data_len.write(json.dumps({'num_eps': num_eps,
                                           'num_exs': num_exs}))
    if preprocess and dictionary:
        dictionary.save(get_pyt_dict_file(opt), sort=True)

    print('[ pytorch data built. ]')
    return datapath


if __name__ == '__main__':
    build_data(setup_args().parse_args())<|MERGE_RESOLUTION|>--- conflicted
+++ resolved
@@ -16,11 +16,7 @@
 """
 from parlai.core.agents import create_agent
 from parlai.core.worlds import create_task
-<<<<<<< HEAD
-from parlai.core.utils import ProgressLogger
 from parlai.scripts.build_dict import build_dict
-=======
->>>>>>> 16a2c007
 import copy
 import os
 import json
