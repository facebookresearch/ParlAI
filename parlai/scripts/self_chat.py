#!/usr/bin/env python3

# Copyright (c) Facebook, Inc. and its affiliates.
# This source code is licensed under the MIT license found in the
# LICENSE file in the root directory of this source tree.
"""
Allows a model to self-chat on a given task.
"""
from parlai.core.params import ParlaiParser
from parlai.core.agents import create_agent
from parlai.core.worlds import create_task
from parlai.utils.world_logging import WorldLogger
from parlai.utils.misc import TimeLogger
from parlai.scripts.script import ParlaiScript
import parlai.utils.logging as logging

import math
import random


def setup_args(parser=None):
    if parser is None:
        parser = ParlaiParser(True, True, 'Self chat with a model')
    parser.add_argument('--seed', type=int, default=42)
    parser.add_argument('-d', '--display-examples', type='bool', default=True)
    parser.add_argument(
        '--display-ignore-fields',
        type=str,
        default='label_candidates,text_candidates',
        help='Do not display these fields',
    )
    parser.add_argument(
        '-st',
        '--selfchat-task',
        type='bool',
        default=True,
        help='Create a self chat version of the task',
    )
    parser.add_argument(
        '--num-self-chats', type=int, default=1, help='Number of self chats to run'
    )
    parser.add_argument(
        '--selfchat-max-turns',
        type=int,
        default=6,
        help='The number of dialogue turns before self chat ends',
    )
    parser.add_argument(
        '--seed-messages-from-task',
        action='store_true',
        help='Automatically seed conversation with messages from task dataset.',
    )
    parser.add_argument(
        '--outfile', type=str, default=None, help='File to save self chat logs'
    )
    parser.add_argument(
        '--save-format',
        type=str,
        default='conversations',
        choices=['conversations', 'parlai'],
        help='Format to save logs in. conversations is a jsonl format, parlai is a text format.',
    )
    parser.set_defaults(interactive_mode=True, task='self_chat')
    WorldLogger.add_cmdline_args(parser)
    return parser


def _run_self_chat_episode(opt, world, world_logger):
    bsz = opt.get('batchsize', 1)
    num_turns = opt['selfchat_max_turns']

    num_parleys = math.ceil(num_turns / bsz)
    for _ in range(num_parleys):
        world.parley()
        world_logger.log(world)

        if opt['display_examples']:
            print(world.display())

    if opt['display_examples']:
        print('-- end of episode --')

    world.reset()
    world_logger.reset_world()  # flush this episode


def self_chat(opt):
    random.seed(opt['seed'])

    # Create agents
    agent1 = create_agent(opt, requireModelExists=True)
    agent2 = agent1.clone()

    # Set IDs
    model_id = agent1.id
    agent1.id = model_id + "_1"
    agent2.id = model_id + "_2"

    world = create_task(opt, user_agents=[agent1, agent2])

    # Set up world logging
    logger = WorldLogger(opt)
    log_time = TimeLogger()

    # Run some self chats.
    for i in range(opt['num_self_chats']):
        _run_self_chat_episode(opt, world, logger)
        report = world.report()
        text, report = log_time.log(i + 1, opt['num_self_chats'], report)
        logging.info(text)

    # Save chats
    if opt['outfile'] is None:
        outfile = '/tmp/{}_selfchat'.format(model_id)
    else:
        outfile = opt['outfile']

    if opt['save_format'] == 'conversations' and hasattr(world, 'write'):
        # use self chat specific world to write conversation
        # this might be useful for logging extra contextual
        # information (like personas)
        world.write(logger, outfile)
    else:
        # use default logger write function
        logger.write(outfile, world, opt['save_format'])

    return logger.get_logs()


class SelfChat(ParlaiScript):
    @classmethod
    def setup_args(cls):
        return setup_args()

    def run(self):
<<<<<<< HEAD
        return self_chat(self.opt, print_args=False)
=======
        return self_chat(self.opt)
>>>>>>> 3d9ec073


if __name__ == '__main__':
    SelfChat.main()<|MERGE_RESOLUTION|>--- conflicted
+++ resolved
@@ -133,11 +133,7 @@
         return setup_args()
 
     def run(self):
-<<<<<<< HEAD
-        return self_chat(self.opt, print_args=False)
-=======
         return self_chat(self.opt)
->>>>>>> 3d9ec073
 
 
 if __name__ == '__main__':
