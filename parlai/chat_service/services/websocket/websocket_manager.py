#!/usr/bin/env python3

# Copyright (c) Facebook, Inc. and its affiliates.
# This source code is licensed under the MIT license found in the
# LICENSE file in the root directory of this source tree.
"""Websocket Manager Module
Contains implementation of the WebsocketManager which helps run ParlAI via
websockets
"""

import json
import asyncio
import logging
import traceback
import sys
from parlai.core.agents import create_agent
from parlai.chat_service.core.chat_service_manager import ChatServiceManager

import parlai.chat_service.services.messenger.shared_utils as shared_utils
from parlai.chat_service.services.websocket.sockets import MessageSocketHandler
from agents import WebsocketAgent
import tornado
from tornado.options import options


class WebsocketManager(ChatServiceManager):
    """
    Manages interactions between agents on a websocket as well as direct interactions
    between agents and an overworld.
    """

    class MessageSender(ChatServiceManager.ChatServiceMessageSender):
        def send_read(self, receiver_id):
            pass

        def typing_on(self, receiver_id, persona_id=None):
            pass

    def __init__(self, opt):
        """Create a WebsocketManager using the given setup options"""
        super().__init__(opt)
        self.opt = opt
        self.port = opt.get('port')
        self.subs = []

        self.app = None
        self.debug = opt.get('debug', True)

        self.message_sender = WebsocketManager.MessageSender()

        self.service_reference_id = None

        self._parse_config(opt)
        self._complete_setup()

    def parse_additional_args(self, opt):
        pass

    def _complete_setup(self):
        """Complete necessary setup items."""
        self.agent_pool = {}
        self.messenger_agent_states = {}
        self.agent_id_to_overworld_future = {}
        self.task_to_agent_ids = {}
        self._load_model()

    def _load_model(self):
        """Load model if necessary"""
        if 'model_file' in self.opt or 'model' in self.opt:
            self.opt['shared_bot_params'] = create_agent(self.opt).share()

    def _handle_message_read(self, event):
<<<<<<< HEAD
=======
        """Send read receipt back to user who sent message
        This function is left empty as it is not applicable to websockets since
        read receipts are not supported
        """
>>>>>>> 5814a638
        pass

    def _manager_loop_fn(self):
        """An iteration of the manager's main loop to launch worlds.
        """

        def _done_callback(fut):
            """Log and raise exception of task world, if there is one.

            Additionally, set active agent to overworld agent.
            """
            e = fut.exception()
            if e is not None:
                shared_utils.print_and_log(
                    logging.ERROR,
                    'World {} had error {}'.format(world_type, repr(e)),
                    should_print=True,
                )
                traceback.print_exc(file=sys.stdout)
                for agent in agents:
                    self.observe_message(
                        agent.id, 'Sorry, this world closed. Returning to overworld.'
                    )
            else:
                shared_utils.print_and_log(
                    logging.INFO,
                    'World {} had no error'.format(world_type),
                    should_print=True,
                )
            self.active_worlds[task_id] = None
            for agent in agents:
                agent_state = self.get_agent_state(agent.id)
                agent_state.set_active_agent(agent_state.get_overworld_agent())

        # Monitor for crashed overworld futures
        for agent_id, overworld_fut in self.agent_id_to_overworld_future.items():
            if overworld_fut.done():
                try:
                    overworld_fut.result()
                except Exception as e:
                    self.agent_id_to_overworld_future.pop(agent_id, None)
                    self.messenger_agent_states.pop(agent_id, None)
                    raise e

        with self.agent_pool_change_condition:
            valid_pools = self._get_unique_pool()
            for world_type, agent_pool in valid_pools.items():
                # check if agent has exceeded max time in pool
                world_config = self.task_configs[world_type]
                if world_config.max_time_in_pool is not None:
                    self.check_timeout_in_pool(
                        world_type, agent_pool, world_config.max_time_in_pool
                    )

                needed_agents = self.max_agents_for[world_type]
                if len(agent_pool) >= needed_agents:
                    shared_utils.print_and_log(
                        logging.INFO, 'starting pool', should_print=True
                    )
                    # enough agents in pool to start new conversation
                    self.conversation_index += 1
                    task_id = 't_{}'.format(self.conversation_index)

                    # Add the required number of valid agents to the conv
                    agent_states = [w for w in agent_pool[:needed_agents]]
                    agents = []
                    for state in agent_states:
                        agent = self._create_agent(task_id, state.get_id())
                        agent.onboard_data = state.onboard_data
                        state.assign_agent_to_task(agent, task_id)
                        state.set_active_agent(agent)
                        agents.append(agent)
                        # reset wait message state
                        state.stored_data['seen_wait_message'] = False
                    assign_role_function = shared_utils.get_assign_roles_fn(
                        self.world_module, self.taskworld_map[world_type]
                    )
                    if assign_role_function is None:
                        assign_role_function = shared_utils.default_assign_roles_fn
                    assign_role_function(agents)
                    # Allow task creator to filter out workers and run
                    # versions of the task that require fewer agents
                    for a in agents:
                        # Remove selected workers from the agent pool
                        self.remove_agent_from_pool(
                            self.get_agent_state(a.id),
                            world_type=world_type,
                            mark_removed=False,
                        )
                    for a in agents:
                        partner_list = agents.copy()
                        partner_list.remove(a)
                        a.message_partners = partner_list
                    # launch task world.
                    future = self.world_runner.launch_task_world(
                        task_id, self.taskworld_map[world_type], agents
                    )
                    future.add_done_callback(_done_callback)
                    self.active_worlds[task_id] = future

    def start_task(self):
        """Begin handling task.
        """
        self.running = True
        self.app = self._make_app()
        self.app.listen(self.port)
        # Must use a tornado callback to run the main loop
        callback_time = shared_utils.THREAD_MEDIUM_SLEEP * 1000
        tornado.ioloop.PeriodicCallback(
            callback=self._manager_loop_fn, callback_time=callback_time
        ).start()
        tornado.ioloop.IOLoop.current().start()

    def shutdown(self):
        """Defined to shutown the tornado application"""
        try:
            self.world_runner.shutdown()
            self._expire_all_conversations()
        finally:
            pass
        tornado.ioloop.IOLoop.current().stop()

    def _create_agent(self, task_id, socketID):
        """Initialize an agent and return it.

        Called each time an agent is placed into a new task.

        :param task_id:
            string task identifier
        :param agent_id:
            int agent id
        """
        return WebsocketAgent(self.opt, self, socketID, task_id)

    def _make_app(self):
        """
        Starts the tornado application
        """
        message_callback = self._on_new_message

        options['log_to_stderr'] = True
        tornado.options.parse_command_line([])

        return tornado.web.Application(
            [
                (
                    r"/websocket",
                    MessageSocketHandler,
                    {'message_callback': message_callback},
                )
            ],
            debug=self.debug,
        )

    def observe_message(self, socket_id, message, quick_replies=None):
        """Send a message through the message manager.

        :param socket_id:
            int identifier for agent socket to send message to
        :param message:
            (dict) message to send through the socket. The keys should be:
                'image': (True/False) whether the message is an image
                'mime_type': str. Mime type of the message
                'text': str. base64 encoded content
        :param quick_replies:
            (list) list of strings to send as quick replies.

        Returns a tornado future for tracking the `write_message` action.
        """
        if quick_replies is not None:
            quick_replies = list(quick_replies)

        message = json.dumps(
            {'text': message.replace('\n', '<br />'), 'quick_replies': quick_replies}
        )

        asyncio.set_event_loop(asyncio.new_event_loop())
        if socket_id not in MessageSocketHandler.subs:
            self.agent_id_to_overworld_future[socket_id].cancel()
            return
        return MessageSocketHandler.subs[socket_id].write_message(message)

    def observe_payload(self, socket_id, payload, quick_replies=None):
        """Send a message through the message manager.

        :param socket_id:
            int identifier for agent socket to send message to
        :param payload:
            (dict) payload to send through the socket. The keys should be:
                'image': (True/False) whether the message is an image
                'mime_type': str. Mime type of the message
                'text': str. base64 encoded content

        Returns a tornado future for tracking the `write_message` action.
        """
        payload['text'] = payload['text'].replace('\n', '<br />')
        message = {'text': '', 'attachment': payload, 'quick_replies': quick_replies}
        payload = json.dumps(message)

        asyncio.set_event_loop(asyncio.new_event_loop())
        return MessageSocketHandler.subs[socket_id].write_message(message)

    def restructure_message(self):
        pass

    def _handle_bot_read(self, agent_id):
        pass

    def _confirm_message_delivery(self, event):
        pass

    def setup_server(self):
        pass

<<<<<<< HEAD
=======
    def restructure_message():
        """This is to restructure a new message to conform to the message structure
        defined in the `chat_service` README
        """
        pass

    def _handle_bot_read(self, agent_id):
        pass

    def _confirm_message_delivery(self, event):
        pass

    def setup_server(self):
        pass

>>>>>>> 5814a638
    def setup_socket(self):
        pass<|MERGE_RESOLUTION|>--- conflicted
+++ resolved
@@ -70,13 +70,10 @@
             self.opt['shared_bot_params'] = create_agent(self.opt).share()
 
     def _handle_message_read(self, event):
-<<<<<<< HEAD
-=======
         """Send read receipt back to user who sent message
         This function is left empty as it is not applicable to websockets since
         read receipts are not supported
         """
->>>>>>> 5814a638
         pass
 
     def _manager_loop_fn(self):
@@ -280,20 +277,6 @@
         return MessageSocketHandler.subs[socket_id].write_message(message)
 
     def restructure_message(self):
-        pass
-
-    def _handle_bot_read(self, agent_id):
-        pass
-
-    def _confirm_message_delivery(self, event):
-        pass
-
-    def setup_server(self):
-        pass
-
-<<<<<<< HEAD
-=======
-    def restructure_message():
         """This is to restructure a new message to conform to the message structure
         defined in the `chat_service` README
         """
@@ -308,6 +291,5 @@
     def setup_server(self):
         pass
 
->>>>>>> 5814a638
     def setup_socket(self):
         pass